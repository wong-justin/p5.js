--- conflicted
+++ resolved
@@ -54,56 +54,8 @@
    * </div>
    */
   p5.prototype.text = function(str, x, y, maxWidth, maxHeight) {
-<<<<<<< HEAD
-    if (!this._doFill && !this._doStroke) {
-      return this;
-=======
     if (typeof str !== 'string') {
       str=str.toString();
-    }
-    if (typeof maxWidth !== 'undefined') {
-      y += this._textLeading;
-      maxHeight += y;
-    }
-    str = str.replace(/(\t)/g, '  ');
-    var cars = str.split('\n');
-
-    for (var ii = 0; ii < cars.length; ii++) {
-
-      var line = '';
-      var words = cars[ii].split(' ');
-
-      for (var n = 0; n < words.length; n++) {
-        if (y + this._textLeading <= maxHeight ||
-          typeof maxHeight === 'undefined') {
-          var testLine = line + words[n] + ' ';
-          var metrics = this.drawingContext.measureText(testLine);
-          var testWidth = metrics.width;
-
-          if ( typeof maxWidth !== 'undefined' && testWidth > maxWidth) {
-            if (this._doFill) {
-              this.drawingContext.fillText(line, x, y);
-            }
-            if (this._doStroke) {
-              this.drawingContext.strokeText(line, x, y);
-            }
-            line = words[n] + ' ';
-            y += this._textLeading;
-          }
-          else {
-            line = testLine;
-          }
-        }
-      }
-
-      if (this._doFill) {
-        this.drawingContext.fillText(line, x, y);
-      }
-      if (this._doStroke) {
-        this.drawingContext.strokeText(line, x, y);
-      }
-      y += this._textLeading;
->>>>>>> 6666c757
     }
     this._graphics.text.apply(this._graphics, arguments);
   };
