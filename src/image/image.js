/**
 * @module Image
 * @submodule Image
 * @for p5
 * @requires core
 */

/**
 * This module defines the p5 methods for the <a href="#/p5.Image">p5.Image</a> class
 * for drawing images to the main display canvas.
 */
import p5 from '../core/main';
// import omggif from 'omggif';

/**
 * Creates a new <a href="#/p5.Image">p5.Image</a> (the datatype for storing images). This provides a
 * fresh buffer of pixels to play with. Set the size of the buffer with the
 * width and height parameters.
 *
 * .<a href="#/p5.Image/pixels">pixels</a> gives access to an array containing the values for all the pixels
 * in the display window.
 * These values are numbers. This array is the size (including an appropriate
 * factor for the <a href="#/p5/pixelDensity">pixelDensity</a>) of the display window x4,
 * representing the R, G, B, A values in order for each pixel, moving from
 * left to right across each row, then down each column. See .<a href="#/p5.Image/pixels">pixels</a> for
 * more info. It may also be simpler to use <a href="#/p5.Image/set">set()</a> or <a href="#/p5.Image/get">get()</a>.
 *
 * Before accessing the pixels of an image, the data must loaded with the
 * <a href="#/p5.Image/loadPixels">loadPixels()</a> function. After the array data has been modified, the
 * <a href="#/p5.Image/updatePixels">updatePixels()</a> function must be run to update the changes.
 *
 * @method createImage
 * @param  {Integer} width  width in pixels
 * @param  {Integer} height height in pixels
 * @return {p5.Image}       the <a href="#/p5.Image">p5.Image</a> object
 * @example
 * <div>
 * <code>
 * let img = createImage(66, 66);
 * img.loadPixels();
 * for (let i = 0; i < img.width; i++) {
 *   for (let j = 0; j < img.height; j++) {
 *     img.set(i, j, color(0, 90, 102));
 *   }
 * }
 * img.updatePixels();
 * image(img, 17, 17);
 * </code>
 * </div>
 *
 * <div>
 * <code>
 * let img = createImage(66, 66);
 * img.loadPixels();
 * for (let i = 0; i < img.width; i++) {
 *   for (let j = 0; j < img.height; j++) {
 *     img.set(i, j, color(0, 90, 102, (i % img.width) * 2));
 *   }
 * }
 * img.updatePixels();
 * image(img, 17, 17);
 * image(img, 34, 34);
 * </code>
 * </div>
 *
 * <div>
 * <code>
 * let pink = color(255, 102, 204);
 * let img = createImage(66, 66);
 * img.loadPixels();
 * let d = pixelDensity();
 * let halfImage = 4 * (img.width * d) * (img.height / 2 * d);
 * for (let i = 0; i < halfImage; i += 4) {
 *   img.pixels[i] = red(pink);
 *   img.pixels[i + 1] = green(pink);
 *   img.pixels[i + 2] = blue(pink);
 *   img.pixels[i + 3] = alpha(pink);
 * }
 * img.updatePixels();
 * image(img, 17, 17);
 * </code>
 * </div>
 *
 * @alt
 * 66×66 dark turquoise rect in center of canvas.
 * 2 gradated dark turquoise rects fade left. 1 center 1 bottom right of canvas
 * no image displayed
 */
p5.prototype.createImage = function(width, height) {
  p5._validateParameters('createImage', arguments);
  return new p5.Image(width, height);
};

/**
 *  Save the current canvas as an image. The browser will either save the
 *  file immediately, or prompt the user with a dialogue window.
 *
 *  @method saveCanvas
 *  @param  {p5.Element|HTMLCanvasElement} selectedCanvas   a variable
 *                                  representing a specific html5 canvas (optional)
 *  @param  {String} [filename]
 *  @param  {String} [extension]      'jpg' or 'png'
 *
 *  @example
 * <div class='norender notest'><code>
 * function setup() {
 *   let c = createCanvas(100, 100);
 *   background(255, 0, 0);
 *   saveCanvas(c, 'myCanvas', 'jpg');
 * }
 * </code></div>
 * <div class='norender notest'><code>
 * // note that this example has the same result as above
 * // if no canvas is specified, defaults to main canvas
 * function setup() {
 *   let c = createCanvas(100, 100);
 *   background(255, 0, 0);
 *   saveCanvas('myCanvas', 'jpg');
 *
 *   // all of the following are valid
 *   saveCanvas(c, 'myCanvas', 'jpg');
 *   saveCanvas(c, 'myCanvas.jpg');
 *   saveCanvas(c, 'myCanvas');
 *   saveCanvas(c);
 *   saveCanvas('myCanvas', 'png');
 *   saveCanvas('myCanvas');
 *   saveCanvas();
 * }
 * </code></div>
 *
 * @alt
 * no image displayed
 * no image displayed
 * no image displayed
 */
/**
 *  @method saveCanvas
 *  @param  {String} [filename]
 *  @param  {String} [extension]
 */
p5.prototype.saveCanvas = function() {
  p5._validateParameters('saveCanvas', arguments);

  // copy arguments to array
  const args = [].slice.call(arguments);
  let htmlCanvas, filename, extension;

  if (arguments[0] instanceof HTMLCanvasElement) {
    htmlCanvas = arguments[0];
    args.shift();
  } else if (arguments[0] instanceof p5.Element) {
    htmlCanvas = arguments[0].elt;
    args.shift();
  } else {
    htmlCanvas = this._curElement && this._curElement.elt;
  }

  if (args.length >= 1) {
    filename = args[0];
  }
  if (args.length >= 2) {
    extension = args[1];
  }

  extension =
    extension ||
    p5.prototype._checkFileExtension(filename, extension)[1] ||
    'png';

  let mimeType;
  switch (extension) {
    default:
      //case 'png':
      mimeType = 'image/png';
      break;
    case 'jpeg':
    case 'jpg':
      mimeType = 'image/jpeg';
      break;
  }

  htmlCanvas.toBlob(blob => {
    p5.prototype.downloadFile(blob, filename, extension);
  }, mimeType);
};

<<<<<<< HEAD
p5.prototype.encodeAndDownloadGif = function(pImg, filename) {
  const props = pImg.gifProperties;

  //convert loopLimit back into Netscape Block formatting
  let loopLimit = props.loopLimit;
  if (loopLimit === 1) {
    loopLimit = null;
  } else if (loopLimit === null) {
    loopLimit = 0;
  }
  const buffer = new Uint8Array(pImg.width * pImg.height * props.numFrames);

  const allFramesPixelColors = [];
  const allColorsFreq = {};

  // Used to determine the occurrence of unique palettes and the frames
  // which use them
  const paletteFreqsAndFrames = {};

  // Pass 1:
  //loop over frames and get the frequency of each palette
  for (let i = 0; i < props.numFrames; i++) {
    const paletteSet = new Set();
    const data = props.frames[i].image.data;
    const dataLength = data.length;
    // The color for each pixel in this frame ( for easier lookup later )
    const pixelColors = new Uint32Array(pImg.width * pImg.height);
    for (let j = 0, k = 0; j < dataLength; j += 4, k++) {
      const r = data[j + 0];
      const g = data[j + 1];
      const b = data[j + 2];
      const color = (r << 16) | (g << 8) | (b << 0);
      paletteSet.add(color);

      // What color does this pixel have in this frame ?
      pixelColors[k] = color;

      if (allColorsFreq[color] === undefined) {
        allColorsFreq[color] = { count: 1 };
      } else {
        allColorsFreq[color].count += 1;
      }
    }

    // A way to put use the entire palette as an object key
    const paletteStr = [...paletteSet].sort().toString();
    if (paletteFreqsAndFrames[paletteStr] === undefined) {
      paletteFreqsAndFrames[paletteStr] = { freq: 1, frames: [i] };
    } else {
      paletteFreqsAndFrames[paletteStr].freq += 1;
      paletteFreqsAndFrames[paletteStr].frames.push(i);
    }

    allFramesPixelColors.push(pixelColors);
  }

  let framesUsingGlobalPalette = [];

  // Now to build the global palette
  // Sort all the unique palettes in descending order of their occurrence
  const palettesSortedByFreq = Object.keys(paletteFreqsAndFrames).sort(function(
    a,
    b
  ) {
    return paletteFreqsAndFrames[b].freq - paletteFreqsAndFrames[a].freq;
  });

  const allColorsSortedByFreq = Object.keys(allColorsFreq).sort((a, b) => {
    return allColorsFreq[b].count - allColorsFreq[a].count;
  });

  // Take the top 256 colors
  const globalPalette = allColorsSortedByFreq
    .slice(0, 256)
    .map(a => parseInt(a));

  //   framesUsingGlobalPalette = framesUsingGlobalPalette.concat(
  //     paletteFreqsAndFrames[globalPalette].frames
  //   );

  const globalPaletteSet = new Set(globalPalette);

  // Build a more complete global palette
  // Iterate over the remaining palettes in the order of
  // their occurrence and see if the colors in this palette which are
  // not in the global palette can be added there, while keeping the length
  // of the global palette <= 256
  for (let i = 1; i < palettesSortedByFreq.length; i++) {
    const palette = palettesSortedByFreq[i].split(',').map(a => parseInt(a));

    const difference = palette.filter(x => !globalPaletteSet.has(x));
    if (globalPalette.length + difference.length <= 256) {
      for (let j = 0; j < difference.length; j++) {
        globalPalette.push(difference[j]);
        globalPaletteSet.add(difference[j]);
      }

      // All frames using this palette now use the global palette
      framesUsingGlobalPalette = framesUsingGlobalPalette.concat(
        paletteFreqsAndFrames[palettesSortedByFreq[i]].frames
      );
    }
  }

  framesUsingGlobalPalette = new Set(framesUsingGlobalPalette);

  // Build a lookup table of the index of each color in the global palette
  // Maps a color to its index
  const globalIndicesLookup = {};
  for (let i = 0; i < globalPalette.length; i++) {
    if (!globalIndicesLookup[globalPalette[i]]) {
      globalIndicesLookup[globalPalette[i]] = i;
    }
  }

  // force palette to be power of 2
  let powof2 = 1;
  while (powof2 < globalPalette.length) {
    powof2 <<= 1;
  }
  globalPalette.length = constrain(powof2, 2, 256);

  // global opts
  const opts = {
    loop: loopLimit,
    palette: new Uint32Array(globalPalette)
  };
  const gifWriter = new omggif.GifWriter(buffer, pImg.width, pImg.height, opts);
  let previousFrame = {};
  // Pass 2
  // Determine if the frame needs a local palette
  // Also apply transparency optimization. This function will often blow up
  // the size of a GIF if not for transparency. If a pixel in one frame has
  // the same color in the previous frame, that pixel can be marked as
  // transparent. We decide one particular color as transparent and make all
  // transparent pixels take this color. This helps in later in compression.
  for (let i = 0; i < props.numFrames; i++) {
    const localPaletteRequired = false;
    const palette = localPaletteRequired ? [] : globalPalette;
    const pixelPaletteIndex = new Uint8Array(pImg.width * pImg.height);

    // Lookup table mapping color to its indices
    const colorIndicesLookup = {};

    // All the colors that cannot be marked transparent in this frame
    const cannotBeTransparent = new Set();

    for (let k = 0; k < allFramesPixelColors[i].length; k++) {
      const color = allFramesPixelColors[i][k];
      if (localPaletteRequired) {
        // local palette cannot be greater than 256 colors
        if (colorIndicesLookup[color] === undefined && palette.length < 256) {
          colorIndicesLookup[color] = palette.length;
          palette.push(color);
        }
        pixelPaletteIndex[k] = colorIndicesLookup[color];
      } else {
        pixelPaletteIndex[k] = globalIndicesLookup[color];
      }

      if (i > 0) {
        // If even one pixel of this color has changed in this frame
        // from the previous frame, we cannot mark it as transparent
        if (allFramesPixelColors[i - 1][k] !== color) {
          cannotBeTransparent.add(color);
        }
      }
    }

    const frameOpts = {};

    // Transparency optimization
    const canBeTransparent = palette.filter(a => !cannotBeTransparent.has(a));
    if (canBeTransparent.length > 0) {
      // Select a color to mark as transparent
      const transparent = canBeTransparent[0];
      const transparentIndex = localPaletteRequired
        ? colorIndicesLookup[transparent]
        : globalIndicesLookup[transparent];
      if (i > 0) {
        for (let k = 0; k < allFramesPixelColors[i].length; k++) {
          // If this pixel in this frame has the same color in previous frame
          if (allFramesPixelColors[i - 1][k] === allFramesPixelColors[i][k]) {
            pixelPaletteIndex[k] = transparentIndex;
          }
        }

        frameOpts.transparent = transparentIndex;
        // If this frame has any transparency, do not dispose the previous frame
        previousFrame.frameOpts.disposal = 1;
      }
    }

    frameOpts.delay = props.frames[i].delay / 10; // Move timing back into GIF formatting
    // write the global palette with the first frame.
    // subsequent frames will also use the global palette
    if (i === 0) {
      frameOpts.palette = new Uint32Array(globalPalette);
    }
    // if (localPaletteRequired) {
    //   // force palette to be power of 2
    //   let powof2 = 1;
    //   while (powof2 < palette.length) {
    //     powof2 <<= 1;
    //   }
    //   palette.length = constrain(powof2, 2, 256);
    //   frameOpts.palette = new Uint32Array(palette);
    // }
    if (i > 0) {
      gifWriter.addFrame(
        0,
        0,
        pImg.width,
        pImg.height,
        previousFrame.pixelPaletteIndex,
        previousFrame.frameOpts
      );
    }
    // previous frame object should now have details of this frame
    previousFrame = {
      pixelPaletteIndex,
      frameOpts
    };
  }

  previousFrame.frameOpts.disposal = 1;
  // add the last frame
  gifWriter.addFrame(
    0,
    0,
    pImg.width,
    pImg.height,
    previousFrame.pixelPaletteIndex,
    previousFrame.frameOpts
  );

  const extension = 'gif';
  const blob = new Blob([buffer.slice(0, gifWriter.end())], {
    type: 'image/gif'
  });
  p5.prototype.downloadFile(blob, filename, extension);
};

=======
>>>>>>> 18aabac1
/**
 *  Capture a sequence of frames that can be used to create a movie.
 *  Accepts a callback. For example, you may wish to send the frames
 *  to a server where they can be stored or converted into a movie.
 *  If no callback is provided, the browser will pop up save dialogues in an
 *  attempt to download all of the images that have just been created. With the
 *  callback provided the image data isn't saved by default but instead passed
 *  as an argument to the callback function as an array of objects, with the
 *  size of array equal to the total number of frames.
 *
 *  Note that <a href="#/p5.Image/saveFrames">saveFrames()</a> will only save the first 15 frames of an animation.
 *  To export longer animations, you might look into a library like
 *  <a href="https://github.com/spite/ccapture.js/">ccapture.js</a>.
 *
 *  @method saveFrames
 *  @param  {String}   filename
 *  @param  {String}   extension 'jpg' or 'png'
 *  @param  {Number}   duration  Duration in seconds to save the frames for.
 *  @param  {Number}   framerate  Framerate to save the frames in.
 *  @param  {function(Array)} [callback] A callback function that will be executed
                                  to handle the image data. This function
                                  should accept an array as argument. The
                                  array will contain the specified number of
                                  frames of objects. Each object has three
                                  properties: imageData - an
                                  image/octet-stream, filename and extension.
 *  @example
 *  <div><code>
 * function draw() {
 *   background(mouseX);
 * }
 *
 * function mousePressed() {
 *   saveFrames('out', 'png', 1, 25, data => {
 *     print(data);
 *   });
 * }
</code></div>
 *
 * @alt
 * canvas background goes from light to dark with mouse x.
 */
p5.prototype.saveFrames = function(fName, ext, _duration, _fps, callback) {
  p5._validateParameters('saveFrames', arguments);
  let duration = _duration || 3;
  duration = p5.prototype.constrain(duration, 0, 15);
  duration = duration * 1000;
  let fps = _fps || 15;
  fps = p5.prototype.constrain(fps, 0, 22);
  let count = 0;

  const makeFrame = p5.prototype._makeFrame;
  const cnv = this._curElement.elt;
  let frames = [];
  const frameFactory = setInterval(() => {
    frames.push(makeFrame(fName + count, ext, cnv));
    count++;
  }, 1000 / fps);

  setTimeout(() => {
    clearInterval(frameFactory);
    if (callback) {
      callback(frames);
    } else {
      for (const f of frames) {
        p5.prototype.downloadFile(f.imageData, f.filename, f.ext);
      }
    }
    frames = []; // clear frames
  }, duration + 0.01);
};

p5.prototype._makeFrame = function(filename, extension, _cnv) {
  let cnv;
  if (this) {
    cnv = this._curElement.elt;
  } else {
    cnv = _cnv;
  }
  let mimeType;
  if (!extension) {
    extension = 'png';
    mimeType = 'image/png';
  } else {
    switch (extension.toLowerCase()) {
      case 'png':
        mimeType = 'image/png';
        break;
      case 'jpeg':
        mimeType = 'image/jpeg';
        break;
      case 'jpg':
        mimeType = 'image/jpeg';
        break;
      default:
        mimeType = 'image/png';
        break;
    }
  }
  const downloadMime = 'image/octet-stream';
  let imageData = cnv.toDataURL(mimeType);
  imageData = imageData.replace(mimeType, downloadMime);

  const thisFrame = {};
  thisFrame.imageData = imageData;
  thisFrame.filename = filename;
  thisFrame.ext = extension;
  return thisFrame;
};

export default p5;<|MERGE_RESOLUTION|>--- conflicted
+++ resolved
@@ -184,252 +184,6 @@
   }, mimeType);
 };
 
-<<<<<<< HEAD
-p5.prototype.encodeAndDownloadGif = function(pImg, filename) {
-  const props = pImg.gifProperties;
-
-  //convert loopLimit back into Netscape Block formatting
-  let loopLimit = props.loopLimit;
-  if (loopLimit === 1) {
-    loopLimit = null;
-  } else if (loopLimit === null) {
-    loopLimit = 0;
-  }
-  const buffer = new Uint8Array(pImg.width * pImg.height * props.numFrames);
-
-  const allFramesPixelColors = [];
-  const allColorsFreq = {};
-
-  // Used to determine the occurrence of unique palettes and the frames
-  // which use them
-  const paletteFreqsAndFrames = {};
-
-  // Pass 1:
-  //loop over frames and get the frequency of each palette
-  for (let i = 0; i < props.numFrames; i++) {
-    const paletteSet = new Set();
-    const data = props.frames[i].image.data;
-    const dataLength = data.length;
-    // The color for each pixel in this frame ( for easier lookup later )
-    const pixelColors = new Uint32Array(pImg.width * pImg.height);
-    for (let j = 0, k = 0; j < dataLength; j += 4, k++) {
-      const r = data[j + 0];
-      const g = data[j + 1];
-      const b = data[j + 2];
-      const color = (r << 16) | (g << 8) | (b << 0);
-      paletteSet.add(color);
-
-      // What color does this pixel have in this frame ?
-      pixelColors[k] = color;
-
-      if (allColorsFreq[color] === undefined) {
-        allColorsFreq[color] = { count: 1 };
-      } else {
-        allColorsFreq[color].count += 1;
-      }
-    }
-
-    // A way to put use the entire palette as an object key
-    const paletteStr = [...paletteSet].sort().toString();
-    if (paletteFreqsAndFrames[paletteStr] === undefined) {
-      paletteFreqsAndFrames[paletteStr] = { freq: 1, frames: [i] };
-    } else {
-      paletteFreqsAndFrames[paletteStr].freq += 1;
-      paletteFreqsAndFrames[paletteStr].frames.push(i);
-    }
-
-    allFramesPixelColors.push(pixelColors);
-  }
-
-  let framesUsingGlobalPalette = [];
-
-  // Now to build the global palette
-  // Sort all the unique palettes in descending order of their occurrence
-  const palettesSortedByFreq = Object.keys(paletteFreqsAndFrames).sort(function(
-    a,
-    b
-  ) {
-    return paletteFreqsAndFrames[b].freq - paletteFreqsAndFrames[a].freq;
-  });
-
-  const allColorsSortedByFreq = Object.keys(allColorsFreq).sort((a, b) => {
-    return allColorsFreq[b].count - allColorsFreq[a].count;
-  });
-
-  // Take the top 256 colors
-  const globalPalette = allColorsSortedByFreq
-    .slice(0, 256)
-    .map(a => parseInt(a));
-
-  //   framesUsingGlobalPalette = framesUsingGlobalPalette.concat(
-  //     paletteFreqsAndFrames[globalPalette].frames
-  //   );
-
-  const globalPaletteSet = new Set(globalPalette);
-
-  // Build a more complete global palette
-  // Iterate over the remaining palettes in the order of
-  // their occurrence and see if the colors in this palette which are
-  // not in the global palette can be added there, while keeping the length
-  // of the global palette <= 256
-  for (let i = 1; i < palettesSortedByFreq.length; i++) {
-    const palette = palettesSortedByFreq[i].split(',').map(a => parseInt(a));
-
-    const difference = palette.filter(x => !globalPaletteSet.has(x));
-    if (globalPalette.length + difference.length <= 256) {
-      for (let j = 0; j < difference.length; j++) {
-        globalPalette.push(difference[j]);
-        globalPaletteSet.add(difference[j]);
-      }
-
-      // All frames using this palette now use the global palette
-      framesUsingGlobalPalette = framesUsingGlobalPalette.concat(
-        paletteFreqsAndFrames[palettesSortedByFreq[i]].frames
-      );
-    }
-  }
-
-  framesUsingGlobalPalette = new Set(framesUsingGlobalPalette);
-
-  // Build a lookup table of the index of each color in the global palette
-  // Maps a color to its index
-  const globalIndicesLookup = {};
-  for (let i = 0; i < globalPalette.length; i++) {
-    if (!globalIndicesLookup[globalPalette[i]]) {
-      globalIndicesLookup[globalPalette[i]] = i;
-    }
-  }
-
-  // force palette to be power of 2
-  let powof2 = 1;
-  while (powof2 < globalPalette.length) {
-    powof2 <<= 1;
-  }
-  globalPalette.length = constrain(powof2, 2, 256);
-
-  // global opts
-  const opts = {
-    loop: loopLimit,
-    palette: new Uint32Array(globalPalette)
-  };
-  const gifWriter = new omggif.GifWriter(buffer, pImg.width, pImg.height, opts);
-  let previousFrame = {};
-  // Pass 2
-  // Determine if the frame needs a local palette
-  // Also apply transparency optimization. This function will often blow up
-  // the size of a GIF if not for transparency. If a pixel in one frame has
-  // the same color in the previous frame, that pixel can be marked as
-  // transparent. We decide one particular color as transparent and make all
-  // transparent pixels take this color. This helps in later in compression.
-  for (let i = 0; i < props.numFrames; i++) {
-    const localPaletteRequired = false;
-    const palette = localPaletteRequired ? [] : globalPalette;
-    const pixelPaletteIndex = new Uint8Array(pImg.width * pImg.height);
-
-    // Lookup table mapping color to its indices
-    const colorIndicesLookup = {};
-
-    // All the colors that cannot be marked transparent in this frame
-    const cannotBeTransparent = new Set();
-
-    for (let k = 0; k < allFramesPixelColors[i].length; k++) {
-      const color = allFramesPixelColors[i][k];
-      if (localPaletteRequired) {
-        // local palette cannot be greater than 256 colors
-        if (colorIndicesLookup[color] === undefined && palette.length < 256) {
-          colorIndicesLookup[color] = palette.length;
-          palette.push(color);
-        }
-        pixelPaletteIndex[k] = colorIndicesLookup[color];
-      } else {
-        pixelPaletteIndex[k] = globalIndicesLookup[color];
-      }
-
-      if (i > 0) {
-        // If even one pixel of this color has changed in this frame
-        // from the previous frame, we cannot mark it as transparent
-        if (allFramesPixelColors[i - 1][k] !== color) {
-          cannotBeTransparent.add(color);
-        }
-      }
-    }
-
-    const frameOpts = {};
-
-    // Transparency optimization
-    const canBeTransparent = palette.filter(a => !cannotBeTransparent.has(a));
-    if (canBeTransparent.length > 0) {
-      // Select a color to mark as transparent
-      const transparent = canBeTransparent[0];
-      const transparentIndex = localPaletteRequired
-        ? colorIndicesLookup[transparent]
-        : globalIndicesLookup[transparent];
-      if (i > 0) {
-        for (let k = 0; k < allFramesPixelColors[i].length; k++) {
-          // If this pixel in this frame has the same color in previous frame
-          if (allFramesPixelColors[i - 1][k] === allFramesPixelColors[i][k]) {
-            pixelPaletteIndex[k] = transparentIndex;
-          }
-        }
-
-        frameOpts.transparent = transparentIndex;
-        // If this frame has any transparency, do not dispose the previous frame
-        previousFrame.frameOpts.disposal = 1;
-      }
-    }
-
-    frameOpts.delay = props.frames[i].delay / 10; // Move timing back into GIF formatting
-    // write the global palette with the first frame.
-    // subsequent frames will also use the global palette
-    if (i === 0) {
-      frameOpts.palette = new Uint32Array(globalPalette);
-    }
-    // if (localPaletteRequired) {
-    //   // force palette to be power of 2
-    //   let powof2 = 1;
-    //   while (powof2 < palette.length) {
-    //     powof2 <<= 1;
-    //   }
-    //   palette.length = constrain(powof2, 2, 256);
-    //   frameOpts.palette = new Uint32Array(palette);
-    // }
-    if (i > 0) {
-      gifWriter.addFrame(
-        0,
-        0,
-        pImg.width,
-        pImg.height,
-        previousFrame.pixelPaletteIndex,
-        previousFrame.frameOpts
-      );
-    }
-    // previous frame object should now have details of this frame
-    previousFrame = {
-      pixelPaletteIndex,
-      frameOpts
-    };
-  }
-
-  previousFrame.frameOpts.disposal = 1;
-  // add the last frame
-  gifWriter.addFrame(
-    0,
-    0,
-    pImg.width,
-    pImg.height,
-    previousFrame.pixelPaletteIndex,
-    previousFrame.frameOpts
-  );
-
-  const extension = 'gif';
-  const blob = new Blob([buffer.slice(0, gifWriter.end())], {
-    type: 'image/gif'
-  });
-  p5.prototype.downloadFile(blob, filename, extension);
-};
-
-=======
->>>>>>> 18aabac1
 /**
  *  Capture a sequence of frames that can be used to create a movie.
  *  Accepts a callback. For example, you may wish to send the frames
