--- conflicted
+++ resolved
@@ -302,19 +302,12 @@
  * @chainable
  */
 p5.prototype.colorMode = function() {
-<<<<<<< HEAD
   p5._validateParameters('colorMode', arguments);
-  if (arguments[0] === constants.RGB ||
-      arguments[0] === constants.HSB ||
-      arguments[0] === constants.HSL) {
-
-=======
   if (
     arguments[0] === constants.RGB ||
     arguments[0] === constants.HSB ||
     arguments[0] === constants.HSL
   ) {
->>>>>>> c993f755
     // Set color mode.
     this._renderer._colorMode = arguments[0];
 
