--- conflicted
+++ resolved
@@ -11,12 +11,6 @@
 
   var p5 = require('core/core');
   var constants = require('core/constants');
-
-<<<<<<< HEAD
-=======
-  require('core/error_helpers');
-
->>>>>>> 5c81d655
   // source: https://sites.google.com/site/hansmuller/flex-blog/CircularArc.mxml
   // blog post: http://hansmuller-flex.blogspot.ca/
   //            2011/04/approximating-circular-arc-with-cubic.html
