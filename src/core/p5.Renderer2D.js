--- conflicted
+++ resolved
@@ -241,22 +241,12 @@
 };
 
 p5.Renderer2D.prototype.blend = function(...args) {
+  const currBlend = this.drawingContext.globalCompositeOperation;
   const blendMode = args[args.length - 1];
 
   const copyArgs = Array.prototype.slice.call(args, 0, args.length - 1);
 
   this.drawingContext.globalCompositeOperation = blendMode;
-<<<<<<< HEAD
-  if (this._pInst) {
-    this._pInst.copy(...copyArgs);
-  } else {
-    this.copy(...copyArgs);
-  }
-  // reset to prior blend mode
-  this.drawingContext.globalCompositeOperation = this._cachedBlendMode;
-};
-=======
->>>>>>> fcd28c4d
 
   p5.prototype.copy.apply(this, copyArgs);
 
