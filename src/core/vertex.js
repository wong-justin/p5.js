/**
 * @module Shape
 * @submodule Vertex
 * @for p5
 * @requires core
 * @requires constants
 */

'use strict';

var p5 = require('./core');
var constants = require('./constants');
var shapeKind = null;
var vertices = [];
var contourVertices = [];
var isBezier = false;
var isCurve = false;
var isQuadratic = false;
var isContour = false;
var isFirstContour = true;

/**
 * Use the beginContour() and endContour() functions to create negative
 * shapes within shapes such as the center of the letter 'O'. beginContour()
 * begins recording vertices for the shape and endContour() stops recording.
 * The vertices that define a negative shape must "wind" in the opposite
 * direction from the exterior shape. First draw vertices for the exterior
 * clockwise order, then for internal shapes, draw vertices
 * shape in counter-clockwise.
 * <br><br>
 * These functions can only be used within a beginShape()/endShape() pair and
 * transformations such as translate(), rotate(), and scale() do not work
 * within a beginContour()/endContour() pair. It is also not possible to use
 * other shapes, such as ellipse() or rect() within.
 *
 * @method beginContour
 * @chainable
 * @example
 * <div>
 * <code>
 * translate(50, 50);
 * stroke(255, 0, 0);
 * beginShape();
 * // Exterior part of shape, clockwise winding
 * vertex(-40, -40);
 * vertex(40, -40);
 * vertex(40, 40);
 * vertex(-40, 40);
 * // Interior part of shape, counter-clockwise winding
 * beginContour();
 * vertex(-20, -20);
 * vertex(-20, 20);
 * vertex(20, 20);
 * vertex(20, -20);
 * endContour();
 * endShape(CLOSE);
 * </code>
 * </div>
 *
 * @alt
 * white rect and smaller grey rect with red outlines in center of canvas.
 *
 */
p5.prototype.beginContour = function() {
  contourVertices = [];
  isContour = true;
  return this;
};

/**
 * Using the beginShape() and endShape() functions allow creating more
 * complex forms. beginShape() begins recording vertices for a shape and
 * endShape() stops recording. The value of the kind parameter tells it which
 * types of shapes to create from the provided vertices. With no mode
 * specified, the shape can be any irregular polygon.
 * <br><br>
 * The parameters available for beginShape() are POINTS, LINES, TRIANGLES,
 * TRIANGLE_FAN, TRIANGLE_STRIP, QUADS, and QUAD_STRIP. After calling the
 * beginShape() function, a series of vertex() commands must follow. To stop
 * drawing the shape, call endShape(). Each shape will be outlined with the
 * current stroke color and filled with the fill color.
 * <br><br>
 * Transformations such as translate(), rotate(), and scale() do not work
 * within beginShape(). It is also not possible to use other shapes, such as
 * ellipse() or rect() within beginShape().
 *
 * @method beginShape
 * @param  {Constant} [kind] either POINTS, LINES, TRIANGLES, TRIANGLE_FAN
 *                                TRIANGLE_STRIP, QUADS, or QUAD_STRIP
 * @chainable
 * @example
 * <div>
 * <code>
 * beginShape();
 * vertex(30, 20);
 * vertex(85, 20);
 * vertex(85, 75);
 * vertex(30, 75);
 * endShape(CLOSE);
 * </code>
 * </div>
 *
 * <div>
 * <code>
 * // currently not working
 * beginShape(POINTS);
 * vertex(30, 20);
 * vertex(85, 20);
 * vertex(85, 75);
 * vertex(30, 75);
 * endShape();
 * </code>
 * </div>
 *
 * <div>
 * <code>
 * beginShape(LINES);
 * vertex(30, 20);
 * vertex(85, 20);
 * vertex(85, 75);
 * vertex(30, 75);
 * endShape();
 * </code>
 * </div>
 *
 * <div>
 * <code>
 * noFill();
 * beginShape();
 * vertex(30, 20);
 * vertex(85, 20);
 * vertex(85, 75);
 * vertex(30, 75);
 * endShape();
 * </code>
 * </div>
 *
 * <div>
 * <code>
 * noFill();
 * beginShape();
 * vertex(30, 20);
 * vertex(85, 20);
 * vertex(85, 75);
 * vertex(30, 75);
 * endShape(CLOSE);
 * </code>
 * </div>
 *
 * <div>
 * <code>
 * beginShape(TRIANGLES);
 * vertex(30, 75);
 * vertex(40, 20);
 * vertex(50, 75);
 * vertex(60, 20);
 * vertex(70, 75);
 * vertex(80, 20);
 * endShape();
 * </code>
 * </div>
 *
 * <div>
 * <code>
 * beginShape(TRIANGLE_STRIP);
 * vertex(30, 75);
 * vertex(40, 20);
 * vertex(50, 75);
 * vertex(60, 20);
 * vertex(70, 75);
 * vertex(80, 20);
 * vertex(90, 75);
 * endShape();
 * </code>
 * </div>
 *
 * <div>
 * <code>
 * beginShape(TRIANGLE_FAN);
 * vertex(57.5, 50);
 * vertex(57.5, 15);
 * vertex(92, 50);
 * vertex(57.5, 85);
 * vertex(22, 50);
 * vertex(57.5, 15);
 * endShape();
 * </code>
 * </div>
 *
 * <div>
 * <code>
 * beginShape(QUADS);
 * vertex(30, 20);
 * vertex(30, 75);
 * vertex(50, 75);
 * vertex(50, 20);
 * vertex(65, 20);
 * vertex(65, 75);
 * vertex(85, 75);
 * vertex(85, 20);
 * endShape();
 * </code>
 * </div>
 *
 * <div>
 * <code>
 * beginShape(QUAD_STRIP);
 * vertex(30, 20);
 * vertex(30, 75);
 * vertex(50, 20);
 * vertex(50, 75);
 * vertex(65, 20);
 * vertex(65, 75);
 * vertex(85, 20);
 * vertex(85, 75);
 * endShape();
 * </code>
 * </div>
 *
 * <div>
 * <code>
 * beginShape();
 * vertex(20, 20);
 * vertex(40, 20);
 * vertex(40, 40);
 * vertex(60, 40);
 * vertex(60, 60);
 * vertex(20, 60);
 * endShape(CLOSE);
 * </code>
 * </div>
 * @alt
 * white square-shape with black outline in middle-right of canvas.
 * 4 black points in a square shape in middle-right of canvas.
 * 2 horizontal black lines. In the top-right and bottom-right of canvas.
 * 3 line shape with horizontal on top, vertical in middle and horizontal bottom.
 * square line shape in middle-right of canvas.
 * 2 white triangle shapes mid-right canvas. left one pointing up and right down.
 * 5 horizontal interlocking and alternating white triangles in mid-right canvas.
 * 4 interlocking white triangles in 45 degree rotated square-shape.
 * 2 white rectangle shapes in mid-right canvas. Both 20x55.
 * 3 side-by-side white rectangles center rect is smaller in mid-right canvas.
 * Thick white l-shape with black outline mid-top-left of canvas.
 *
 */
p5.prototype.beginShape = function(kind) {
<<<<<<< HEAD
  p5._validateParameters('beginShape', arguments);
  if (kind === constants.POINTS ||
=======
  if (
    kind === constants.POINTS ||
>>>>>>> c993f755
    kind === constants.LINES ||
    kind === constants.TRIANGLES ||
    kind === constants.TRIANGLE_FAN ||
    kind === constants.TRIANGLE_STRIP ||
    kind === constants.QUADS ||
    kind === constants.QUAD_STRIP
  ) {
    shapeKind = kind;
  } else {
    shapeKind = null;
  }
  if (this._renderer.isP3D) {
    this._renderer.beginShape(kind);
  } else {
    vertices = [];
    contourVertices = [];
  }
  return this;
};

/**
 * Specifies vertex coordinates for Bezier curves. Each call to
 * bezierVertex() defines the position of two control points and
 * one anchor point of a Bezier curve, adding a new segment to a
 * line or shape.
 * <br><br>
 * The first time bezierVertex() is used within a
 * beginShape() call, it must be prefaced with a call to vertex()
 * to set the first anchor point. This function must be used between
 * beginShape() and endShape() and only when there is no MODE
 * parameter specified to beginShape().
 *
 * @method bezierVertex
 * @param  {Number} x2 x-coordinate for the first control point
 * @param  {Number} y2 y-coordinate for the first control point
 * @param  {Number} x3 x-coordinate for the second control point
 * @param  {Number} y3 y-coordinate for the second control point
 * @param  {Number} x4 x-coordinate for the anchor point
 * @param  {Number} y4 y-coordinate for the anchor point
 * @chainable
 * @example
 * <div>
 * <code>
 * noFill();
 * beginShape();
 * vertex(30, 20);
 * bezierVertex(80, 0, 80, 75, 30, 75);
 * endShape();
 * </code>
 * </div>
 *
 * <div>
 * <code>
 * beginShape();
 * vertex(30, 20);
 * bezierVertex(80, 0, 80, 75, 30, 75);
 * bezierVertex(50, 80, 60, 25, 30, 20);
 * endShape();
 * </code>
 * </div>
 *
 * @alt
 * crescent-shaped line in middle of canvas. Points facing left.
 * white crescent shape in middle of canvas. Points facing left.
 *
 */
p5.prototype.bezierVertex = function(x2, y2, x3, y3, x4, y4) {
  p5._validateParameters('bezierVertex', arguments);
  if (vertices.length === 0) {
    throw 'vertex() must be used once before calling bezierVertex()';
  } else {
    isBezier = true;
    var vert = [];
    for (var i = 0; i < arguments.length; i++) {
      vert[i] = arguments[i];
    }
    vert.isVert = false;
    if (isContour) {
      contourVertices.push(vert);
    } else {
      vertices.push(vert);
    }
  }
  return this;
};

/**
 * Specifies vertex coordinates for curves. This function may only
 * be used between beginShape() and endShape() and only when there
 * is no MODE parameter specified to beginShape().
 * <br><br>
 * The first and last points in a series of curveVertex() lines will be used to
 * guide the beginning and end of a the curve. A minimum of four
 * points is required to draw a tiny curve between the second and
 * third points. Adding a fifth point with curveVertex() will draw
 * the curve between the second, third, and fourth points. The
 * curveVertex() function is an implementation of Catmull-Rom
 * splines.
 *
 * @method curveVertex
 * @param {Number} x x-coordinate of the vertex
 * @param {Number} y y-coordinate of the vertex
 * @chainable
 * @example
 * <div>
 * <code>
 * noFill();
 * beginShape();
 * curveVertex(84,  91);
 * curveVertex(84,  91);
 * curveVertex(68,  19);
 * curveVertex(21,  17);
 * curveVertex(32, 100);
 * curveVertex(32, 100);
 * endShape();
 * </code>
 * </div>
 *
 * @alt
 * Upside-down u-shape line, mid canvas. left point extends beyond canvas view.
 *
 */
<<<<<<< HEAD
p5.prototype.curveVertex = function(x,y) {
  p5._validateParameters('curveVertex', arguments);
=======
p5.prototype.curveVertex = function(x, y) {
>>>>>>> c993f755
  isCurve = true;
  this.vertex(x, y);
  return this;
};

/**
 * Use the beginContour() and endContour() functions to create negative
 * shapes within shapes such as the center of the letter 'O'. beginContour()
 * begins recording vertices for the shape and endContour() stops recording.
 * The vertices that define a negative shape must "wind" in the opposite
 * direction from the exterior shape. First draw vertices for the exterior
 * clockwise order, then for internal shapes, draw vertices
 * shape in counter-clockwise.
 * <br><br>
 * These functions can only be used within a beginShape()/endShape() pair and
 * transformations such as translate(), rotate(), and scale() do not work
 * within a beginContour()/endContour() pair. It is also not possible to use
 * other shapes, such as ellipse() or rect() within.
 *
 * @method endContour
 * @chainable
 * @example
 * <div>
 * <code>
 * translate(50, 50);
 * stroke(255, 0, 0);
 * beginShape();
 * // Exterior part of shape, clockwise winding
 * vertex(-40, -40);
 * vertex(40, -40);
 * vertex(40, 40);
 * vertex(-40, 40);
 * // Interior part of shape, counter-clockwise winding
 * beginContour();
 * vertex(-20, -20);
 * vertex(-20, 20);
 * vertex(20, 20);
 * vertex(20, -20);
 * endContour();
 * endShape(CLOSE);
 * </code>
 * </div>
 *
 * @alt
 * white rect and smaller grey rect with red outlines in center of canvas.
 *
 */
p5.prototype.endContour = function() {
  var vert = contourVertices[0].slice(); // copy all data
  vert.isVert = contourVertices[0].isVert;
  vert.moveTo = false;
  contourVertices.push(vert);

  // prevent stray lines with multiple contours
  if (isFirstContour) {
    vertices.push(vertices[0]);
    isFirstContour = false;
  }

  for (var i = 0; i < contourVertices.length; i++) {
    vertices.push(contourVertices[i]);
  }
  return this;
};

/**
 * The endShape() function is the companion to beginShape() and may only be
 * called after beginShape(). When endshape() is called, all of image data
 * defined since the previous call to beginShape() is written into the image
 * buffer. The constant CLOSE as the value for the MODE parameter to close
 * the shape (to connect the beginning and the end).
 *
 * @method endShape
 * @param  {Constant} [mode] use CLOSE to close the shape
 * @chainable
 * @example
 * <div>
 * <code>
 * noFill();
 *
 * beginShape();
 * vertex(20, 20);
 * vertex(45, 20);
 * vertex(45, 80);
 * endShape(CLOSE);
 *
 * beginShape();
 * vertex(50, 20);
 * vertex(75, 20);
 * vertex(75, 80);
 * endShape();
 * </code>
 * </div>
 *
 * @alt
 * Triangle line shape with smallest interior angle on bottom and upside-down L.
 *
 */
p5.prototype.endShape = function(mode) {
  if (this._renderer.isP3D) {
    this._renderer.endShape(
      mode,
      isCurve,
      isBezier,
      isQuadratic,
      isContour,
      shapeKind
    );
  } else {
    if (vertices.length === 0) {
      return this;
    }
    if (!this._renderer._doStroke && !this._renderer._doFill) {
      return this;
    }

    var closeShape = mode === constants.CLOSE;

    // if the shape is closed, the first element is also the last element
    if (closeShape && !isContour) {
      vertices.push(vertices[0]);
    }

    this._renderer.endShape(
      mode,
      vertices,
      isCurve,
      isBezier,
      isQuadratic,
      isContour,
      shapeKind
    );

    // Reset some settings
    isCurve = false;
    isBezier = false;
    isQuadratic = false;
    isContour = false;
    isFirstContour = true;

    // If the shape is closed, the first element was added as last element.
    // We must remove it again to prevent the list of vertices from growing
    // over successive calls to endShape(CLOSE)
    if (closeShape) {
      vertices.pop();
    }
  }
  return this;
};

/**
 * Specifies vertex coordinates for quadratic Bezier curves. Each call to
 * quadraticVertex() defines the position of one control points and one
 * anchor point of a Bezier curve, adding a new segment to a line or shape.
 * The first time quadraticVertex() is used within a beginShape() call, it
 * must be prefaced with a call to vertex() to set the first anchor point.
 * This function must be used between beginShape() and endShape() and only
 * when there is no MODE parameter specified to beginShape().
 *
 * @method quadraticVertex
 * @param  {Number} cx x-coordinate for the control point
 * @param  {Number} cy y-coordinate for the control point
 * @param  {Number} x3 x-coordinate for the anchor point
 * @param  {Number} y3 y-coordinate for the anchor point
 * @chainable
 * @example
 * <div>
 * <code>
 * noFill();
 * strokeWeight(4);
 * beginShape();
 * vertex(20, 20);
 * quadraticVertex(80, 20, 50, 50);
 * endShape();
 * </code>
 * </div>
 *
 * <div>
 * <code>
 * noFill();
 * strokeWeight(4);
 * beginShape();
 * vertex(20, 20);
 * quadraticVertex(80, 20, 50, 50);
 * quadraticVertex(20, 80, 80, 80);
 * vertex(80, 60);
 * endShape();
 * </code>
 * </div>
 *
 * @alt
 * arched-shaped black line with 4 pixel thick stroke weight.
 * backwards s-shaped black line with 4 pixel thick stroke weight.
 *
 */
p5.prototype.quadraticVertex = function(cx, cy, x3, y3) {
  p5._validateParameters('quadraticVertex', arguments);
  //if we're drawing a contour, put the points into an
  // array for inside drawing
  if (this._contourInited) {
    var pt = {};
    pt.x = cx;
    pt.y = cy;
    pt.x3 = x3;
    pt.y3 = y3;
    pt.type = constants.QUADRATIC;
    this._contourVertices.push(pt);

    return this;
  }
  if (vertices.length > 0) {
    isQuadratic = true;
    var vert = [];
    for (var i = 0; i < arguments.length; i++) {
      vert[i] = arguments[i];
    }
    vert.isVert = false;
    if (isContour) {
      contourVertices.push(vert);
    } else {
      vertices.push(vert);
    }
  } else {
    throw 'vertex() must be used once before calling quadraticVertex()';
  }
  return this;
};

/**
 * All shapes are constructed by connecting a series of vertices. vertex()
 * is used to specify the vertex coordinates for points, lines, triangles,
 * quads, and polygons. It is used exclusively within the beginShape() and
 * endShape() functions.
 *
 * @method vertex
 * @param  {Number} x x-coordinate of the vertex
 * @param  {Number} y y-coordinate of the vertex
 * @param  {Number|Boolean} [z] z-coordinate of the vertex
 * @chainable
 * @example
 * <div>
 * <code>
 * beginShape(POINTS);
 * vertex(30, 20);
 * vertex(85, 20);
 * vertex(85, 75);
 * vertex(30, 75);
 * endShape();
 * </code>
 * </div>
 *
 * @alt
 * 4 black points in a square shape in middle-right of canvas.
 *
 */
p5.prototype.vertex = function(x, y, moveTo, u, v) {
  if (this._renderer.isP3D) {
    this._renderer.vertex.apply(this._renderer, arguments);
  } else {
    var vert = [];
    vert.isVert = true;
    vert[0] = x;
    vert[1] = y;
    vert[2] = 0;
    vert[3] = 0;
    vert[4] = 0;
    vert[5] = this._renderer._getFill();
    vert[6] = this._renderer._getStroke();

    if (moveTo) {
      vert.moveTo = moveTo;
    }
    if (isContour) {
      if (contourVertices.length === 0) {
        vert.moveTo = true;
      }
      contourVertices.push(vert);
    } else {
      vertices.push(vert);
    }
  }
  return this;
};

module.exports = p5;<|MERGE_RESOLUTION|>--- conflicted
+++ resolved
@@ -244,13 +244,9 @@
  *
  */
 p5.prototype.beginShape = function(kind) {
-<<<<<<< HEAD
   p5._validateParameters('beginShape', arguments);
-  if (kind === constants.POINTS ||
-=======
   if (
     kind === constants.POINTS ||
->>>>>>> c993f755
     kind === constants.LINES ||
     kind === constants.TRIANGLES ||
     kind === constants.TRIANGLE_FAN ||
@@ -373,12 +369,8 @@
  * Upside-down u-shape line, mid canvas. left point extends beyond canvas view.
  *
  */
-<<<<<<< HEAD
-p5.prototype.curveVertex = function(x,y) {
+p5.prototype.curveVertex = function(x, y) {
   p5._validateParameters('curveVertex', arguments);
-=======
-p5.prototype.curveVertex = function(x, y) {
->>>>>>> c993f755
   isCurve = true;
   this.vertex(x, y);
   return this;
