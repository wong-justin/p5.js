/**
 * @module Rendering
 * @submodule Rendering
 * @for p5
 */

var p5 = require('./core');
var constants = require('./constants');
require('./p5.Graphics');
require('./p5.Renderer2D');
require('../webgl/p5.RendererGL');
var defaultId = 'defaultCanvas0'; // this gets set again in createCanvas

/**
 * Creates a canvas element in the document, and sets the dimensions of it
 * in pixels. This method should be called only once at the start of setup.
 * Calling createCanvas more than once in a sketch will result in very
 * unpredicable behavior. If you want more than one drawing canvas
 * you could use createGraphics (hidden by default but it can be shown).
 * <br><br>
 * The system variables width and height are set by the parameters passed
 * to this function. If createCanvas() is not used, the window will be
 * given a default size of 100x100 pixels.
 * <br><br>
 * For more ways to position the canvas, see the
 * <a href='https://github.com/processing/p5.js/wiki/Positioning-your-canvas'>
 * positioning the canvas</a> wiki page.
 *
 * @method createCanvas
 * @param  {Number} w width of the canvas
 * @param  {Number} h height of the canvas
 * @param  {Constant} [renderer] either P2D or WEBGL
 * @return {HTMLCanvasElement} canvas generated
 * @example
 * <div>
 * <code>
 * function setup() {
 *   createCanvas(100, 50);
 *   background(153);
 *   line(0, 0, width, height);
 * }
 * </code>
 * </div>
 *
 * @alt
 * Black line extending from top-left of canvas to bottom right.
 *
 */

p5.prototype.createCanvas = function(w, h, renderer) {
  p5._validateParameters('createCanvas', arguments);
  //optional: renderer, otherwise defaults to p2d
  var r = renderer || constants.P2D;
  var c;

  if (r === constants.WEBGL) {
    c = document.getElementById(defaultId);
    if (c) {
      //if defaultCanvas already exists
      c.parentNode.removeChild(c); //replace the existing defaultCanvas
      this._elements = this._elements.filter(function(e) {
        return e !== this._renderer;
      });
    }
    c = document.createElement('canvas');
    c.id = defaultId;
  } else {
    if (!this._defaultGraphicsCreated) {
      c = document.createElement('canvas');
      var i = 0;
      while (document.getElementById('defaultCanvas' + i)) {
        i++;
      }
      defaultId = 'defaultCanvas' + i;
      c.id = defaultId;
    } else {
      // resize the default canvas if new one is created
      c = this.canvas;
    }
  }

  // set to invisible if still in setup (to prevent flashing with manipulate)
  if (!this._setupDone) {
    c.dataset.hidden = true; // tag to show later
    c.style.visibility = 'hidden';
  }

  if (this._userNode) {
    // user input node case
    this._userNode.appendChild(c);
  } else {
    document.body.appendChild(c);
  }

  // Init our graphics renderer
  //webgl mode
  if (r === constants.WEBGL) {
    this._setProperty('_renderer', new p5.RendererGL(c, this, true));
    this._elements.push(this._renderer);
  } else {
    //P2D mode
    if (!this._defaultGraphicsCreated) {
      this._setProperty('_renderer', new p5.Renderer2D(c, this, true));
      this._defaultGraphicsCreated = true;
      this._elements.push(this._renderer);
    }
  }
  this._renderer.resize(w, h);
  this._renderer._applyDefaults();
  return this._renderer;
};

/**
 * Resizes the canvas to given width and height. The canvas will be cleared
 * and draw will be called immediately, allowing the sketch to re-render itself
 * in the resized canvas.
 * @method resizeCanvas
 * @param  {Number} w width of the canvas
 * @param  {Number} h height of the canvas
 * @param  {Boolean} [noRedraw] don't redraw the canvas immediately
 * @example
 * <div class="norender"><code>
 * function setup() {
 *   createCanvas(windowWidth, windowHeight);
 * }
 *
 * function draw() {
 *  background(0, 100, 200);
 * }
 *
 * function windowResized() {
 *   resizeCanvas(windowWidth, windowHeight);
 * }
 * </code></div>
 *
 * @alt
 * No image displayed.
 *
 */
<<<<<<< HEAD
p5.prototype.resizeCanvas = function (w, h, noRedraw) {
  p5._validateParameters('resizeCanvas', arguments);
=======
p5.prototype.resizeCanvas = function(w, h, noRedraw) {
>>>>>>> c993f755
  if (this._renderer) {
    // save canvas properties
    var props = {};
    for (var key in this.drawingContext) {
      var val = this.drawingContext[key];
      if (typeof val !== 'object' && typeof val !== 'function') {
        props[key] = val;
      }
    }
    this._renderer.resize(w, h);
    // reset canvas properties
    for (var savedKey in props) {
      this.drawingContext[savedKey] = props[savedKey];
    }
    if (!noRedraw) {
      this.redraw();
    }
  }
};

/**
 * Removes the default canvas for a p5 sketch that doesn't
 * require a canvas
 * @method noCanvas
 * @example
 * <div>
 * <code>
 * function setup() {
 *   noCanvas();
 * }
 * </code>
 * </div>
 *
 * @alt
 * no image displayed
 *
 */
p5.prototype.noCanvas = function() {
  if (this.canvas) {
    this.canvas.parentNode.removeChild(this.canvas);
  }
};

/**
 * Creates and returns a new p5.Renderer object. Use this class if you need
 * to draw into an off-screen graphics buffer. The two parameters define the
 * width and height in pixels.
 *
 * @method createGraphics
 * @param  {Number} w width of the offscreen graphics buffer
 * @param  {Number} h height of the offscreen graphics buffer
 * @param  {Constant} [renderer] either P2D or WEBGL
 * undefined defaults to p2d
 * @return {p5.Graphics} offscreen graphics buffer
 * @example
 * <div>
 * <code>
 * var pg;
 * function setup() {
 *   createCanvas(100, 100);
 *   pg = createGraphics(100, 100);
 * }
 * function draw() {
 *   background(200);
 *   pg.background(100);
 *   pg.noStroke();
 *   pg.ellipse(pg.width/2, pg.height/2, 50, 50);
 *   image(pg, 50, 50);
 *   image(pg, 0, 0, 50, 50);
 * }
 * </code>
 * </div>
 *
 * @alt
 * 4 grey squares alternating light and dark grey. White quarter circle mid-left.
 *
 */
<<<<<<< HEAD
p5.prototype.createGraphics = function(w, h, renderer){
  p5._validateParameters('createGraphics', arguments);
=======
p5.prototype.createGraphics = function(w, h, renderer) {
>>>>>>> c993f755
  return new p5.Graphics(w, h, renderer, this);
};

/**
 * Blends the pixels in the display window according to the defined mode.
 * There is a choice of the following modes to blend the source pixels (A)
 * with the ones of pixels already in the display window (B):
 * <ul>
 * <li><code>BLEND</code> - linear interpolation of colours: C =
 * A*factor + B. This is the default blending mode.</li>
 * <li><code>ADD</code> - sum of A and B</li>
 * <li><code>DARKEST</code> - only the darkest colour succeeds: C =
 * min(A*factor, B).</li>
 * <li><code>LIGHTEST</code> - only the lightest colour succeeds: C =
 * max(A*factor, B).</li>
 * <li><code>DIFFERENCE</code> - subtract colors from underlying image.</li>
 * <li><code>EXCLUSION</code> - similar to <code>DIFFERENCE</code>, but less
 * extreme.</li>
 * <li><code>MULTIPLY</code> - multiply the colors, result will always be
 * darker.</li>
 * <li><code>SCREEN</code> - opposite multiply, uses inverse values of the
 * colors.</li>
 * <li><code>REPLACE</code> - the pixels entirely replace the others and
 * don't utilize alpha (transparency) values.</li>
 * <li><code>OVERLAY</code> - mix of <code>MULTIPLY</code> and <code>SCREEN
 * </code>. Multiplies dark values, and screens light values.</li>
 * <li><code>HARD_LIGHT</code> - <code>SCREEN</code> when greater than 50%
 * gray, <code>MULTIPLY</code> when lower.</li>
 * <li><code>SOFT_LIGHT</code> - mix of <code>DARKEST</code> and
 * <code>LIGHTEST</code>. Works like <code>OVERLAY</code>, but not as harsh.
 * </li>
 * <li><code>DODGE</code> - lightens light tones and increases contrast,
 * ignores darks.</li>
 * <li><code>BURN</code> - darker areas are applied, increasing contrast,
 * ignores lights.</li>
 * </ul>
 *
 * @method blendMode
 * @param  {Constant} mode blend mode to set for canvas.
 *                either BLEND, DARKEST, LIGHTEST, DIFFERENCE, MULTIPLY,
 *                EXCLUSION, SCREEN, REPLACE, OVERLAY, HARD_LIGHT,
 *                SOFT_LIGHT, DODGE, BURN, ADD or NORMAL
 * @example
 * <div>
 * <code>
 * blendMode(LIGHTEST);
 * strokeWeight(30);
 * stroke(80, 150, 255);
 * line(25, 25, 75, 75);
 * stroke(255, 50, 50);
 * line(75, 25, 25, 75);
 * </code>
 * </div>
 * <div>
 * <code>
 * blendMode(MULTIPLY);
 * strokeWeight(30);
 * stroke(80, 150, 255);
 * line(25, 25, 75, 75);
 * stroke(255, 50, 50);
 * line(75, 25, 25, 75);
 * </code>
 * </div>
 * @alt
 * translucent image thick red & blue diagonal rounded lines intersecting center
 * Thick red & blue diagonal rounded lines intersecting center. dark at overlap
 *
 */
p5.prototype.blendMode = function(mode) {
<<<<<<< HEAD
  p5._validateParameters('blendMode', arguments);
  if (mode === constants.BLEND || mode === constants.DARKEST ||
    mode === constants.LIGHTEST || mode === constants.DIFFERENCE ||
    mode === constants.MULTIPLY || mode === constants.EXCLUSION ||
    mode === constants.SCREEN || mode === constants.REPLACE ||
    mode === constants.OVERLAY || mode === constants.HARD_LIGHT ||
    mode === constants.SOFT_LIGHT || mode === constants.DODGE ||
    mode === constants.BURN || mode === constants.ADD ||
    mode === constants.NORMAL) {
=======
  if (
    mode === constants.BLEND ||
    mode === constants.DARKEST ||
    mode === constants.LIGHTEST ||
    mode === constants.DIFFERENCE ||
    mode === constants.MULTIPLY ||
    mode === constants.EXCLUSION ||
    mode === constants.SCREEN ||
    mode === constants.REPLACE ||
    mode === constants.OVERLAY ||
    mode === constants.HARD_LIGHT ||
    mode === constants.SOFT_LIGHT ||
    mode === constants.DODGE ||
    mode === constants.BURN ||
    mode === constants.ADD ||
    mode === constants.NORMAL
  ) {
>>>>>>> c993f755
    this._renderer.blendMode(mode);
  } else {
    throw new Error('Mode ' + mode + ' not recognized.');
  }
};

module.exports = p5;<|MERGE_RESOLUTION|>--- conflicted
+++ resolved
@@ -137,12 +137,8 @@
  * No image displayed.
  *
  */
-<<<<<<< HEAD
-p5.prototype.resizeCanvas = function (w, h, noRedraw) {
+p5.prototype.resizeCanvas = function(w, h, noRedraw) {
   p5._validateParameters('resizeCanvas', arguments);
-=======
-p5.prototype.resizeCanvas = function(w, h, noRedraw) {
->>>>>>> c993f755
   if (this._renderer) {
     // save canvas properties
     var props = {};
@@ -220,12 +216,8 @@
  * 4 grey squares alternating light and dark grey. White quarter circle mid-left.
  *
  */
-<<<<<<< HEAD
-p5.prototype.createGraphics = function(w, h, renderer){
+p5.prototype.createGraphics = function(w, h, renderer) {
   p5._validateParameters('createGraphics', arguments);
-=======
-p5.prototype.createGraphics = function(w, h, renderer) {
->>>>>>> c993f755
   return new p5.Graphics(w, h, renderer, this);
 };
 
@@ -295,17 +287,7 @@
  *
  */
 p5.prototype.blendMode = function(mode) {
-<<<<<<< HEAD
   p5._validateParameters('blendMode', arguments);
-  if (mode === constants.BLEND || mode === constants.DARKEST ||
-    mode === constants.LIGHTEST || mode === constants.DIFFERENCE ||
-    mode === constants.MULTIPLY || mode === constants.EXCLUSION ||
-    mode === constants.SCREEN || mode === constants.REPLACE ||
-    mode === constants.OVERLAY || mode === constants.HARD_LIGHT ||
-    mode === constants.SOFT_LIGHT || mode === constants.DODGE ||
-    mode === constants.BURN || mode === constants.ADD ||
-    mode === constants.NORMAL) {
-=======
   if (
     mode === constants.BLEND ||
     mode === constants.DARKEST ||
@@ -323,7 +305,6 @@
     mode === constants.ADD ||
     mode === constants.NORMAL
   ) {
->>>>>>> c993f755
     this._renderer.blendMode(mode);
   } else {
     throw new Error('Mode ' + mode + ' not recognized.');
