--- conflicted
+++ resolved
@@ -1407,13 +1407,8 @@
 /**
  * Calculate the angle of rotation for this vector (only 2D vectors).
  * p5.Vectors created using <a href="#/p5/createVector">createVector()</a>
-<<<<<<< HEAD
- * will take the current <a href="#/p5/angleMode">angleMode</a> into
+ * will take the current <a href="#/p5/angleMode">angleMode()</a> into
  * consideration, and give the angle in radians or degrees accordingly.
-=======
- * will take the current <a href="#/p5/angleMode">angleMode()</a> into
- * consideration, and give the angle in radians or degree accordingly.
->>>>>>> f5a98280
  *
  * @method heading
  * @return {Number} The angle of rotation
@@ -1582,13 +1577,8 @@
  * give the angle in radians or degrees accordingly.
  *
  * @method angleBetween
-<<<<<<< HEAD
- * @param  {p5.Vector}    v the <a href="#/p5.Vector">p5.Vector</a> to compare the angle of
- * @return {Number}       the angle between
-=======
  * @param  {p5.Vector}    value The x, y, and z components of a <a href="#/p5.Vector">p5.Vector</a>
- * @return {Number}       The angle between (in radians)
->>>>>>> f5a98280
+ * @return {Number}       The angle between
  * @example
  * <div class="norender">
  * <code>
@@ -1752,20 +1742,12 @@
 };
 
 /**
-<<<<<<< HEAD
  * Reflect a vector about a normal to a line in 2D, or about a normal to a
  * plane in 3D.
  *
  * @method reflect
  * @param  {p5.Vector} surfaceNormal  the <a href="#/p5.Vector">p5.Vector</a>
- *                                    to reflect about
-=======
- * Reflect the incoming vector about a normal to a line in 2D, or about a normal to a plane in 3D.
- * This method acts on the vector directly.
- *
- * @method reflect
- * @param  {p5.Vector} surfaceNormal   The <a href="#/p5.Vector">p5.Vector</a> to reflect about; will be normalized by this method.
->>>>>>> f5a98280
+ *                                    to reflect about.
  * @chainable
  * @example
  * <div class="norender">
