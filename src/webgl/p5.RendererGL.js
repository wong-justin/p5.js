--- conflicted
+++ resolved
@@ -916,14 +916,9 @@
 
 /**
  * turn a p5.Vector Array into a one dimensional number array
-<<<<<<< HEAD
+ * @private
  * @param  {p5.Vector[]} arr  an array of p5.Vector
  * @return {Number[]}     a one dimensional array of numbers
-=======
- * @private
- * @param  {Array} arr  an array of p5.Vector
- * @return {Array]}     a one dimensional array of numbers
->>>>>>> 54cb10bf
  * [p5.Vector(1, 2, 3), p5.Vector(4, 5, 6)] ->
  * [1, 2, 3, 4, 5, 6]
  */
