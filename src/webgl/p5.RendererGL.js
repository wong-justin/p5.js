'use strict';

var p5 = require('../core/core');
var constants = require('../core/constants');
require('./p5.Shader');
require('../core/p5.Renderer');
require('./p5.Matrix');
var fs = require('fs');

var uMVMatrixStack = [];
var cameraMatrixStack = [];

var defaultShaders = {
  immediateVert:
    fs.readFileSync(__dirname + '/shaders/immediate.vert', 'utf-8'),
  vertexColorVert:
    fs.readFileSync(__dirname + '/shaders/vertexColor.vert', 'utf-8'),
  vertexColorFrag:
    fs.readFileSync(__dirname + '/shaders/vertexColor.frag', 'utf-8'),
  normalVert:
    fs.readFileSync(__dirname + '/shaders/normal.vert', 'utf-8'),
  normalFrag:
    fs.readFileSync(__dirname + '/shaders/normal.frag', 'utf-8'),
  basicFrag:
    fs.readFileSync(__dirname + '/shaders/basic.frag', 'utf-8'),
  lightVert:
    fs.readFileSync(__dirname + '/shaders/light.vert', 'utf-8'),
  lightTextureFrag:
    fs.readFileSync(__dirname + '/shaders/light_texture.frag', 'utf-8'),
  lineVert:
    fs.readFileSync(__dirname + '/shaders/line.vert', 'utf-8'),
  lineFrag:
    fs.readFileSync(__dirname + '/shaders/line.frag', 'utf-8')
};

/**
 * 3D graphics class
 * @class p5.RendererGL
 * @constructor
 * @extends p5.Renderer
 * @todo extend class to include public method for offscreen
 * rendering (FBO).
 *
 */
p5.RendererGL = function(elt, pInst, isMainCanvas, attr) {
  p5.Renderer.call(this, elt, pInst, isMainCanvas);
  this.attributes = {};
  attr = attr || {};
  this.attributes.alpha = attr.alpha ===
    undefined ? true : attr.alpha;
  this.attributes.depth = attr.depth ===
    undefined ? true : attr.depth;
  this.attributes.stencil = attr.stencil ===
    undefined ? true : attr.stencil;
  this.attributes.antialias = attr.antialias ===
    undefined ? false : attr.antialias;
  this.attributes.premultipliedAlpha = attr.premultipliedAlpha ===
    undefined ? false : attr.premultipliedAlpha;
  this.attributes.preserveDrawingBuffer = attr.preserveDrawingBuffer ===
    undefined ? true : attr.preserveDrawingBuffer;
  this._initContext();
  this.isP3D = true; //lets us know we're in 3d mode
  this.GL = this.drawingContext;
  // lights
  this.ambientLightCount = 0;
  this.directionalLightCount = 0;
  this.pointLightCount = 0;

  /**
   * model view, projection, & normal
   * matrices
   */
  this.uMVMatrix = new p5.Matrix();
  this.uPMatrix  = new p5.Matrix();
  this.uNMatrix = new p5.Matrix('mat3');

  // Camera
  this._curCamera = null;
  // default camera settings, then use those to populate camera fields.
  this._computeCameraDefaultSettings();
  this.cameraFOV = this.defaultCameraFOV;
  this.cameraAspect = this.defaultAspect;
  this.cameraX = this.defaultCameraX;
  this.cameraY = this.defaultCameraY;
  this.cameraZ = this.defaultCameraZ;
  this.cameraNear = this.defaultCameraNear;
  this.cameraFar = this.defaultCameraFar;
  this.cameraMatrix = new p5.Matrix();
  this.camera(); // set default camera matrices

<<<<<<< HEAD
  //Geometry & Material hashes
  this.gHash = {};

=======
  // Geometry Hash
  this.gHash = {};

  // Shader
  this.curShader = null;

>>>>>>> 2fd402fb
  this._defaultLightShader = undefined;
  this._defaultImmediateModeShader = undefined;
  this._defaultNormalShader = undefined;
  this._defaultColorShader = undefined;

  this.setFillShader(this._getColorShader());
  this.setStrokeShader(this._getLineShader());

  //Imediate Mode
  //default drawing is done in Retained Mode
  this.isImmediateDrawing = false;
  this.immediateMode = {};
  // note: must call fill() and stroke () AFTER
  // default shader has been set.
  this.fill(255, 255, 255, 255);
  //this.stroke(0, 0, 0, 255);
  this.pointSize = 5.0;//default point size
  this.curStrokeWeight = 2; //default stroke weight
  this.curStrokeColor = [0,0,0,1];
  this._setStrokeWeight();
  this._setStrokeColor();
  // array of textures created in this gl context via this.getTexture(src)
  this.textures = [];

  return this;
};

p5.RendererGL.prototype = Object.create(p5.Renderer.prototype);

//////////////////////////////////////////////
// Setting
//////////////////////////////////////////////

p5.RendererGL.prototype._initContext = function() {
  try {
    this.drawingContext = this.canvas.getContext('webgl', this.attributes) ||
      this.canvas.getContext('experimental-webgl', this.attributes);
    if (this.drawingContext === null) {
      throw new Error('Error creating webgl context');
    } else {
      console.log('p5.RendererGL: enabled webgl context');
      var gl = this.drawingContext;
      gl.enable(gl.DEPTH_TEST);
      gl.depthFunc(gl.LEQUAL);
      gl.viewport(0, 0, gl.drawingBufferWidth, gl.drawingBufferHeight);
    }
  } catch (er) {
    throw new Error(er);
  }
};

//This is helper function to reset the context anytime the attributes
//are changed with setAttributes()

p5.RendererGL.prototype._resetContext = function(attr, options, callback) {
  var w = this.width;
  var h = this.height;
  var defaultId = this.canvas.id;
  var c = this.canvas;
  if(c){
    c.parentNode.removeChild(c);
  }
  c = document.createElement('canvas');
  c.id = defaultId;
  if (this._pInst._userNode) {
    this._pInst._userNode.appendChild(c);
  } else {
    document.body.appendChild(c);
  }
  this._pInst.canvas = c;
  this._pInst._setProperty('_renderer', new p5.RendererGL(this._pInst.canvas,
    this._pInst, true, attr));
  this._pInst._isdefaultGraphics = true;
  this._pInst._renderer.resize(w, h);
  this._pInst._renderer._applyDefaults();
  this._pInst._elements.push(this._renderer);
  if(typeof callback === 'function') {
    //setTimeout with 0 forces the task to the back of the queue, this ensures that
    //we finish switching out the renderer
    setTimeout(function() {
      callback.apply(window._renderer, options);
    }, 0);
  }
};


/**
 *
 * Set attributes for the WebGL Drawing context.
 * This is a way of adjusting ways that the WebGL
 * renderer works to fine-tune the display and performance.
 * This should be put in setup().
 * The available attributes are:
 * <br>
 * alpha - indicates if the canvas contains an alpha buffer
 * default is true
 * <br><br>
 * depth - indicates whether the drawing buffer has a depth buffer
 * of at least 16 bits - default is true
 * <br><br>
 * stencil - indicates whether the drawing buffer has a stencil buffer
 * of at least 8 bits
 * <br><br>
 * antialias - indicates whether or not to perform anti-aliasing
 * default is false
 * <br><br>
 * premultipliedAlpha - indicates that the page compositor will assume
 * the drawing buffer contains colors with pre-multiplied alpha
 * default is false
 * <br><br>
 * preserveDrawingBuffer - if true the buffers will not be cleared and
 * and will preserve their values until cleared or overwritten by author
 * (note that p5 clears automatically on draw loop)
 * default is true
 * <br><br>
 *
 * <div>
 * <code>
 *  function setup() {
 *   createCanvas(150,150,WEBGL);
 *  }
 *
 *  function draw() {
 *   background(255);
 *   push();
 *   rotateZ(frameCount * 0.02);
 *   rotateX(frameCount * 0.02);
 *   rotateY(frameCount * 0.02);
 *   fill(0,0,0);
 *   box(50);
 *   pop();
 *  }
 * </code>
 * </div>
 * <br>
 * Now with the antialias attribute set to true.
 * <br>
 * <div>
 * <code>
 *  function setup() {
 *   createCanvas(150,150,WEBGL);
 *   setAttributes('antialias', true);
 *  }
 *
 *  function draw() {
 *   background(255);
 *   push();
 *   rotateZ(frameCount * 0.02);
 *   rotateX(frameCount * 0.02);
 *   rotateY(frameCount * 0.02);
 *   fill(0,0,0);
 *   box(50);
 *   pop();
 *  }
 * </code>
 * </div>
 *
 * @method setAttributes
 * @param  {String|Object}  String name of attribute or object with key-value pairs
 * @param  {Boolean}        New value of named attribute
 *
 */

p5.prototype.setAttributes = function() {
  //@todo_FES
  var attr = {};
  if(arguments.length === 2) {
    attr[arguments[0]] = arguments[1];
  }
  else if (arguments.length === 1) {
    attr = arguments[0];
  }
  this._renderer._resetContext(attr);
};

p5.RendererGL.prototype._computeCameraDefaultSettings = function () {
  this.defaultCameraFOV = 60 / 180 * Math.PI;
  this.defaultCameraAspect = this.width / this.height;
  this.defaultCameraX = 0;
  this.defaultCameraY = 0;
  this.defaultCameraZ =
    (this.height / 2.0) / Math.tan(this.defaultCameraFOV / 2.0);
  this.defaultCameraNear = this.defaultCameraZ * 0.1;
  this.defaultCameraFar = this.defaultCameraZ * 10;
};

//detect if user didn't set the camera
//then call this function below
p5.RendererGL.prototype._setDefaultCamera = function(){
  if(this._curCamera === null){

    this._computeCameraDefaultSettings();
    this.cameraFOV = this.defaultCameraFOV;
    this.cameraAspect = this.defaultAspect;
    this.cameraX = this.defaultCameraX;
    this.cameraY = this.defaultCameraY;
    this.cameraZ = this.defaultCameraZ;
    this.cameraNear = this.defaultCameraNear;
    this.cameraFar = this.defaultCameraFar;

    this.perspective();
    this.camera();
    this._curCamera = 'default';
  }
};

p5.RendererGL.prototype._update = function() {
  // reset model view and apply initial camera transform
  // (containing only look at info; no projection).
  this.uMVMatrix.set(this.cameraMatrix.mat4[0],
                     this.cameraMatrix.mat4[1],
                     this.cameraMatrix.mat4[2],
                     this.cameraMatrix.mat4[3],
                     this.cameraMatrix.mat4[4],
                     this.cameraMatrix.mat4[5],
                     this.cameraMatrix.mat4[6],
                     this.cameraMatrix.mat4[7],
                     this.cameraMatrix.mat4[8],
                     this.cameraMatrix.mat4[9],
                     this.cameraMatrix.mat4[10],
                     this.cameraMatrix.mat4[11],
                     this.cameraMatrix.mat4[12],
                     this.cameraMatrix.mat4[13],
                     this.cameraMatrix.mat4[14],
                     this.cameraMatrix.mat4[15]
                     );
<<<<<<< HEAD
=======

>>>>>>> 2fd402fb
  // reset light counters for new frame.
  this.ambientLightCount = 0;
  this.directionalLightCount = 0;
  this.pointLightCount = 0;
};

/**
 * [background description]
 * @return {[type]} [description]
 */
p5.RendererGL.prototype.background = function() {
  var _col = this._pInst.color.apply(this._pInst, arguments);
  var _r = (_col.levels[0]) / 255;
  var _g = (_col.levels[1]) / 255;
  var _b = (_col.levels[2]) / 255;
  var _a = (_col.levels[3]) / 255;
  this.GL.clearColor(_r, _g, _b, _a);
  this.GL.clear(this.GL.COLOR_BUFFER_BIT | this.GL.DEPTH_BUFFER_BIT);
};

//@TODO implement this
// p5.RendererGL.prototype.clear = function() {
//@TODO
// };

//////////////////////////////////////////////
// COLOR
//////////////////////////////////////////////
/**
 * Basic fill material for geometry with a given color
 * @method  fill
 * @param  {Number|Array|String|p5.Color} v1  gray value,
 * red or hue value (depending on the current color mode),
 * or color Array, or CSS color string
 * @param  {Number}            [v2] optional: green or saturation value
 * @param  {Number}            [v3] optional: blue or brightness value
 * @param  {Number}            [a]  optional: opacity
 * @return {p5}                the p5 object
 * @example
 * <div>
 * <code>
 * function setup(){
 *   createCanvas(200, 200, WEBGL);
 * }
 *
 * function draw(){
 *  background(0);
 *  noStroke();
 *  fill(100, 100, 240);
 *  rotateX(frameCount * 0.01);
 *  rotateY(frameCount * 0.01);
 *  box(75, 75, 75);
 * }
 * </code>
 * </div>
 *
 * @alt
 * black canvas with purple cube spinning
 *
 */
p5.RendererGL.prototype.fill = function(v1, v2, v3, a) {
  //see material.js for more info on color blending in webgl
  var colors = this._applyColorBlend.apply(this, arguments);
  this.curFillColor = colors;
  if(this.curFillShader.active === false) {
    this.curFillShader.active = true;
  }
  if (this.isImmediateDrawing){
    this.setFillShader(this._getImmediateModeShader());
  } else {
    this.setFillShader(this._getColorShader());
  }
  this.drawMode = constants.FILL;
  this.curFillShader.setUniform('uMaterialColor', colors);
};

/**
 * Does not render fill material
 * @method  noFill
 * @example
 * <div>
 * <code>
 * function setup(){
 *   createCanvas(200, 200, WEBGL);
 * }
 *
 * function draw(){
 *  background(0);
 *  noFill();
 *  stroke(100, 100, 240);
 *  rotateX(frameCount * 0.01);
 *  rotateY(frameCount * 0.01);
 *  box(75, 75, 75);
 * }
 * </code>
 * </div>
 *
 * @alt
 * black canvas with purple cube wireframe spinning
 *
 */


p5.RendererGL.prototype.noFill = function() {
  this.curFillShader.active = false;
};

/**
 * Does not render stroke
 * @method  noStroke
 * @example
 * <div>
 * <code>
 * function setup(){
 *   createCanvas(200, 200, WEBGL);
 * }
 *
 * function draw(){
 *  background(0);
 *  noStroke();
 *  fill(240, 150, 150);
 *  rotateX(frameCount * 0.01);
 *  rotateY(frameCount * 0.01);
 *  box(75, 75, 75);
 * }
 * </code>
 * </div>
 *
 * @alt
 * black canvas with pink cube spinning
 *
 */

p5.RendererGL.prototype.noStroke = function() {
  this.curStrokeShader.active = false;
};

/**
 * Basic stroke material for geometry with a given color
 * @method  stroke
 * @param  {Number|Array|String|p5.Color} v1  gray value,
 * red or hue value (depending on the current color mode),
 * or color Array, or CSS color string
 * @param  {Number}            [v2] optional: green or saturation value
 * @param  {Number}            [v3] optional: blue or brightness value
 * @return {p5}                the p5 object
 * @example
 * <div>
 * <code>
 * function setup(){
 *   createCanvas(200, 200, WEBGL);
 * }
 *
 * function draw(){
 *  background(0);
 *  stroke(240, 150, 150);
 *  fill(100, 100, 240);
 *  rotateX(frameCount * 0.01);
 *  rotateY(frameCount * 0.01);
 *  box(75, 75, 75);
 * }
 * </code>
 * </div>
 *
 * @alt
 * black canvas with purple cube with pink outline spinning
 *
 */

p5.RendererGL.prototype.stroke = function(r, g, b, a) {
  if(this.curStrokeShader.active === false) {
    this.curStrokeShader.active = true;
  }
  //@todo allow transparency in stroking currently doesn't have
  //any impact and causes problems with specularMaterial
  arguments[3] = 255;
  var colors = this._applyColorBlend.apply(this, arguments);
  if(this.curStrokeColor !== colors) {
    this.curStrokeColor = colors;
    this._setStrokeColor();
  }
};

/**
 * Change weight of stroke
 * @method  strokeWeight
 * @param  {Number} stroke weight to be used for drawing
 * @example
 * <div>
 * <code>
 * function setup(){
 *   createCanvas(200, 400, WEBGL);
 *   setAttributes('antialias', true);
 * }
 *
 * function draw(){
 *   background(0);
 *   noStroke();
 *   translate(0,-100,0);
 *   stroke(240,150,150);
 *   fill(100,100,240);
 *   push();
 *   strokeWeight(8);
 *   rotateX(frameCount * 0.01);
 *   rotateY(frameCount * 0.01);
 *   sphere(75);
 *   pop();
 *   push();
 *   translate(0,200,0);
 *   strokeWeight(1);
 *   rotateX(frameCount * 0.01);
 *   rotateY(frameCount * 0.01);
 *   sphere(75);
 *   pop();
 * }
 *
 * </code>
 * </div>
 *
 * @alt
 * black canvas with two purple rotating spheres with pink
 * outlines the sphere on top has much heavier outlines,
 *
 */
p5.RendererGL.prototype.strokeWeight = function(w) {
  if(this.curStrokeShader.active === false) {
    this.curStrokeShader.active = true;
  }
  if(this.curStrokeWeight !== w) {
    this.pointSize = w;
    this.curStrokeWeight = w;
    this.curStrokeShader.setUniform('uStrokeWeight', w);
  }
};

p5.RendererGL.prototype._setStrokeWeight = function() {
  // this should only be called after an appropriate call
  // to shader() internally....
  this.curStrokeShader.setUniform('uStrokeWeight', this.curStrokeWeight);
};

p5.RendererGL.prototype._setStrokeColor = function() {
  // this should only be called after an appropriate call
  // to shader() internally....
  this.curStrokeShader.setUniform('uMaterialColor', this.curStrokeColor);
};

/**
/**
 * Returns an array of [R,G,B,A] values for any pixel or grabs a section of
 * an image. If no parameters are specified, the entire image is returned.
 * Use the x and y parameters to get the value of one pixel. Get a section of
 * the display window by specifying additional w and h parameters. When
 * getting an image, the x and y parameters define the coordinates for the
 * upper-left corner of the image, regardless of the current imageMode().
 * <br><br>
 * If the pixel requested is outside of the image window, [0,0,0,255] is
 * returned.
 * <br><br>
 * Getting the color of a single pixel with get(x, y) is easy, but not as fast
 * as grabbing the data directly from pixels[]. The equivalent statement to
 * get(x, y) is using pixels[] with pixel density d
 *
 *
 * @method get
 * @param  {Number}               [x] x-coordinate of the pixel
 * @param  {Number}               [y] y-coordinate of the pixel
 * @param  {Number}               [w] width
 * @param  {Number}               [h] height
 * @return {Array|Color|p5.Image}     color of pixel at x,y in array format
 *                                    [R, G, B, A] or p5.Image
 */

p5.RendererGL.prototype.get = function(x, y, w, h) {
  return p5.Renderer2D.prototype.get.apply(this, [x, y, w, h]);
};

/**
 * Loads the pixels data for this canvas into the pixels[] attribute.
 * Note that updatePixels() and set() do not work.
 * Any pixel manipulation must be done directly to the pixels[] array.
 *
 * @method loadPixels
 * @param {Number} starting pixel x position, defaults to 0
 * @param {Number} starting pixel y position, defaults to 0
 * @param {Number} width of pixels to load, defaults to sketch width
 * @param {Number} height of pixels to load, defaults to sketch height
 *
 */

p5.RendererGL.prototype.loadPixels = function() {
  //@todo_FES
  if(this.attributes.preserveDrawingBuffer !== true) {
    console.log('loadPixels only works in WebGL when preserveDrawingBuffer ' +
      'is true.');
    return;
  }
  var pd = this._pInst._pixelDensity;
  var x = arguments[0] || 0;
  var y = arguments[1] || 0;
  var w = arguments[2] || this.width;
  var h = arguments[3] || this.height;
  w *= pd;
  h *= pd;
  var pixels = new Uint8Array(this.GL.drawingBufferWidth *
    this.GL.drawingBufferHeight * 4);
  this.GL.readPixels(x, y, w, h, this.GL.RGBA, this.GL.UNSIGNED_BYTE, pixels);
  this._pInst._setProperty('pixels', pixels);
};



//////////////////////////////////////////////
// HASH | for geometry
//////////////////////////////////////////////

p5.RendererGL.prototype.geometryInHash = function(gId){
  return this.gHash[gId] !== undefined;
};



/**
 * [resize description]
 * @param  {[type]} w [description]
 * @param  {[tyoe]} h [description]
 * @return {[type]}   [description]
 */
p5.RendererGL.prototype.resize = function(w,h) {
  p5.Renderer.prototype.resize.call(this, w, h);
  this.GL.viewport(0, 0, this.GL.drawingBufferWidth, this.GL.drawingBufferHeight);
  // If we're using the default camera, update the aspect ratio
  if(this._curCamera === null || this._curCamera === 'default') {
    this._curCamera = null;
    // camera defaults are dependent on the width & height of the screen,
    // so we'll want to update them if the size of the screen changes.
    this._setDefaultCamera();
  }
};

/**
 * clears color and depth buffers
 * with r,g,b,a
 * @param {Number} r normalized red val.
 * @param {Number} g normalized green val.
 * @param {Number} b normalized blue val.
 * @param {Number} a normalized alpha val.
 */
p5.RendererGL.prototype.clear = function() {
  this.GL.clearColor(arguments[0],
    arguments[1],
    arguments[2],
    arguments[3]);
  this.GL.clear(this.GL.COLOR_BUFFER_BIT | this.GL.DEPTH_BUFFER_BIT);
};

/**
 * [translate description]
 * @param  {[type]} x [description]
 * @param  {[type]} y [description]
 * @param  {[type]} z [description]
 * @return {[type]}   [description]
 * @todo implement handle for components or vector as args
 */
p5.RendererGL.prototype.translate = function(x, y, z) {
  if(x instanceof p5.Vector) {
    z = x.z;
    y = x.y;
    x = x.x;
  }
  this.uMVMatrix.translate([x,y,z]);
  return this;
};

/**
 * Scales the Model View Matrix by a vector
 * @param  {Number | p5.Vector | Array} x [description]
 * @param  {Number} [y] y-axis scalar
 * @param  {Number} [z] z-axis scalar
 * @return {this}   [description]
 */
p5.RendererGL.prototype.scale = function(x,y,z) {
  this.uMVMatrix.scale([x,y,z]);
  return this;
};

p5.RendererGL.prototype.rotate = function(rad, axis){
  this.uMVMatrix.rotate(rad, axis);
  return this;
};

p5.RendererGL.prototype.rotateX = function(rad) {
  this.rotate(rad, [1,0,0]);
  return this;
};

p5.RendererGL.prototype.rotateY = function(rad) {
  this.rotate(rad, [0,1,0]);
  return this;
};

p5.RendererGL.prototype.rotateZ = function(rad) {
  this.rotate(rad, [0,0,1]);
  return this;
};

/**
 * pushes a copy of the model view matrix onto the
 * MV Matrix stack.
 */
p5.RendererGL.prototype.push = function() {
  uMVMatrixStack.push(this.uMVMatrix.copy());
  cameraMatrixStack.push(this.cameraMatrix.copy());
};

/**
 * [pop description]
 * @return {[type]} [description]
 */
p5.RendererGL.prototype.pop = function() {
  if (uMVMatrixStack.length === 0) {
    throw new Error('Invalid popMatrix!');
  }
  this.uMVMatrix = uMVMatrixStack.pop();
  if (cameraMatrixStack.length === 0) {
    throw new Error('Invalid popMatrix!');
  }
  this.cameraMatrix = cameraMatrixStack.pop();
};

p5.RendererGL.prototype.resetMatrix = function() {
  this.uMVMatrix = p5.Matrix.identity();
  return this;
};

// Text/Typography
// @TODO:
p5.RendererGL.prototype._applyTextProperties = function() {
  //@TODO finish implementation
  console.error('text commands not yet implemented in webgl');
};



//////////////////////////////////////////////
// SHADER
//////////////////////////////////////////////

/*
 * Initializes and uses the specified shader, then returns
 * that shader. Note: initialization and resetting the program
 * is only used if needed (say, if a new value is provided)
 * so it is safe to call this method with the same shader multiple
 * times without a signficant performance hit).
 *
 * @method setFillShader
 * @param {p5.Shader} [s] a p5.Shader object
 * @return {p5.Shader} the current, updated fill shader
 */
p5.RendererGL.prototype.setFillShader = function (s) {
  if (this.curFillShader !== s) {
    // only do setup etc. if shader is actually new.
    this.curFillShader = s;

    // safe to do this multiple times;
    // init() will bail early if has already been run.
    this.curFillShader.init();
    this.curFillShader.useProgram();
    this.curFillShader.active = true;
  }
  // always return this.curFillShader, even if no change was made.
  return this.curFillShader;
};


/*
 * @method setStrokeShader
 * @param {p5.Shader} [s] a p5.Shader object
 * @return {p5.Shader} the current, updated stroke shader
 */
p5.RendererGL.prototype.setStrokeShader = function (s) {
  if (this.curStrokeShader !== s) {
    // only do setup etc. if shader is actually new.
    this.curStrokeShader = s;
    // safe to do this multiple times;
    // init() will bail early if has already been run.
    this.curStrokeShader.init();
    this.curStrokeShader.useProgram();
    this.curStrokeShader.active = true;
  }
  // always return this.curLineShader, even if no change was made.
  return this.curStrokeShader;
};

/*
 * shaders are created and cached on a per-renderer basis,
 * on the grounds that each renderer will have its own gl context
 * and the shader must be valid in that context.
 *
 *
 */

p5.RendererGL.prototype._getLightShader = function () {
  if (this._defaultLightShader === undefined) {
    this._defaultLightShader = new p5.Shader(this,
      defaultShaders.lightVert, defaultShaders.lightTextureFrag);
  }
  //this.drawMode = constants.FILL;
  return this._defaultLightShader;
};

p5.RendererGL.prototype._getImmediateModeShader = function () {
  if (this._defaultImmediateModeShader === undefined) {
    this._defaultImmediateModeShader = new p5.Shader(this,
      defaultShaders.immediateVert, defaultShaders.vertexColorFrag);
  }
  //this.drawMode = constants.FILL;
  return this._defaultImmediateModeShader;
};

p5.RendererGL.prototype._getNormalShader = function () {
  if (this._defaultNormalShader === undefined) {
    this._defaultNormalShader = new p5.Shader(this,
      defaultShaders.normalVert, defaultShaders.normalFrag);
  }
  //this.drawMode = constants.FILL;
  return this._defaultNormalShader;
};

p5.RendererGL.prototype._getColorShader = function () {
  if (this._defaultColorShader === undefined) {
    this._defaultColorShader = new p5.Shader(this,
      defaultShaders.normalVert, defaultShaders.basicFrag);
  }
  //this.drawMode = constants.FILL;
  return this._defaultColorShader;
};

p5.RendererGL.prototype._getLineShader = function () {
  if (this._defaultLineShader === undefined) {
    this._defaultLineShader = new p5.Shader(this,
      defaultShaders.lineVert, defaultShaders.lineFrag);
  }
  //this.drawMode = constants.STROKE;
  return this._defaultLineShader;
};

p5.RendererGL.prototype._getEmptyTexture = function () {
  if (this._emptyTexture === undefined) {
    // a plain white texture RGBA, full alpha, single pixel.
    var im = new p5.Image(1, 1);
    im.set(0, 0, 255);
    this._emptyTexture = new p5.Texture(this, im);
  }
  return this._emptyTexture;
};

p5.RendererGL.prototype.getTexture = function (img) {
  var checkSource = function(element) {
    return element.src === img;
  };
  //this.drawMode = constants.TEXTURE;
  var tex = this.textures.find(checkSource);
  if (tex === undefined) {
    tex = new p5.Texture(this, img);
    this.textures.push(tex);
  }

  return tex;
};

//Binds a buffer to the drawing context
//when passed more than two arguments it also updates or initializes
//the data associated with the buffer
p5.RendererGL.prototype._bindBuffer = function( buffer, target,
  values, type, usage) {
  this.GL.bindBuffer(target, buffer);
  if(values !== undefined) {
    var data = new type(values);
    this.GL.bufferData(target, data, usage);
  }
};


module.exports = p5.RendererGL;<|MERGE_RESOLUTION|>--- conflicted
+++ resolved
@@ -88,22 +88,16 @@
   this.cameraMatrix = new p5.Matrix();
   this.camera(); // set default camera matrices
 
-<<<<<<< HEAD
   //Geometry & Material hashes
   this.gHash = {};
 
-=======
-  // Geometry Hash
-  this.gHash = {};
-
-  // Shader
-  this.curShader = null;
-
->>>>>>> 2fd402fb
   this._defaultLightShader = undefined;
   this._defaultImmediateModeShader = undefined;
   this._defaultNormalShader = undefined;
   this._defaultColorShader = undefined;
+
+  this.curFillShader = {};
+  this.curStrokeShader = {};
 
   this.setFillShader(this._getColorShader());
   this.setStrokeShader(this._getLineShader());
@@ -326,10 +320,7 @@
                      this.cameraMatrix.mat4[14],
                      this.cameraMatrix.mat4[15]
                      );
-<<<<<<< HEAD
-=======
-
->>>>>>> 2fd402fb
+
   // reset light counters for new frame.
   this.ambientLightCount = 0;
   this.directionalLightCount = 0;
