/**
 * @module Shape
 * @submodule 3D Primitives
 * @for p5
 * @requires core
 * @requires p5.Geometry
 */

'use strict';

var p5 = require('../core/core');
require('./p5.Geometry');

/**
 * Draw a plane with given a width and height
 * @method plane
 * @param  {Number} [width]    width of the plane
 * @param  {Number} [height]   height of the plane
 * @param  {Integer} [detailX]  Optional number of triangle
 *                             subdivisions in x-dimension
 * @param {Integer} [detailY]   Optional number of triangle
 *                             subdivisions in y-dimension
 * @chainable
 * @example
 * <div>
 * <code>
 * //draw a plane with width 50 and height 50
 * function setup() {
 *   createCanvas(100, 100, WEBGL);
 * }
 *
 * function draw() {
 *   background(200);
 *   plane(50, 50);
 * }
 * </code>
 * </div>
 *
 * @alt
 * Nothing displayed on canvas
 * Rotating interior view of a box with sides that change color.
 * 3d red and green gradient.
 * Rotating interior view of a cylinder with sides that change color.
 * Rotating view of a cylinder with sides that change color.
 * 3d red and green gradient.
 * rotating view of a multi-colored cylinder with concave sides.
 */
p5.prototype.plane = function(width, height, detailX, detailY) {
  this._assert3d('plane');
  p5._validateParameters('plane', arguments);
  if (typeof width === 'undefined') {
    width = 50;
  }
  if (typeof height === 'undefined') {
    height = width;
  }

  if (typeof detailX === 'undefined') {
    detailX = 1;
  }
  if (typeof detailY === 'undefined') {
    detailY = 1;
  }

  var gId = 'plane|' + detailX + '|' + detailY;

  if (!this._renderer.geometryInHash(gId)) {
    var _plane = function() {
      var u, v, p;
      for (var i = 0; i <= this.detailY; i++) {
        v = i / this.detailY;
        for (var j = 0; j <= this.detailX; j++) {
          u = j / this.detailX;
          p = new p5.Vector(u - 0.5, v - 0.5, 0);
          this.vertices.push(p);
          this.uvs.push(u, v);
        }
      }
    };
    var planeGeom = new p5.Geometry(detailX, detailY, _plane);
    planeGeom.computeFaces().computeNormals();
    if (detailX <= 1 && detailY <= 1) {
      planeGeom._makeTriangleEdges()._edgesToVertices();
    } else {
      console.log(
        'Cannot draw stroke on plane objects with more' +
          ' than 1 detailX or 1 detailY'
      );
    }
    this._renderer.createBuffers(gId, planeGeom);
  }

<<<<<<< HEAD
  this._renderer.drawBuffersScaled(gId, width, height, 1);
=======
  this._renderer.drawBuffersScaled(gId, width, height, 0);
  return this;
>>>>>>> 964ca1a3
};

/**
 * Draw a box with given width, height and depth
 * @method  box
 * @param  {Number} [width]     width of the box
 * @param  {Number} [Height]    height of the box
 * @param  {Number} [depth]     depth of the box
 * @param {Integer} [detailX]  Optional number of triangle
 *                            subdivisions in x-dimension
 * @param {Integer} [detailY]  Optional number of triangle
 *                            subdivisions in y-dimension
 * @chainable
 * @example
 * <div>
 * <code>
 * //draw a spinning box with width, height and depth 200
 * function setup() {
 *   createCanvas(100, 100, WEBGL);
 * }
 *
 * function draw() {
 *   background(200);
 *   rotateX(frameCount * 0.01);
 *   rotateY(frameCount * 0.01);
 *   box(50);
 * }
 * </code>
 * </div>
 */
p5.prototype.box = function(width, height, depth, detailX, detailY) {
  this._assert3d('box');
  p5._validateParameters('box', arguments);
  if (typeof width === 'undefined') {
    width = 50;
  }
  if (typeof height === 'undefined') {
    height = width;
  }
  if (typeof depth === 'undefined') {
    depth = height;
  }

  var perPixelLighting =
    this._renderer.attributes && this._renderer.attributes.perPixelLighting;
  if (typeof detailX === 'undefined') {
    detailX = perPixelLighting ? 1 : 4;
  }
  if (typeof detailY === 'undefined') {
    detailY = perPixelLighting ? 1 : 4;
  }

  var gId = 'box|' + detailX + '|' + detailY;
  if (!this._renderer.geometryInHash(gId)) {
    var _box = function() {
      var cubeIndices = [
        [0, 4, 2, 6], // -1, 0, 0],// -x
        [1, 3, 5, 7], // +1, 0, 0],// +x
        [0, 1, 4, 5], // 0, -1, 0],// -y
        [2, 6, 3, 7], // 0, +1, 0],// +y
        [0, 2, 1, 3], // 0, 0, -1],// -z
        [4, 5, 6, 7] // 0, 0, +1] // +z
      ];
      //using strokeIndices instead of faces for strokes
      //to avoid diagonal stroke lines across face of box
      this.strokeIndices = [
        [0, 1],
        [1, 3],
        [3, 2],
        [6, 7],
        [8, 9],
        [9, 11],
        [14, 15],
        [16, 17],
        [17, 19],
        [18, 19],
        [20, 21],
        [22, 23]
      ];
      for (var i = 0; i < cubeIndices.length; i++) {
        var cubeIndex = cubeIndices[i];
        var v = i * 4;
        for (var j = 0; j < 4; j++) {
          var d = cubeIndex[j];
          //inspired by lightgl:
          //https://github.com/evanw/lightgl.js
          //octants:https://en.wikipedia.org/wiki/Octant_(solid_geometry)
          var octant = new p5.Vector(
            ((d & 1) * 2 - 1) / 2,
            ((d & 2) - 1) / 2,
            ((d & 4) / 2 - 1) / 2
          );
          this.vertices.push(octant);
          this.uvs.push(j & 1, (j & 2) / 2);
        }
        this.faces.push([v, v + 1, v + 2]);
        this.faces.push([v + 2, v + 1, v + 3]);
      }
    };
    var boxGeom = new p5.Geometry(detailX, detailY, _box);
    boxGeom.computeNormals();
    if (detailX <= 4 && detailY <= 4) {
      boxGeom._makeTriangleEdges()._edgesToVertices();
    } else {
      console.log(
        'Cannot draw stroke on box objects with more' +
          ' than 4 detailX or 4 detailY'
      );
    }
    //initialize our geometry buffer with
    //the key val pair:
    //geometry Id, Geom object
    this._renderer.createBuffers(gId, boxGeom);
  }
  this._renderer.drawBuffersScaled(gId, width, height, depth);

  return this;
};

/**
 * Draw a sphere with given radius
 * @method sphere
 * @param  {Number} [radius]          radius of circle
 * @param  {Integer} [detailX]        number of segments,
 *                                    the more segments the smoother geometry
 *                                    default is 24
 * @param  {Integer} [detailY]        number of segments,
 *                                    the more segments the smoother geometry
 *                                    default is 16
 * @chainable
 * @example
 * <div>
 * <code>
 * // draw a sphere with radius 200
 * function setup() {
 *   createCanvas(100, 100, WEBGL);
 * }
 *
 * function draw() {
 *   background(200);
 *   sphere(40);
 * }
 * </code>
 * </div>
 */
p5.prototype.sphere = function(radius, detailX, detailY) {
  this._assert3d('sphere');
  p5._validateParameters('sphere', arguments);
  if (typeof radius === 'undefined') {
    radius = 50;
  }
  if (typeof detailX === 'undefined') {
    detailX = 24;
  }
  if (typeof detailY === 'undefined') {
    detailY = 16;
  }

  this.ellipsoid(radius, radius, radius, detailX, detailY);

  return this;
};

/**
 * @private
 * Helper function for creating both cones and cyllinders
 * Will only generate well-defined geometry when bottomRadius, height > 0
 * and topRadius >= 0
 * If topRadius == 0, topCap should be false
 */
var _truncatedCone = function(
  bottomRadius,
  topRadius,
  height,
  detailX,
  detailY,
  bottomCap,
  topCap
) {
  bottomRadius = bottomRadius <= 0 ? 1 : bottomRadius;
  topRadius = topRadius < 0 ? 0 : topRadius;
  height = height <= 0 ? bottomRadius : height;
  detailX = detailX < 3 ? 3 : detailX;
  detailY = detailY < 1 ? 1 : detailY;
  bottomCap = bottomCap === undefined ? true : bottomCap;
  topCap = topCap === undefined ? topRadius !== 0 : topCap;
  var start = bottomCap ? -2 : 0;
  var end = detailY + (topCap ? 2 : 0);
  var vertsOnLayer = {};
  //ensure constant slant for interior vertex normals
  var slant = Math.atan2(bottomRadius - topRadius, height);
  var yy, ii, jj, nextii, nextjj;
  for (yy = start; yy <= end; ++yy) {
    var v = yy / detailY;
    var y = height * v;
    var ringRadius;
    if (yy < 0) {
      //for the bottomCap edge
      y = 0;
      v = 0;
      ringRadius = bottomRadius;
    } else if (yy > detailY) {
      //for the topCap edge
      y = height;
      v = 1;
      ringRadius = topRadius;
    } else {
      //for the middle
      ringRadius = bottomRadius + (topRadius - bottomRadius) * v;
    }
    if (yy === -2 || yy === detailY + 2) {
      //center of bottom or top caps
      ringRadius = 0;
    }

    y -= height / 2; //shift coordiate origin to the center of object
    vertsOnLayer[yy] = ringRadius === 0 ? 1 : detailX;
    for (ii = 0; ii < vertsOnLayer[yy]; ++ii) {
      var u = ii / detailX;
      //VERTICES
      this.vertices.push(
        new p5.Vector(
          Math.sin(u * 2 * Math.PI) * ringRadius,
          y,
          Math.cos(u * 2 * Math.PI) * ringRadius
        )
      );
      //VERTEX NORMALS
      this.vertexNormals.push(
        new p5.Vector(
          yy < 0 || yy > detailY
            ? 0
            : Math.sin(u * 2 * Math.PI) * Math.cos(slant),
          yy < 0 ? -1 : yy > detailY ? 1 : Math.sin(slant),
          yy < 0 || yy > detailY
            ? 0
            : Math.cos(u * 2 * Math.PI) * Math.cos(slant)
        )
      );
      //UVs
      this.uvs.push(u, v);
    }
  }

  var startIndex = 0;
  if (bottomCap) {
    for (jj = 0; jj < vertsOnLayer[-1]; ++jj) {
      nextjj = (jj + 1) % vertsOnLayer[-1];
      this.faces.push([
        startIndex,
        startIndex + 1 + nextjj,
        startIndex + 1 + jj
      ]);
    }
    startIndex += vertsOnLayer[-2] + vertsOnLayer[-1];
  }
  for (yy = 0; yy < detailY; ++yy) {
    for (ii = 0; ii < vertsOnLayer[yy]; ++ii) {
      if (vertsOnLayer[yy + 1] === 1) {
        //top layer
        nextii = (ii + 1) % vertsOnLayer[yy];
        this.faces.push([
          startIndex + ii,
          startIndex + nextii,
          startIndex + vertsOnLayer[yy]
        ]);
      } else {
        //other side faces
        //should have vertsOnLayer[yy] === vertsOnLayer[yy + 1]
        nextii = (ii + 1) % vertsOnLayer[yy];
        this.faces.push([
          startIndex + ii,
          startIndex + nextii,
          startIndex + vertsOnLayer[yy] + nextii
        ]);
        this.faces.push([
          startIndex + ii,
          startIndex + vertsOnLayer[yy] + nextii,
          startIndex + vertsOnLayer[yy] + ii
        ]);
      }
    }
    startIndex += vertsOnLayer[yy];
  }
  if (topCap) {
    startIndex += vertsOnLayer[detailY];
    for (ii = 0; ii < vertsOnLayer[detailY + 1]; ++ii) {
      nextii = (ii + 1) % vertsOnLayer[detailY + 1];
      this.faces.push([
        startIndex + ii,
        startIndex + nextii,
        startIndex + vertsOnLayer[detailY + 1]
      ]);
    }
  }
};

/**
 * Draw a cylinder with given radius and height
 * @method cylinder
 * @param  {Number}  [radius]    radius of the surface
 * @param  {Number}  [height]    height of the cylinder
 * @param  {Integer} [detailX]   number of segments,
 *                               the more segments the smoother geometry
 *                               default is 24
 * @param  {Integer} [detailY]   number of segments in y-dimension,
 *                               the more segments the smoother geometry
 *                               default is 1
 * @param  {Boolean} [bottomCap] whether to draw the bottom of the cylinder
 * @param  {Boolean} [topCap]    whether to draw the top of the cylinder
 * @chainable
 * @example
 * <div>
 * <code>
 * //draw a spinning cylinder with radius 20 and height 50
 * function setup() {
 *   createCanvas(100, 100, WEBGL);
 * }
 *
 * function draw() {
 *   background(200);
 *   rotateX(frameCount * 0.01);
 *   rotateZ(frameCount * 0.01);
 *   cylinder(20, 50);
 * }
 * </code>
 * </div>
 */
p5.prototype.cylinder = function(
  radius,
  height,
  detailX,
  detailY,
  bottomCap,
  topCap
) {
  this._assert3d('cylinder');
  p5._validateParameters('cylinder', arguments);
  if (typeof radius === 'undefined') {
    radius = 50;
  }
  if (typeof height === 'undefined') {
    height = radius;
  }
  if (typeof detailX === 'undefined') {
    detailX = 24;
  }
  if (typeof detailY === 'undefined') {
    detailY = 1;
  }
  if (typeof topCap === 'undefined') {
    topCap = true;
  }
  if (typeof bottomCap === 'undefined') {
    bottomCap = true;
  }

  var gId =
    'cylinder|' + detailX + '|' + detailY + '|' + bottomCap + '|' + topCap;
  if (!this._renderer.geometryInHash(gId)) {
    var cylinderGeom = new p5.Geometry(detailX, detailY);
    _truncatedCone.call(
      cylinderGeom,
      1,
      1,
      1,
      detailX,
      detailY,
      bottomCap,
      topCap
    );
    cylinderGeom.computeNormals();
    if (detailX <= 24 && detailY <= 16) {
      cylinderGeom._makeTriangleEdges()._edgesToVertices();
    } else {
      console.log(
        'Cannot draw stroke on cylinder objects with more' +
          ' than 24 detailX or 16 detailY'
      );
    }
    this._renderer.createBuffers(gId, cylinderGeom);
  }

  this._renderer.drawBuffersScaled(gId, radius, height, radius);

  return this;
};

/**
 * Draw a cone with given radius and height
 * @method cone
 * @param  {Number}  [radius]  radius of the bottom surface
 * @param  {Number}  [height]  height of the cone
 * @param  {Integer} [detailX] number of segments,
 *                             the more segments the smoother geometry
 *                             default is 24
 * @param  {Integer} [detailY] number of segments,
 *                             the more segments the smoother geometry
 *                             default is 1
 * @param  {Boolean} [cap]     whether to draw the base of the cone
 * @chainable
 * @example
 * <div>
 * <code>
 * //draw a spinning cone with radius 40 and height 70
 * function setup() {
 *   createCanvas(100, 100, WEBGL);
 * }
 *
 * function draw() {
 *   background(200);
 *   rotateX(frameCount * 0.01);
 *   rotateZ(frameCount * 0.01);
 *   cone(40, 70);
 * }
 * </code>
 * </div>
 */
p5.prototype.cone = function(radius, height, detailX, detailY, cap) {
  this._assert3d('cone');
  p5._validateParameters('cone', arguments);
  if (typeof radius === 'undefined') {
    radius = 50;
  }
  if (typeof height === 'undefined') {
    height = radius;
  }
  if (typeof detailX === 'undefined') {
    detailX = 24;
  }
  if (typeof detailY === 'undefined') {
    detailY = 1;
  }
  if (typeof cap === 'undefined') {
    cap = true;
  }

  var gId = 'cone|' + detailX + '|' + detailY + '|' + cap;
  if (!this._renderer.geometryInHash(gId)) {
    var coneGeom = new p5.Geometry(detailX, detailY);
    _truncatedCone.call(coneGeom, 1, 0, 1, detailX, detailY, cap, false);
    //for cones we need to average Normals
    coneGeom.computeNormals();
    if (detailX <= 24 && detailY <= 16) {
      coneGeom._makeTriangleEdges()._edgesToVertices();
    } else {
      console.log(
        'Cannot draw stroke on cone objects with more' +
          ' than 24 detailX or 16 detailY'
      );
    }
    this._renderer.createBuffers(gId, coneGeom);
  }

  this._renderer.drawBuffersScaled(gId, radius, height, radius);

  return this;
};

/**
 * Draw an ellipsoid with given radius
 * @method ellipsoid
 * @param  {Number} [radiusx]         xradius of circle
 * @param  {Number} [radiusy]         yradius of circle
 * @param  {Number} [radiusz]         zradius of circle
 * @param  {Integer} [detailX]        number of segments,
 *                                    the more segments the smoother geometry
 *                                    default is 24. Avoid detail number above
 *                                    150, it may crash the browser.
 * @param  {Integer} [detailY]        number of segments,
 *                                    the more segments the smoother geometry
 *                                    default is 16. Avoid detail number above
 *                                    150, it may crash the browser.
 * @chainable
 * @example
 * <div>
 * <code>
 * // draw an ellipsoid with radius 20, 30 and 40.
 * function setup() {
 *   createCanvas(100, 100, WEBGL);
 * }
 *
 * function draw() {
 *   background(200);
 *   ellipsoid(20, 30, 40);
 * }
 * </code>
 * </div>
 */
p5.prototype.ellipsoid = function(radiusX, radiusY, radiusZ, detailX, detailY) {
  this._assert3d('ellipsoid');
  p5._validateParameters('ellipsoid', arguments);
  if (typeof radiusX === 'undefined') {
    radiusX = 50;
  }
  if (typeof radiusY === 'undefined') {
    radiusY = radiusX;
  }
  if (typeof radiusZ === 'undefined') {
    radiusZ = radiusX;
  }

  if (typeof detailX === 'undefined') {
    detailX = 24;
  }
  if (typeof detailY === 'undefined') {
    detailY = 16;
  }

  var gId = 'ellipsoid|' + detailX + '|' + detailY;

  if (!this._renderer.geometryInHash(gId)) {
    var _ellipsoid = function() {
      for (var i = 0; i <= this.detailY; i++) {
        var v = i / this.detailY;
        var phi = Math.PI * v - Math.PI / 2;
        var cosPhi = Math.cos(phi);
        var sinPhi = Math.sin(phi);

        for (var j = 0; j <= this.detailX; j++) {
          var u = j / this.detailX;
          var theta = 2 * Math.PI * u;
          var cosTheta = Math.cos(theta);
          var sinTheta = Math.sin(theta);
          var p = new p5.Vector(cosPhi * sinTheta, sinPhi, cosPhi * cosTheta);
          this.vertices.push(p);
          this.vertexNormals.push(p);
          this.uvs.push(u, v);
        }
      }
    };
    var ellipsoidGeom = new p5.Geometry(detailX, detailY, _ellipsoid);
    ellipsoidGeom.computeFaces();
    if (detailX <= 24 && detailY <= 24) {
      ellipsoidGeom._makeTriangleEdges()._edgesToVertices();
    } else {
      console.log(
        'Cannot draw stroke on ellipsoids with more' +
          ' than 24 detailX or 24 detailY'
      );
    }
    this._renderer.createBuffers(gId, ellipsoidGeom);
  }

  this._renderer.drawBuffersScaled(gId, radiusX, radiusY, radiusZ);

  return this;
};

/**
 * Draw a torus with given radius and tube radius
 * @method torus
 * @param  {Number} [radius]      radius of the whole ring
 * @param  {Number} [tubeRadius]  radius of the tube
 * @param  {Integer} [detailX]    number of segments in x-dimension,
 *                                the more segments the smoother geometry
 *                                default is 24
 * @param  {Integer} [detailY]    number of segments in y-dimension,
 *                                the more segments the smoother geometry
 *                                default is 16
 * @chainable
 * @example
 * <div>
 * <code>
 * //draw a spinning torus with radius 200 and tube radius 60
 * function setup() {
 *   createCanvas(100, 100, WEBGL);
 * }
 *
 * function draw() {
 *   background(200);
 *   rotateX(frameCount * 0.01);
 *   rotateY(frameCount * 0.01);
 *   torus(50, 15);
 * }
 * </code>
 * </div>
 */
p5.prototype.torus = function(radius, tubeRadius, detailX, detailY) {
  this._assert3d('torus');
  p5._validateParameters('torus', arguments);
  if (typeof radius === 'undefined') {
    radius = 50;
  } else if (!radius) {
    return; // nothing to draw
  }

  if (typeof tubeRadius === 'undefined') {
    tubeRadius = 10;
  } else if (!tubeRadius) {
    return; // nothing to draw
  }

  if (typeof detailX === 'undefined') {
    detailX = 24;
  }
  if (typeof detailY === 'undefined') {
    detailY = 16;
  }

  var tubeRatio = (tubeRadius / radius).toPrecision(4);
  var gId = 'torus|' + tubeRatio + '|' + detailX + '|' + detailY;

  if (!this._renderer.geometryInHash(gId)) {
    var _torus = function() {
      for (var i = 0; i <= this.detailY; i++) {
        var v = i / this.detailY;
        var phi = 2 * Math.PI * v;
        var cosPhi = Math.cos(phi);
        var sinPhi = Math.sin(phi);
        var r = 1 + tubeRatio * cosPhi;

        for (var j = 0; j <= this.detailX; j++) {
          var u = j / this.detailX;
          var theta = 2 * Math.PI * u;
          var cosTheta = Math.cos(theta);
          var sinTheta = Math.sin(theta);

          var p = new p5.Vector(r * cosTheta, r * sinTheta, tubeRatio * sinPhi);

          var n = new p5.Vector(cosPhi * cosTheta, cosPhi * sinTheta, sinPhi);

          this.vertices.push(p);
          this.vertexNormals.push(n);
          this.uvs.push(u, v);
        }
      }
    };
    var torusGeom = new p5.Geometry(detailX, detailY, _torus);
    torusGeom.computeFaces();
    if (detailX <= 24 && detailY <= 16) {
      torusGeom._makeTriangleEdges()._edgesToVertices();
    } else {
      console.log(
        'Cannot draw strokes on torus object with more' +
          ' than 24 detailX or 16 detailY'
      );
    }
    this._renderer.createBuffers(gId, torusGeom);
  }
  this._renderer.drawBuffersScaled(gId, radius, radius, radius);

  return this;
};

///////////////////////
/// 2D primitives
/////////////////////////

//@TODO
p5.RendererGL.prototype.point = function(x, y, z) {
  console.log('point not yet implemented in webgl');
  return this;
};

p5.RendererGL.prototype.triangle = function(args) {
  var x1 = args[0],
    y1 = args[1];
  var x2 = args[2],
    y2 = args[3];
  var x3 = args[4],
    y3 = args[5];

  var gId = 'tri';
  if (!this.geometryInHash(gId)) {
    var _triangle = function() {
      var vertices = [];
      vertices.push(new p5.Vector(0, 0, 0));
      vertices.push(new p5.Vector(0, 1, 0));
      vertices.push(new p5.Vector(1, 0, 0));
      this.strokeIndices = [[0, 1], [1, 2], [2, 0]];
      this.vertices = vertices;
      this.faces = [[0, 1, 2]];
      this.uvs = [0, 0, 0, 1, 1, 1];
    };
    var triGeom = new p5.Geometry(1, 1, _triangle);
    triGeom._makeTriangleEdges()._edgesToVertices();
    triGeom.computeNormals();
    this.createBuffers(gId, triGeom);
  }

  // only one triangle is cached, one point is at the origin, and the
  // two adjacent sides are tne unit vectors along the X & Y axes.
  //
  // this matrix multiplication transforms those two unit vectors
  // onto the required vector prior to rendering, and moves the
  // origin appropriately.
  var uMVMatrix = this.uMVMatrix.copy();
  try {
    // prettier-ignore
    var mult = new p5.Matrix([
      x2 - x1, y2 - y1, 0, 0, // the resulting unit X-axis
      x3 - x1, y3 - y1, 0, 0, // the resulting unit Y-axis
      0, 0, 1, 0,             // the resulting unit Z-axis (unchanged)
      x1, y1, 0, 1            // the resulting origin
    ]).mult(this.uMVMatrix);

    this.uMVMatrix = mult;

    this.drawBuffers(gId);
  } finally {
    this.uMVMatrix = uMVMatrix;
  }

  return this;
};

p5.RendererGL.prototype.ellipse = function(args) {
  var x = args[0];
  var y = args[1];
  var width = args[2];
  var height = args[3];
  //detailX and Y are optional 6th & 7th
  //arguments
  var detailX = args[4] || 24;
  var gId = 'ellipse|' + detailX;
  if (!this.geometryInHash(gId)) {
    var _ellipse = function() {
      this.vertices.push(new p5.Vector(0.5, 0.5, 0));
      this.uvs.push([0.5, 0.5]);

      for (var i = 0; i < this.detailX; i++) {
        var u = i / this.detailX;
        var theta = 2 * Math.PI * u;

        var _x = 0.5 + Math.cos(theta) / 2;
        var _y = 0.5 + Math.sin(theta) / 2;

        this.vertices.push(new p5.Vector(_x, _y, 0));
        this.uvs.push(_x, _y);

        this.faces.push([0, (i + 1) % this.detailX + 1, i + 1]);
      }
    };
    var ellipseGeom = new p5.Geometry(detailX, 1, _ellipse);
    ellipseGeom.computeNormals();
    if (detailX <= 50) {
      ellipseGeom._makeTriangleEdges()._edgesToVertices();
    } else {
      console.log('Cannot stroke ellipse with more than 50 detailX');
    }

    this.createBuffers(gId, ellipseGeom);
  }

  // only a single ellipse (of a given detail) is cached: a circle of
  // _diameter_ 1 (radius 0.5).
  //
  // before rendering, this circle is squished (technical term ;)
  // appropriately and moved to the required location.
  var uMVMatrix = this.uMVMatrix.copy();
  try {
    this.uMVMatrix.translate([x, y, 0]);
    this.uMVMatrix.scale(width, height, 1);

    this.drawBuffers(gId);
  } finally {
    this.uMVMatrix = uMVMatrix;
  }
  return this;
};

p5.RendererGL.prototype.rect = function(args) {
  var perPixelLighting = this.attributes.perPixelLighting;
  var x = args[0];
  var y = args[1];
  var width = args[2];
  var height = args[3];
  var detailX = args[4] || (perPixelLighting ? 1 : 24);
  var detailY = args[5] || (perPixelLighting ? 1 : 16);
  var gId = 'rect|' + detailX + '|' + detailY;
  if (!this.geometryInHash(gId)) {
    var _rect = function() {
      for (var i = 0; i <= this.detailY; i++) {
        var v = i / this.detailY;
        for (var j = 0; j <= this.detailX; j++) {
          var u = j / this.detailX;
          var p = new p5.Vector(u, v, 0);
          this.vertices.push(p);
          this.uvs.push(u, v);
        }
      }
    };
    var rectGeom = new p5.Geometry(detailX, detailY, _rect);
    rectGeom
      .computeFaces()
      .computeNormals()
      ._makeTriangleEdges()
      ._edgesToVertices();
    this.createBuffers(gId, rectGeom);
  }

  // only a single rectangle (of a given detail) is cached: a square with
  // opposite corners at (0,0) & (1,1).
  //
  // before rendering, this square is scaled & moved to the required location.
  var uMVMatrix = this.uMVMatrix.copy();
  try {
    this.uMVMatrix.translate([x, y, 0]);
    this.uMVMatrix.scale(width, height, 1);

    this.drawBuffers(gId);
  } finally {
    this.uMVMatrix = uMVMatrix;
  }
  return this;
};

p5.RendererGL.prototype.quad = function(x1, y1, x2, y2, x3, y3, x4, y4) {
  var gId =
    'quad|' +
    x1 +
    '|' +
    y1 +
    '|' +
    x2 +
    '|' +
    y2 +
    '|' +
    x3 +
    '|' +
    y3 +
    '|' +
    x4 +
    '|' +
    y4;
  if (!this.geometryInHash(gId)) {
    var _quad = function() {
      this.vertices.push(new p5.Vector(x1, y1, 0));
      this.vertices.push(new p5.Vector(x2, y2, 0));
      this.vertices.push(new p5.Vector(x3, y3, 0));
      this.vertices.push(new p5.Vector(x4, y4, 0));
      this.uvs.push(0, 0, 1, 0, 1, 1, 0, 1);
      this.strokeIndices = [[0, 1], [1, 2], [2, 3], [3, 0]];
    };
    var quadGeom = new p5.Geometry(2, 2, _quad);
    quadGeom
      .computeNormals()
      ._makeTriangleEdges()
      ._edgesToVertices();
    quadGeom.faces = [[0, 1, 2], [2, 3, 0]];
    this.createBuffers(gId, quadGeom);
  }
  this.drawBuffers(gId);
  return this;
};

//this implementation of bezier curve
//is based on Bernstein polynomial
// pretier-ignore
p5.RendererGL.prototype.bezier = function(
  x1,
  y1,
  z1, // x2
  x2, // y2
  y2, // x3
  z2, // y3
  x3, // x4
  y3, // y4
  z3,
  x4,
  y4,
  z4
) {
  if (arguments.length === 8) {
    x4 = x3;
    y4 = y3;
    x3 = y2;
    y3 = x2;
    x2 = z1;
    y2 = x2;
    z1 = z2 = z3 = z4 = 0;
  }

  var bezierDetail = this._pInst._bezierDetail || 20; //value of Bezier detail
  this.beginShape();
  for (var i = 0; i <= bezierDetail; i++) {
    var c1 = Math.pow(1 - i / bezierDetail, 3);
    var c2 = 3 * (i / bezierDetail) * Math.pow(1 - i / bezierDetail, 2);
    var c3 = 3 * Math.pow(i / bezierDetail, 2) * (1 - i / bezierDetail);
    var c4 = Math.pow(i / bezierDetail, 3);
    this.vertex(
      x1 * c1 + x2 * c2 + x3 * c3 + x4 * c4,
      y1 * c1 + y2 * c2 + y3 * c3 + y4 * c4,
      z1 * c1 + z2 * c2 + z3 * c3 + z4 * c4
    );
  }
  this.endShape();
  return this;
};

// pretier-ignore
p5.RendererGL.prototype.curve = function(
  x1,
  y1,
  z1, // x2
  x2, // y2
  y2, // x3
  z2, // y3
  x3, // x4
  y3, // y4
  z3,
  x4,
  y4,
  z4
) {
  if (arguments.length === 8) {
    x4 = x3;
    y4 = y3;
    x3 = y2;
    y3 = x2;
    x2 = z1;
    y2 = x2;
    z1 = z2 = z3 = z4 = 0;
  }
  var curveDetail = this._pInst._curveDetail;
  this.beginShape();
  for (var i = 0; i <= curveDetail; i++) {
    var c1 = Math.pow(i / curveDetail, 3) * 0.5;
    var c2 = Math.pow(i / curveDetail, 2) * 0.5;
    var c3 = i / curveDetail * 0.5;
    var c4 = 0.5;
    var vx =
      c1 * (-x1 + 3 * x2 - 3 * x3 + x4) +
      c2 * (2 * x1 - 5 * x2 + 4 * x3 - x4) +
      c3 * (-x1 + x3) +
      c4 * (2 * x2);
    var vy =
      c1 * (-y1 + 3 * y2 - 3 * y3 + y4) +
      c2 * (2 * y1 - 5 * y2 + 4 * y3 - y4) +
      c3 * (-y1 + y3) +
      c4 * (2 * y2);
    var vz =
      c1 * (-z1 + 3 * z2 - 3 * z3 + z4) +
      c2 * (2 * z1 - 5 * z2 + 4 * z3 - z4) +
      c3 * (-z1 + z3) +
      c4 * (2 * z2);
    this.vertex(vx, vy, vz);
  }
  this.endShape();
  return this;
};

/**
 * Draw a line given two points
 * @private
 * @param {Number} x0 x-coordinate of first vertex
 * @param {Number} y0 y-coordinate of first vertex
 * @param {Number} z0 z-coordinate of first vertex
 * @param {Number} x1 x-coordinate of second vertex
 * @param {Number} y1 y-coordinate of second vertex
 * @param {Number} z1 z-coordinate of second vertex
 * @chainable
 * @example
 * <div>
 * <code>
 * //draw a line
 * function setup() {
 *   createCanvas(100, 100, WEBGL);
 * }
 *
 * function draw() {
 *   background(200);
 *   rotateX(frameCount * 0.01);
 *   rotateY(frameCount * 0.01);
 *   // Use fill instead of stroke to change the color of shape.
 *   fill(255, 0, 0);
 *   line(10, 10, 0, 60, 60, 20);
 * }
 * </code>
 * </div>
 */
p5.RendererGL.prototype.line = function() {
  if (arguments.length === 6) {
    this.beginShape();
    this.vertex(arguments[0], arguments[1], arguments[2]);
    this.vertex(arguments[3], arguments[4], arguments[5]);
    this.endShape();
  } else if (arguments.length === 4) {
    this.beginShape();
    this.vertex(arguments[0], arguments[1], 0);
    this.vertex(arguments[2], arguments[3], 0);
    this.endShape();
  }
  return this;
};

module.exports = p5;<|MERGE_RESOLUTION|>--- conflicted
+++ resolved
@@ -90,12 +90,8 @@
     this._renderer.createBuffers(gId, planeGeom);
   }
 
-<<<<<<< HEAD
   this._renderer.drawBuffersScaled(gId, width, height, 1);
-=======
-  this._renderer.drawBuffersScaled(gId, width, height, 0);
-  return this;
->>>>>>> 964ca1a3
+  return this;
 };
 
 /**
