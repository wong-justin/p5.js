define(function(require) {

<<<<<<< HEAD
  var p5 = require('core');
  var shaders = require('shaders');
  require('p5.Graphics');
  require('p5.Matrix');
=======
  var p5 = require('core/core');
  var shaders = require('3d/shaders');
  require('core/p5.Graphics');
  var mat4 = require('3d/mat4');
>>>>>>> 5c81d655
  var gl,
    shaderProgram;
  var uMVMatrixStack = [];
  var vertexBuffer;
  var indexBuffer;
  //var normalBuffer;

  //@TODO should probably implement an override for these attributes
  var attributes = {
    alpha: false,
    depth: true,
    stencil: true,
    antialias: false,
    premultipliedAlpha: false,
    preserveDrawingBuffer: false
  };
  /**
   * 3D graphics class.  Can also be used as an off-screen graphics buffer.
   * A p5.Graphics3D object can be constructed
   *
   */
  p5.Graphics3D = function(elt, pInst, isMainCanvas) {
    p5.Graphics.call(this, elt, pInst, isMainCanvas);

    try {
      this.drawingContext = this.canvas.getContext('webgl', attributes) ||
        this.canvas.getContext('experimental-webgl', attributes);
      if (this.drawingContext === null) {
        throw 'Error creating webgl context';
      } else {
        console.log('p5.Graphics3d: enabled webgl context');
      }
    } catch (er) {
      console.error(er);
    }

    this._pInst._setProperty('_graphics', this);
    this.isP3D = true; //lets us know we're in 3d mode
    gl = this.drawingContext;
    gl.clearColor(1.0, 1.0, 1.0, 1.0); //background is initialized white
    gl.clearDepth(1);
    gl.enable(gl.DEPTH_TEST);
    gl.depthFunc(gl.LEQUAL);
    gl.clear(gl.COLOR_BUFFER_BIT | gl.DEPTH_BUFFER_BIT);
    gl.viewport(0, 0, this.width * this._pInst.pixelDensity,
      this.height * this._pInst.pixelDensity);
    this.initShaders(); //initialize our default shaders
    //create our default matrices
    this.uMVMatrix = new p5.Matrix();
    this.nMatrix = new p5.Matrix();
    this.uPMatrix  = new p5.Matrix();
    this._perspective(60 / 180 * Math.PI,this.width / this.height, 0.1, 100);
    return this;
  };

  /**
   * [prototype description]
   * @type {[type]}
   */
  p5.Graphics3D.prototype = Object.create(p5.Graphics.prototype);

  /**
   * [initShaders description]
   * @return {[type]} [description]
   */
  p5.Graphics3D.prototype.initShaders = function() {
    //set up our default shaders by:
    // 1. create the shader,
    // 2. load the shader source,
    // 3. compile the shader
    var _vertShader = gl.createShader(gl.VERTEX_SHADER);
    //load in our default vertex shader
    gl.shaderSource(_vertShader, shaders.testVert);
    gl.compileShader(_vertShader);
    // if our vertex shader failed compilation?
    if (!gl.getShaderParameter(_vertShader, gl.COMPILE_STATUS)) {
      alert('Yikes! An error occurred compiling the shaders:' +
        gl.getShaderInfoLog(_vertShader));
      return null;
    }

    var _fragShader = gl.createShader(gl.FRAGMENT_SHADER);
    //load in our material frag shader
    gl.shaderSource(_fragShader, shaders.testFrag);
    gl.compileShader(_fragShader);
    // if our frag shader failed compilation?
    if (!gl.getShaderParameter(_fragShader, gl.COMPILE_STATUS)) {
      alert('Darn! An error occurred compiling the shaders:' +
        gl.getShaderInfoLog(_fragShader));
      return null;
    }

    shaderProgram = gl.createProgram();
    gl.attachShader(shaderProgram, _vertShader);
    gl.attachShader(shaderProgram, _fragShader);
    gl.linkProgram(shaderProgram);
    if (!gl.getProgramParameter(shaderProgram, gl.LINK_STATUS)) {
      alert('Snap! Error linking shader program');
    }
    gl.useProgram(shaderProgram);
    //END SHADERS SETUP

    // var vertexResolution =
      // gl.getUniformLocation(shaderProgram, 'u_resolution');
    // @TODO replace 4th argument with far plane once we implement
    // a view frustrum

    //vertex position Attribute
    shaderProgram.vertexPositionAttribute =
      gl.getAttribLocation(shaderProgram, 'position');
    gl.enableVertexAttribArray(shaderProgram.vertexPositionAttribute);

    //projection Matrix uniform
    shaderProgram.pMatrixUniform =
      gl.getUniformLocation(shaderProgram, 'transformMatrix');
    //model view Matrix uniform
    shaderProgram.mvMatrixUniform =
      gl.getUniformLocation(shaderProgram, 'modelviewMatrix');

    //normal Matrix uniform
    // shaderProgram.nMatrixUniform =
    // gl.getUniformLocation(shaderProgram, 'uNVMatrix');

    //material color uniform
    //@TODO: remove hard coded white rgba
    shaderProgram.uMaterialColorLoc = gl.getUniformLocation(shaderProgram,
      'color');
    // Set material uniform
    gl.uniform4f(shaderProgram.uMaterialColorLoc, 1.0, 1.0, 1.0, 1.0);

    vertexBuffer = gl.createBuffer();
    indexBuffer = gl.createBuffer();
  };

  /**
   * [initMatrices description]
   * @return {[type]} [description]
   */
  // p5.Graphics3D.prototype.initMatrices = function() {
  //   // Create a projection / perspective matrix
  //   uMVMatrix = new p5.Matrix();
  //   uPMatrix = new p5.Matrix();
  //   nMatrix = new p5.Matrix();
  //   mat4.perspective(
  //     uPMatrix, 60 / 180 * Math.PI,
  //     this.width / this.height, 0.1, 100);
  // };

  /**
   * resets the model view matrix to a mat4 identity
   * matrix.
   * @return {void}
   */
  p5.Graphics3D.prototype.resetMatrix = function() {
    this.uMVMatrix = new p5.Matrix();
  };

  //////////////////////////////////////////////
  // COLOR | Setting
  //////////////////////////////////////////////

  p5.Graphics3D.prototype.background = function() {
    var _col = this._pInst.color.apply(this._pInst, arguments);
    // gl.clearColor(0.0,0.0,0.0,1.0);
    var _r = (_col.color_array[0]) / 255;
    var _g = (_col.color_array[1]) / 255;
    var _b = (_col.color_array[2]) / 255;
    var _a = (_col.color_array[3]) / 255;
    gl.clearColor(_r, _g, _b, _a);
    gl.clear(gl.COLOR_BUFFER_BIT | gl.DEPTH_BUFFER_BIT);
    //this.resetMatrix();
  };

  p5.Graphics3D.prototype._applyDefaults = function() {
    return this;
  };

  //@TODO implement this
  // p5.Graphics3D.prototype.clear = function() {
  //@TODO
  // };

  //@TODO implement this
  // p5.Graphics3D.prototype.fill = function() {
  //@TODO
  // };

  p5.Graphics3D.prototype.stroke = function() {
    this._stroke = this._pInst.color.apply(this._pInst, arguments);
  };

  /**
   * draw geometry with given vertices array
   * @param  {Array} vertices generated vertices
   * @return {[type]}          [description]
   */
<<<<<<< HEAD
  p5.Graphics3D.prototype.drawGeometry = function(vertices, faces) {
=======
  p5.Graphics3D.prototype.drawGeometry = function(vertices) {
    var geomVertexPositionBuffer = gl.createBuffer();
    gl.bindBuffer(gl.ARRAY_BUFFER, geomVertexPositionBuffer);

    gl.bufferData(gl.ARRAY_BUFFER, new Float32Array(vertices), gl.STATIC_DRAW);
>>>>>>> 5c81d655

    gl.bindBuffer(gl.ARRAY_BUFFER, vertexBuffer);
    gl.bufferData(gl.ARRAY_BUFFER, new Float32Array(vertices), gl.STATIC_DRAW);
    gl.vertexAttribPointer(
      shaderProgram.vertexPositionAttribute, 3, gl.FLOAT, false, 0, 0);

    gl.bindBuffer(gl.ELEMENT_ARRAY_BUFFER, indexBuffer);
    gl.bufferData(
      gl.ELEMENT_ARRAY_BUFFER,
      new Uint16Array(faces),
      gl.STATIC_DRAW);
    
    _setMatrixUniforms(this.uPMatrix.mat4, this.uMVMatrix.mat4);
    gl.drawElements(gl.TRIANGLES, faces.length, gl.UNSIGNED_SHORT, 0);

    return this;
  };


  /**
   * [translate description]
   * @param  {[type]} x [description]
   * @param  {[type]} y [description]
   * @param  {[type]} z [description]
   * @return {[type]}   [description]
   * @todo implement handle for components or vector as args
   */
  p5.Graphics3D.prototype.translate = function(x, y, z) {
    this.uMVMatrix.translate([x,y,z]);
    return this;
  };

  /**
   * Scales the Model View Matrix by a vector
   * @param  {Number} x [description]
   * @param  {Number} y [description]
   * @param  {Number} z [description]
   * @return {this}   [description]
   */
  p5.Graphics3D.prototype.scale = function(x, y, z) {
    this.uMVMatrix.scale([x,y,z]);
    return this;
  };

  /**
   * [rotateX description]
   * @param  {[type]} rad [description]
   * @return {[type]}     [description]
   */
  p5.Graphics3D.prototype.rotateX = function(rad) {
    this.uMVMatrix.rotateX(rad);
    return this;
  };

  /**
   * [rotateY description]
   * @param  {[type]} rad [description]
   * @return {[type]}     [description]
   */
  p5.Graphics3D.prototype.rotateY = function(rad) {
    this.uMVMatrix.rotateY(rad);
    return this;
  };

  /**
   * [rotateZ description]
   * @param  {[type]} rad [description]
   * @return {[type]}     [description]
   */
  p5.Graphics3D.prototype.rotateZ = function(rad) {
    this.uMVMatrix.rotateZ(rad);
    return this;
  };

  /**
   * pushes a copy of the model view matrix onto the
   * MV Matrix stack.
   * NOTE to self: could probably make this more readable
   * @return {[type]} [description]
   */
  p5.Graphics3D.prototype.push = function() {
    uMVMatrixStack.push(this.uMVMatrix.copyMat());
  };

  /**
   * [pop description]
   * @return {[type]} [description]
   */
  p5.Graphics3D.prototype.pop = function() {
    if (uMVMatrixStack.length === 0) {
      throw 'Invalid popMatrix!';
    }
    this.uMVMatrix.mat4 = uMVMatrixStack.pop();
  };
  /**
   * Sets the Matrix Uniforms inside our default shader.
   * @param {Array float} projection projection matrix
   * @param {Array float} modelView  model view matrix
   */
  function _setMatrixUniforms(projection, modelView) {
    gl.uniformMatrix4fv(shaderProgram.uPMatrixUniform, false, projection);
    gl.uniformMatrix4fv(shaderProgram.uMVMatrixUniform, false, modelView);
  }
    /**
     * PRIVATE
     */
    // matrix methods adapted from:
    // https://developer.mozilla.org/en-US/docs/Web/WebGL/
    // gluPerspective
    //
    // function _makePerspective(fovy, aspect, znear, zfar){
    //    var ymax = znear * Math.tan(fovy * Math.PI / 360.0);
    //    var ymin = -ymax;
    //    var xmin = ymin * aspect;
    //    var xmax = ymax * aspect;
    //    return _makeFrustum(xmin, xmax, ymin, ymax, znear, zfar);
    //  }

  ////
  //// glFrustum
  ////
  //function _makeFrustum(left, right, bottom, top, znear, zfar){
  //  var X = 2*znear/(right-left);
  //  var Y = 2*znear/(top-bottom);
  //  var A = (right+left)/(right-left);
  //  var B = (top+bottom)/(top-bottom);
  //  var C = -(zfar+znear)/(zfar-znear);
  //  var D = -2*zfar*znear/(zfar-znear);
  //  var frustrumMatrix =[
  //  X, 0, A, 0,
  //  0, Y, B, 0,
  //  0, 0, C, D,
  //  0, 0, -1, 0
  //];
  //return frustrumMatrix;
  // }

  // function _setMVPMatrices(){
  ////an identity matrix
  ////@TODO use the p5.Matrix class to abstract away our MV matrices and
  ///other math
  //var _mvMatrix =
  //[
  //  1.0,0.0,0.0,0.0,
  //  0.0,1.0,0.0,0.0,
  //  0.0,0.0,1.0,0.0,
  //  0.0,0.0,0.0,1.0
  //];

  //////////////////////////////////////////
  /// CAMERA
  //////////////////////////////////////////
  p5.prototype.perspective = function(fovy,aspect,near,far){
    this._pInst._graphics._perspective(arguments);
  };
  /**
   * sets the perspective matrix
   * @param  {Number} fovy   [description]
   * @param  {Number} aspect [description]
   * @param  {Number} near   near clipping plane
   * @param  {Number} far    far clipping plane
   * @return {void}
   */
  p5.Graphics3D.prototype._perspective = function(){
    var fovy = arguments[0];
    var aspect = arguments[1];
    var near = arguments[2];
    var far = arguments[3];

    var f = 1.0 / Math.tan(fovy / 2),
      nf = 1 / (near - far);
    this.uPMatrix.mat4[0] = f / aspect;
    this.uPMatrix.mat4[1] = 0;
    this.uPMatrix.mat4[2] = 0;
    this.uPMatrix.mat4[3] = 0;
    this.uPMatrix.mat4[4] = 0;
    this.uPMatrix.mat4[5] = f;
    this.uPMatrix.mat4[6] = 0;
    this.uPMatrix.mat4[7] = 0;
    this.uPMatrix.mat4[8] = 0;
    this.uPMatrix.mat4[9] = 0;
    this.uPMatrix.mat4[10] = (far + near) * nf;
    this.uPMatrix.mat4[11] = -1;
    this.uPMatrix.mat4[12] = 0;
    this.uPMatrix.mat4[13] = 0;
    this.uPMatrix.mat4[14] = (2 * far * near) * nf;
    this.uPMatrix.mat4[15] = 0;
    return this;
  };
  //// create a perspective matrix with
  //// fovy, aspect, znear, zfar
  //var _pMatrix = _makePerspective(45,
  //  gl.drawingBufferWidth/gl.drawingBufferHeight,
  //  0.1, 1000.0);
  return p5.Graphics3D;
});<|MERGE_RESOLUTION|>--- conflicted
+++ resolved
@@ -1,16 +1,9 @@
 define(function(require) {
 
-<<<<<<< HEAD
-  var p5 = require('core');
-  var shaders = require('shaders');
-  require('p5.Graphics');
-  require('p5.Matrix');
-=======
   var p5 = require('core/core');
-  var shaders = require('3d/shaders');
+  var shaders = require('./shaders');
   require('core/p5.Graphics');
-  var mat4 = require('3d/mat4');
->>>>>>> 5c81d655
+  require('./p5.Matrix');
   var gl,
     shaderProgram;
   var uMVMatrixStack = [];
@@ -207,15 +200,11 @@
    * @param  {Array} vertices generated vertices
    * @return {[type]}          [description]
    */
-<<<<<<< HEAD
   p5.Graphics3D.prototype.drawGeometry = function(vertices, faces) {
-=======
-  p5.Graphics3D.prototype.drawGeometry = function(vertices) {
     var geomVertexPositionBuffer = gl.createBuffer();
     gl.bindBuffer(gl.ARRAY_BUFFER, geomVertexPositionBuffer);
 
     gl.bufferData(gl.ARRAY_BUFFER, new Float32Array(vertices), gl.STATIC_DRAW);
->>>>>>> 5c81d655
 
     gl.bindBuffer(gl.ARRAY_BUFFER, vertexBuffer);
     gl.bufferData(gl.ARRAY_BUFFER, new Float32Array(vertices), gl.STATIC_DRAW);
