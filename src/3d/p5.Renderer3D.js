--- conflicted
+++ resolved
@@ -46,11 +46,7 @@
    */
   this.uMVMatrix = new p5.Matrix();
   this.uPMatrix  = new p5.Matrix();
-<<<<<<< HEAD
-  this.uNMatrix = new p5.Matrix();
-=======
   this.uNMatrix = new p5.Matrix('mat3');
->>>>>>> 1595747d
   //Geometry & Material hashes
   this.gHash = {};
   this.mHash = {};
@@ -58,12 +54,9 @@
   //default drawing is done in Retained Mode
   this.isImmediateDrawing = false;
   this.immediateMode = {};
-<<<<<<< HEAD
-=======
   this.curFillColor = [0.5,0.5,0.5,1.0];
   this.curStrokeColor = [0.5,0.5,0.5,1.0];
   this.pointSize = 5.0;//default point/stroke
->>>>>>> 1595747d
   return this;
 };
 
@@ -108,21 +101,6 @@
   this.ambientLightCount = 0;
   this.directionalLightCount = 0;
   this.pointLightCount = 0;
-<<<<<<< HEAD
-};
-
-/**
- * [resize description]
- * @param  {[type]} w [description]
- * @param  {[tyoe]} h [description]
- * @return {[type]}   [description]
- */
-p5.Renderer3D.prototype.resize = function(w,h) {
-  var gl = this.GL;
-  p5.Renderer.prototype.resize.call(this, w, h);
-  gl.viewport(0, 0, gl.drawingBufferWidth, gl.drawingBufferHeight);
-=======
->>>>>>> 1595747d
 };
 
 /**
@@ -139,6 +117,11 @@
   gl.clearColor(_r, _g, _b, _a);
   gl.clear(gl.COLOR_BUFFER_BIT | gl.DEPTH_BUFFER_BIT);
 };
+
+//@TODO implement this
+// p5.Renderer3D.prototype.clear = function() {
+//@TODO
+// };
 
 //////////////////////////////////////////////
 // SHADER
@@ -210,14 +193,6 @@
 
   //@TODO: figure out a better way instead of if statement
   if(isImmediateMode === undefined){
-<<<<<<< HEAD
-    //vertex normal Attribute
-    shaderProgram.vertexNormalAttribute =
-      gl.getAttribLocation(shaderProgram, 'aNormal');
-    gl.enableVertexAttribArray(shaderProgram.vertexNormalAttribute);
-
-=======
->>>>>>> 1595747d
     //normal Matrix uniform
     shaderProgram.uNMatrixUniform =
     gl.getUniformLocation(shaderProgram, 'uNormalMatrix');
@@ -227,8 +202,6 @@
   }
 };
 
-<<<<<<< HEAD
-=======
 /**
  * Sets a shader uniform given a shaderProgram and uniform string
  * @param {String} shaderKey key to material Hash.
@@ -248,7 +221,6 @@
   return this;
 };
 
->>>>>>> 1595747d
 p5.Renderer3D.prototype._setMatrixUniforms = function(shaderKey) {
   var gl = this.GL;
   var shaderProgram = this.mHash[shaderKey];
@@ -284,12 +256,6 @@
 
 p5.Renderer3D.prototype._getCurShaderId = function(){
   //if the shader ID is not yet defined
-<<<<<<< HEAD
-  if(this.curShaderId === undefined){
-    //default shader: normalMaterial()
-    var mId = 'normalVert|normalFrag';
-    var shaderProgram = this._initShaders('normalVert', 'normalFrag');
-=======
   var mId, shaderProgram;
   if(this.drawMode !== 'fill' && this.curShaderId === undefined){
     //default shader: normalMaterial()
@@ -300,7 +266,6 @@
   } else if(this.isImmediateDrawing && this.drawMode === 'fill'){
     mId = 'immediateVert|vertexColorFrag';
     shaderProgram = this._initShaders('immediateVert', 'vertexColorFrag');
->>>>>>> 1595747d
     this.mHash[mId] = shaderProgram;
     this.curShaderId = mId;
   }
@@ -310,14 +275,6 @@
 //////////////////////////////////////////////
 // COLOR
 //////////////////////////////////////////////
-<<<<<<< HEAD
-p5.Renderer3D.prototype.fill = function(r, g, b, a) {
-  var color = this._pInst.color.apply(this._pInst, arguments);
-  //@type {Array}, length 4 : vals range 0->1
-  var colorNormalized = color._normalize();
-  this.curColor = colorNormalized;
-  this.drawMode = 'fill';
-=======
 /**
  * Basic fill material for geometry with a given color
  * @method  fill
@@ -372,25 +329,16 @@
       colors[2],
       colors[3]);
   }
->>>>>>> 1595747d
   return this;
 };
 p5.Renderer3D.prototype.stroke = function(r, g, b, a) {
   var color = this._pInst.color.apply(this._pInst, arguments);
-<<<<<<< HEAD
-  var colorNormalized = color._normalize();
-  this.curColor = colorNormalized;
-  this.drawMode = 'stroke';
-  return this;
-};
-=======
   var colorNormalized = color._array;
   this.curStrokeColor = colorNormalized;
   this.drawMode = 'stroke';
   return this;
 };
 
->>>>>>> 1595747d
 //@TODO
 p5.Renderer3D.prototype._strokeCheck = function(){
   if(this.drawMode === 'stroke'){
@@ -399,11 +347,6 @@
     );
   }
 };
-<<<<<<< HEAD
-//@TODO
-p5.Renderer3D.prototype.strokeWeight = function() {
-  throw new Error('strokeWeight for 3d not yet implemented');
-=======
 
 /**
  * [strokeWeight description]
@@ -415,7 +358,6 @@
 p5.Renderer3D.prototype.strokeWeight = function(pointSize) {
   this.pointSize = pointSize;
   return this;
->>>>>>> 1595747d
 };
 //////////////////////////////////////////////
 // HASH | for material and geometry
@@ -439,26 +381,8 @@
   var gl = this.GL;
   p5.Renderer.prototype.resize.call(this, w, h);
   gl.viewport(0, 0, gl.drawingBufferWidth, gl.drawingBufferHeight);
-<<<<<<< HEAD
-};
-
-/**
- * [background description]
- * @return {[type]} [description]
- */
-p5.Renderer3D.prototype.background = function() {
-  var _col = this._pInst.color.apply(this._pInst, arguments);
-  //webgl requires normalized r,g,b
-  var _r = (_col.rgba[0]) / 255;
-  var _g = (_col.rgba[1]) / 255;
-  var _b = (_col.rgba[2]) / 255;
-  var _a = (_col.rgba[3]) / 255;
-  this.clear(_r,_g,_b,_a);
-};
-=======
-};
-
->>>>>>> 1595747d
+};
+
 /**
  * clears color and depth buffers
  * with r,g,b,a
