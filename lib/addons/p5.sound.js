--- conflicted
+++ resolved
@@ -1,129 +1,15 @@
-/*! p5.sound.js v0.009 2014-07-24 */
-
-/**
- * This is the p5.sound library. Description goes here.
- *
- * @module p5.sound
- * @submodule p5.sound
- * @for p5.sound
- * @main
- */
-
-<<<<<<< HEAD
-'use strict';
-
-var p5SOUND = (function(){
-
-  var sndCore = function(){
-    // register preload handling of loadSound
-    p5.prototype._registerPreloadFunc('loadSound');
-
-    // register removeSound to dispose of p5sound SoundFiles and Oscillators when sketch ends
-    p5.prototype._registerRemoveFunc('disposeSound');
-
-    /**
-     * Web Audio SHIMS and helper functions to ensure compatability across browsers
-     */
-
-    // If window.AudioContext is unimplemented, it will alias to window.webkitAudioContext.
-    window.AudioContext = window.AudioContext || window.webkitAudioContext;
-
-    // Create the Audio Context
-    var audiocontext = new window.AudioContext();
-
-    /**
-     * <p>Returns the Audio Context for this sketch. Useful for users
-     * who would like to dig deeper into the <a target='_blank' href=
-     * 'http://webaudio.github.io/web-audio-api/'>Web Audio API
-     * </a>.</p>
-     *
-     * @method getAudioContext
-     * @return {Object}    AudioContext for this sketch
-     */
-    p5.prototype.getAudioContext = function(){
-      return audiocontext;
-    };
-
-    // Polyfills & SHIMS (inspired by tone.js and the AudioContext MonkeyPatch https://github.com/cwilso/AudioContext-MonkeyPatch/ (c) 2013 Chris Wilson, Licensed under the Apache License) //
-
-    if (typeof audiocontext.createGain !== 'function'){
-      window.audioContext.createGain = window.audioContext.createGainNode;
-    }
-    if (typeof audiocontext.createDelay !== 'function'){
-      window.audioContext.createDelay = window.audioContext.createDelayNode;
-    }
-    if (typeof window.AudioBufferSourceNode.prototype.start !== 'function'){
-      window.AudioBufferSourceNode.prototype.start = window.AudioBufferSourceNode.prototype.noteGrainOn;
-    }
-    if (typeof window.AudioBufferSourceNode.prototype.stop !== 'function'){
-      window.AudioBufferSourceNode.prototype.stop = window.AudioBufferSourceNode.prototype.noteOff;
-    }
-    if (typeof window.OscillatorNode.prototype.start !== 'function'){
-      window.OscillatorNode.prototype.start = window.OscillatorNode.prototype.noteOn;
-    }
-    if (typeof window.OscillatorNode.prototype.stop !== 'function'){
-      window.OscillatorNode.prototype.stop = window.OscillatorNode.prototype.noteOff; 
-    }
-    if (!window.AudioContext.prototype.hasOwnProperty('createScriptProcessor')){
-      window.AudioContext.prototype.createScriptProcessor = window.AudioContext.prototype.createJavaScriptNode;
-    }
-
-    // Polyfill for AudioIn, also handled by p5.dom createCapture
-    navigator.getUserMedia = navigator.getUserMedia || navigator.webkitGetUserMedia || navigator.mozGetUserMedia || navigator.msGetUserMedia;
-
-
-    /**
-     * Determine which filetypes are supported (inspired by buzz.js)
-     * The audio element (el) will only be used to test browser support for various audio formats
-     */
-    var el = document.createElement('audio');
-
-    p5.prototype.isSupported = function() {
-      return !!el.canPlayType;
-    };
-    p5.prototype.isOGGSupported = function() {
-      return !!el.canPlayType && el.canPlayType('audio/ogg; codecs="vorbis"');
-    };
-    p5.prototype.isMP3Supported = function() {
-      return !!el.canPlayType && el.canPlayType('audio/mpeg;');
-    };
-    p5.prototype.isWAVSupported = function() {
-      return !!el.canPlayType && el.canPlayType('audio/wav; codecs="1"');
-    };
-    p5.prototype.isAACSupported = function() {
-      return !!el.canPlayType && (el.canPlayType('audio/x-m4a;') || el.canPlayType('audio/aac;'));
-    };
-    p5.prototype.isAIFSupported = function() {
-      return !!el.canPlayType && el.canPlayType('audio/x-aiff;');
-    };
-    p5.prototype.isFileSupported = function(extension) {
-      switch(extension.toLowerCase())
-      {
-        case 'mp3':
-          return isMP3Supported();
-        case 'wav':
-          return isWAVSupported();
-        case 'ogg':
-          return isOGGSupported();
-        case 'aac', 'm4a', 'mp4':
-          return isAACSupported();
-        case 'aif', 'aiff':
-          return isAIFSupported();
-        default:
-          return false;
-      }
-    };
-  }();
-
-
-  /**
-   * Master contains AudioContext and the master sound output.
-   */
-  var Master = function() {
-=======
+/*! p5.sound.js v0.009 2014-08-01 */
 var sndcore;
 sndcore = function () {
   'use strict';
+  /**
+   * This is the p5.sound library.
+   *
+   * @module p5.sound
+   * @submodule p5.sound
+   * @for p5.sound
+   * @main
+   */
   /**
    * Web Audio SHIMS and helper functions to ensure compatability across browsers
    */
@@ -220,7 +106,6 @@
    * Master contains AudioContext and the master sound output.
    */
   var Master = function () {
->>>>>>> 374a6c4a
     var audiocontext = p5.prototype.getAudioContext();
     this.input = audiocontext.createGain();
     this.output = audiocontext.createGain();
@@ -241,23 +126,13 @@
     this.output.connect(this.meter);
     // connect output to destination
     this.output.connect(this.audiocontext.destination);
-<<<<<<< HEAD
-
-    // an array of all sounds in the sketch
-    this.soundArray = [];
-
-=======
     // an array of all sounds in the sketch
     this.soundArray = [];
     // file extensions to search for
     this.extensions = [];
->>>>>>> 374a6c4a
   };
   // Will this be useful to access?
   // p5.prototype.SoundOut = p5sound;
-<<<<<<< HEAD
-
-=======
   // create a single instance of the p5Sound / master output for use within this sketch
   var p5sound = new Master();
   return p5sound;
@@ -266,7 +141,6 @@
 helpers = function () {
   'use strict';
   var p5sound = master;
->>>>>>> 374a6c4a
   /**
    *  <p>Set the master amplitude (volume) for sound in this sketch.</p>
    *
@@ -308,10 +182,6 @@
   p5.prototype.getMasterVolume = function () {
     return p5sound.output.gain.value;
   };
-<<<<<<< HEAD
-
-=======
->>>>>>> 374a6c4a
   /**
    *  Returns the closest MIDI note value for
    *  a given frequency.
@@ -336,62 +206,20 @@
   p5.prototype.midiToFreq = function (m) {
     return 440 * Math.pow(2, (m - 69) / 12);
   };
-<<<<<<< HEAD
-
-  /**
-   * loadSound() should be used if you want to create a SoundFile 
-   * during preload. It returns a new SoundFile from a specified
-   * path, or an array of paths. If used outside of preload, it 
-   * accepts a callback as the second parameter.
-   *  
-   * @method loadSound
-   * @param  {String/Array}   path     Path to the sound file, or an array with
-   *                                   paths to soundfiles in multiple formats
-   *                                   i.e. ['sound.ogg', 'sound.mp3']
-   * @param {Function} [callback]   Name of a function to call once file loads
-   * @return {SoundFile}            Returns a SoundFile
-   * @example 
-   * <div><code>
-   * function preload() {
-   *   mySound = loadSound(['mySound.mp3', 'mySound.ogg']);
-   * }
-   *
-   * function setup() {
-   *   mySound.loop();
-   * }
-   * </code></div>
-   */
-  p5.prototype.loadSound = function(path, callback){
-    var s = new p5.prototype.SoundFile(path, callback);
-    return s;
-  };
-
-  p5.prototype.disposeSound = function(){
-    for (var i = 0; i < p5sound.soundArray.length; i++){
-=======
   // register removeSound to dispose of p5sound SoundFiles and Oscillators when sketch ends
   p5.prototype._registerRemoveFunc('disposeSound');
   p5.prototype.disposeSound = function () {
     for (var i = 0; i < p5sound.soundArray.length; i++) {
->>>>>>> 374a6c4a
       console.log(p5sound.soundArray[i]);
       p5sound.soundArray[i].dispose();
       console.log(p5sound.soundArray[i]);
     }
   };
-<<<<<<< HEAD
-
-// =============================================================================
-//                                  SoundFile Class
-// =============================================================================
-
-=======
 }(master);
 var soundfile;
 soundfile = function () {
   'use strict';
   var p5sound = master;
->>>>>>> 374a6c4a
   /**
    * <p>Create a SoundFile object with a path to a file.</p>
    * 
@@ -475,10 +303,7 @@
         var extension = paths[i].split('.').pop();
         var supported = p5.prototype.isFileSupported(extension);
         if (supported) {
-<<<<<<< HEAD
-=======
           console.log('.' + extension + ' is ' + supported + ' supported by your browser.');
->>>>>>> 374a6c4a
           path = paths[i];
           break;
         }
@@ -505,20 +330,13 @@
     this.paused = null;
     // "restart" would stop playback before retriggering
     this.mode = 'sustain';
-<<<<<<< HEAD
-
-=======
->>>>>>> 374a6c4a
     // time that playback was started, in millis
     this.startMillis = null;
+    this.amplitude = new Amplitude();
+    this.output.connect(this.amplitude.input);
     // stereo panning
-<<<<<<< HEAD
-    this.panPosition = 0.0;
-    this.panner = this.p5s.audiocontext.createPanner();
-=======
     this.panPosition = 0;
     this.panner = p5sound.audiocontext.createPanner();
->>>>>>> 374a6c4a
     this.panner.panningModel = 'equalpower';
     this.panner.distanceModel = 'linear';
     this.panner.setPosition(0, 0, 0);
@@ -526,14 +344,8 @@
     // by default, the panner is connected to the p5s destination
     this.panner.connect(p5sound.input);
     this.load(onload);
-<<<<<<< HEAD
-
-    // add this SoundFile to the soundArray
-    this.p5s.soundArray.push(this);
-=======
     // add this SoundFile to the soundArray
     p5sound.soundArray.push(this);
->>>>>>> 374a6c4a
   };
   /**
    * <p>This is a helper function that the SoundFile calls to load
@@ -551,15 +363,9 @@
       request.responseType = 'arraybuffer';
       // decode asyncrohonously
       var self = this;
-<<<<<<< HEAD
-      request.onload = function() {
-        var ac = p5.prototype.getAudioContext();
-        ac.decodeAudioData(request.response, function(buff) {
-=======
       request.onload = function () {
         var ac = p5.prototype.getAudioContext();
         ac.decodeAudioData(request.response, function (buff) {
->>>>>>> 374a6c4a
           self.buffer = buff;
           if (callback) {
             callback(self);
@@ -646,12 +452,10 @@
       }
       this.source.playbackRate.value = rate || Math.abs(this.playbackRate);
       // play the sound
-      if (this.paused) {
+      if (this.paused && this.wasUnpaused) {
         this.source.start(0, this.pauseTime, this.endTime);
-        // flag for whether to use pauseTime or startTime to get currentTime()
-        this.unpaused = true;
       } else {
-        this.unpaused = false;
+        this.wasUnpaused = false;
         this.source.start(0, this.startTime, this.endTime);
       }
       this.startSeconds = p5sound.audiocontext.currentTime;
@@ -689,10 +493,6 @@
       throw 'Invalid play mode. Must be either "restart" or "sustain"';
     }
   };
-<<<<<<< HEAD
-
-=======
->>>>>>> 374a6c4a
   /**
    * Toggle whether a sound file is playing or paused.
    * 
@@ -711,13 +511,19 @@
       // this.startTime = this.currentTime();
       this.source.stop();
       this.paused = true;
-    } else {
+      this.wasUnpaused = false;
+      this.playing = false;
+      console.log('pause stop');
+    } else if (this.paused === true) {
       // preserve original start time
       var origStart = this.startTime;
-      this.startTime = this.pauseTime;
+      // this.startTime = this.pauseTime;
+      // used by play() to determine whether to start from pauseTime or startTime
+      this.wasUnpaused = true;
       this.play();
       this.looping = keepLoop;
       this.startTime = origStart;
+      this.paused = false;
     }
   };
   /**
@@ -776,15 +582,6 @@
    * @return {Boolean}
    */
   p5.prototype.SoundFile.prototype.isPlaying = function () {
-    // Double check playback state
-    if (this.source) {
-      if (this.source.playbackState === 2) {
-        this.playing = true;
-      }
-      if (this.source.playbackState === 3) {
-        this.playing = false;
-      }
-    }
     return this.playing;
   };
   /**
@@ -819,13 +616,8 @@
    */
   p5.prototype.SoundFile.prototype.stopAll = function () {
     if (this.buffer && this.source) {
-<<<<<<< HEAD
-      for (var i = 0; i < this.sources.length - 1; i++){
-        if (this.sources[i] !== null){
-=======
       for (var i = 0; i < this.sources.length - 1; i++) {
         if (this.sources[i] !== null) {
->>>>>>> 374a6c4a
           this.sources[i].stop();
         }
       }
@@ -914,10 +706,10 @@
   p5.prototype.SoundFile.prototype.currentTime = function () {
     // TO DO --> make reverse() flip these values appropriately ?
     var howLong;
-    if (this.isPlaying() && !this.unpaused) {
+    if (this.isPlaying() && !this.wasUnpaused) {
       howLong = (p5sound.audiocontext.currentTime - this.startSeconds + this.startTime) * this.source.playbackRate.value % this.duration();
       return howLong;
-    } else if (this.isPlaying() && this.unpaused) {
+    } else if (this.isPlaying() && this.wasUnpaused) {
       howLong = (this.pauseTime + (p5sound.audiocontext.currentTime - this.startSeconds) * this.source.playbackRate.value) % this.duration();
       return howLong;
     } else if (this.paused) {
@@ -1032,7 +824,6 @@
   // private function for onended behavior
   p5.prototype.SoundFile.prototype._onEnded = function (s) {
     s.onended = function (s) {
-      console.log(s);
       s.stop();
     };
   };
@@ -1051,7 +842,6 @@
    *                                 t seconds in the future
    */
   p5.prototype.SoundFile.prototype.setVolume = function (vol, rampTime, tFromNow) {
-    console.log('yo');
     var rampTime = rampTime || 0;
     var tFromNow = tFromNow || 0;
     var now = p5sound.audiocontext.currentTime;
@@ -1060,6 +850,8 @@
     this.output.gain.setValueAtTime(currentVol, now + tFromNow);
     this.output.gain.linearRampToValueAtTime(vol, now + tFromNow + rampTime);
   };
+  // same as setVolume, to match Processing Sound
+  p5.prototype.SoundFile.prototype.amp = p5.prototype.SoundFile.prototype.setVolume;
   p5.prototype.SoundFile.prototype.add = function () {
   };
   p5.prototype.SoundFile.prototype.dispose = function () {
@@ -1081,40 +873,9 @@
       this.panner = null;
     }
   };
-<<<<<<< HEAD
-
-  p5.prototype.SoundFile.prototype.add = function() {
-    // TO DO
-  };
-
-  p5.prototype.SoundFile.prototype.dispose = function() {
-    if (this.buffer && this.source) {
-      for (var i = 0; i < this.sources.length - 1; i++){
-        if (this.sources[i] !== null){
-          this.sources[i].stop();
-          this.sources[i] = null;
-        }
-      }
-    }
-    if (this.output !== null){
-      this.output.disconnect();
-      this.output = null;
-    }
-    if (this.panner !== null){
-      this.panner.disconnect();
-      this.panner = null;
-    }
-  };
-
-// =============================================================================
-//                 SoundFile Methods Shared With Other Classes
-// =============================================================================
-
-=======
   // =============================================================================
   //                 SoundFile Methods Shared With Other Classes
   // =============================================================================
->>>>>>> 374a6c4a
   /**
    * Set the stereo panning of a p5Sound object to
    * a floating point number between -1.0 (left) and 1.0 (right).
@@ -1259,6 +1020,24 @@
         throw arguments[i] + ' is not a valid sound format!';
       }
     }
+  };
+  /**
+   *  <p>Read the Amplitude (volume level) of a SoundFile. The
+   *  SoundFile class contains its own instance of the Amplitude
+   *  class to help make it easy to get a microphone's volume level.</p>
+   *
+   *  <p>Accepts an optional smoothing value (0.0 < 1.0).</p>
+   *  
+   *  @method  getLevel
+   *  @param  {[Number]} smoothing Smoothing is 0.0 by default.
+   *                               Smooths values based on previous values.
+   *  @return {Number}           Volume level (between 0.0 and 1.0)
+   */
+  p5.prototype.SoundFile.prototype.getLevel = function (smoothing) {
+    if (smoothing) {
+      this.amplitude.smoothing = smoothing;
+    }
+    return this.amplitude.getLevel();
   };
 }(sndcore, master);
 var amplitude;
@@ -1450,19 +1229,22 @@
   'use strict';
   var p5sound = master;
   /**
-   * Create an analyser node with optional variables for smoothing, 
-   * fft size, min/max decibels. Decibels are in dBFS (0 is loudest),
-   * and will impact the range of your results.
-   *
-   * @class FFT
-   * @constructor
-   * @param {[Number]} smoothing   Smooth results of Freq Spectrum between 0.01 and .99)]
-   * @param {[Number]} fft_size    Must be a power of two between 32 and 2048
-   * @return {Object}    FFT Object
-   */
-  p5.prototype.FFT = function (smoothing, fft_size) {
-    var SMOOTHING = smoothing || 0.6;
-    var FFT_SIZE = fft_size || 1024;
+   *  Create an analyser node with optional variables for smoothing, 
+   *  fft size, min/max decibels. Decibels are in dBFS (0 is loudest),
+   *  and will impact the range of your results.
+   *
+   *  @class FFT
+   *  @constructor
+   *  @param {[Number]} smoothing   Smooth results of Freq Spectrum.
+   *                                0.0 < smoothing < 1.0.
+   *                                Defaults to 0.8.
+   *  @param {[Number]} bands    Must be a power of two between
+   *                             16 and 1024. Defaults to 1024.
+   *  @return {Object}    FFT Object
+   */
+  p5.prototype.FFT = function (smoothing, bands) {
+    var SMOOTHING = smoothing || 0.8;
+    var FFT_SIZE = bands * 2 || 2048;
     this.analyser = p5sound.audiocontext.createAnalyser();
     // default connections to p5sound master
     p5sound.output.connect(this.analyser);
@@ -1471,10 +1253,23 @@
     this.freqDomain = new Float32Array(this.analyser.frequencyBinCount);
     this.timeDomain = new Uint8Array(this.analyser.frequencyBinCount);
   };
-  // change input from default (p5)
-  p5.prototype.FFT.prototype.setInput = function (source) {
-    source.connect(this.analyser);
-    this.analyser.disconnect();
+  /**
+   *  Set the input source for the FFT analysis. If no source is
+   *  provided, FFT will analyze all sound in the sketch.
+   *  
+   *  @param {[Object]} source p5.sound object (or web audio API source node)
+   *  @param {[Number]} bands  Must be a power of two between 16 and 1024
+   */
+  p5.prototype.FFT.prototype.setInput = function (source, bands) {
+    if (bands) {
+      this.analyser.fftSize = bands * 2;
+      console.log('bands!');
+    }
+    if (source.output) {
+      source.output.connect(this.analyser);
+    } else {
+      source.connect(this.analyser);
+    }
   };
   /**
    *  <p>This method tells the FFT to processes the frequency spectrum.</p>
@@ -1483,17 +1278,23 @@
    *  starts with the lowest pitched frequencies, and ends with the 
    *  highest.</p>
    *  
-   *  <p>Length will be equal to 1/2 fftSize (default: 1024 / 512).</p>
-   *
-   *  @method processFreq
-   *  @return {Uint8Array} spectrum    Array of amplitude values across
+   *  <p>Length will be equal to fft bands (default: 1024).</p>
+   *
+   *  @method analyze
+   *  @param {[Number]} bands    Must be a power of two between
+   *                             16 and 1024. Defaults to 512.
+   *  @return {Float32Array} spectrum    Array of amplitude values across
    *                                   the frequency spectrum.
    *
    */
-  p5.prototype.FFT.prototype.processFreq = function () {
+  p5.prototype.FFT.prototype.analyze = function (bands) {
+    if (bands) {
+      this.analyser.fftSize = bands * 2;
+    }
     this.analyser.getFloatFrequencyData(this.freqDomain);
     return this.freqDomain;
   };
+  //  p5.prototype.FFT.prototype.processFreq =  p5.prototype.FFT.prototype.analyze;
   /**
    *  Returns an array of amplitude values (between 0-255) that represent
    *  a snapshot of amplitude readings in a single buffer.
@@ -1510,28 +1311,29 @@
     this.analyser.getByteTimeDomainData(this.timeDomain);
     return this.timeDomain;
   };
-  // change smoothing
+  /**
+   *  Smooth FFT analysis by averaging with the last analysis frame.
+   *  
+   *  @param {Number} smoothing    0.0 < smoothing < 1.0.
+   *                               Defaults to 0.8.
+   */
   p5.prototype.FFT.prototype.setSmoothing = function (s) {
     this.analyser.smoothingTimeConstant = s;
-  };
-  p5.prototype.FFT.prototype.getSmoothing = function () {
-    return this.analyser.smoothingTimeConstant;
   };
   /**
    *  <p>Returns the amount of energy (volume) at a specific
    *  frequency, or the average amount of energy between two
    *  given frequencies.</p>
    *
-   *  <p>To get accurate results, processFreq() must be
-   *  called prior to getFreq(). This is because procesFreq()
-   *  tells the FFT to update its array of frequency data, which
-   *  getFreq() uses to determine the value at a specific frequency
-   *  or range of frequencies.</p>
+   *  <p>analyze() must be called prior to getFreq().
+   *  Analyze() tells the FFT to analyze frequency data, and
+   *  getFreq() uses the results determine the value at
+   *  a specific frequency or range of frequencies.</p>
    *  
    *  @method  getFreq
    *  @param  {Number} frequency1   Will return a value representing
    *                                energy at this frequency.
-   *  @param  {Number} [frequency2] If a second frequency is given,
+   *  @param  {[Number]} frequency2 If a second frequency is given,
    *                                will return average amount of
    *                                energy that exists between the
    *                                two frequencies.
@@ -1615,30 +1417,18 @@
     // set default output gain
     this.output.gain.value = 0.5;
     // sterep panning
-<<<<<<< HEAD
-    this.panPosition = 0.0;
-    this.panner = this.p5s.audiocontext.createPanner();
-=======
     this.panPosition = 0;
     this.panner = p5sound.audiocontext.createPanner();
->>>>>>> 374a6c4a
     this.panner.panningModel = 'equalpower';
     this.panner.distanceModel = 'linear';
     this.panner.setPosition(0, 0, 0);
     // connect to p5sound by default
     this.oscillator.connect(this.output);
     this.output.connect(this.panner);
-<<<<<<< HEAD
-    this.panner.connect(this.p5s.input);
-
-    // add to the soundArray so we can dispose of the osc later
-    this.p5s.soundArray.push(this);
-=======
     this.panner.connect(p5sound.input);
     this.connection = p5sound.input;
     // add to the soundArray so we can dispose of the osc later
     p5sound.soundArray.push(this);
->>>>>>> 374a6c4a
   };
   /**
    *  Start an oscillator. Accepts an optional parameter to
@@ -1646,21 +1436,6 @@
    *  oscillator starts.
    *
    *  @method  start
-<<<<<<< HEAD
-   *  @param  {[Number]} frequency frequency in Hz.
-   *  @param  {[Number]} time startTime in seconds from now.
-   */
-  p5.prototype.Oscillator.prototype.start = function(f, time) {
-    if (this.started){
-      this.stop();
-    }
-    if (!this.started){
-      var freq = f || this.f;
-      var type = this.oscillator.type;
-      // var detune = this.oscillator.frequency.value;
-      this.oscillator = this.p5s.audiocontext.createOscillator();
-      this.oscillator.frequency.exponentialRampToValueAtTime(Math.abs(freq), this.p5s.audiocontext.currentTime);
-=======
    *  @param  {[Number]} time startTime in seconds from now.
    *  @param  {[Number]} frequency frequency in Hz.
    */
@@ -1674,7 +1449,6 @@
       // var detune = this.oscillator.frequency.value;
       this.oscillator = p5sound.audiocontext.createOscillator();
       this.oscillator.frequency.exponentialRampToValueAtTime(Math.abs(freq), p5sound.audiocontext.currentTime);
->>>>>>> 374a6c4a
       this.oscillator.type = type;
       // this.oscillator.detune.value = detune;
       this.oscillator.connect(this.output);
@@ -1833,16 +1607,9 @@
   p5.prototype.Oscillator.prototype.getPan = function () {
     return this.panPosition;
   };
-<<<<<<< HEAD
-
-  // get rid of the oscillator
-  p5.prototype.Oscillator.prototype.dispose = function() {
-    if (this.oscillator){
-=======
   // get rid of the oscillator
   p5.prototype.Oscillator.prototype.dispose = function () {
     if (this.oscillator) {
->>>>>>> 374a6c4a
       this.stop();
       this.disconnect();
       this.oscillator.disconnect();
@@ -1854,10 +1621,6 @@
       this.osc2.dispose();
     }
   };
-<<<<<<< HEAD
-
-=======
->>>>>>> 374a6c4a
   /**
    *  Modulate any audio param.
    *
@@ -1955,20 +1718,10 @@
       this.dNode.delayTime.value = map(this.w, 0, 1, 0, 1 / this.oscillator.frequency.value);
     }
   };
-<<<<<<< HEAD
-
-
-  p5.prototype.Pulse.prototype.start = function(f, time) {
-    if (this.started){
-      this.stop();
-    }
-    if (!this.started){
-=======
   p5.prototype.Pulse.prototype.start = function (f, time) {
     var now = p5sound.audiocontext.currentTime;
     var t = time || 0;
     if (!this.started) {
->>>>>>> 374a6c4a
       var freq = f || this.f;
       var type = this.oscillator.type;
       // var detune = this.oscillator.frequency.value;
@@ -1996,22 +1749,12 @@
       this.osc2.started = true;
     }
   };
-<<<<<<< HEAD
-
-  p5.prototype.Pulse.prototype.stop = function(_time){
-    if (this.started){
-      var time = _time + this.p5s.audiocontext.currentTime;
-      var t = time || this.p5s.audiocontext.currentTime;
-      this.oscillator.stop(t);
-      this.osc2.stop(t);
-=======
   p5.prototype.Pulse.prototype.stop = function (time) {
     if (this.started) {
       var t = time || 0;
       var now = p5sound.audiocontext.currentTime;
       this.oscillator.stop(t + now);
       this.osc2.oscillator.stop(t + now);
->>>>>>> 374a6c4a
       this.started = false;
       this.osc2.started = false;
     }
@@ -2166,66 +1909,12 @@
     this.panner.distanceModel = 'linear';
     this.panner.setPosition(0, 0, 0);
     this.output.connect(this.panner);
-<<<<<<< HEAD
-    // this.panner.connect(this.p5s.input);  // maybe not connected to output default
-
-    // add to soundArray so we can dispose on close
-    this.p5sound.soundArray.push(this);
-=======
-    // this.panner.connect(p5sound.input);  // maybe not connected to output default
+    this.panner.connect(p5sound.input);
+    // maybe not connected to output default?
     // add to soundArray so we can dispose on close
     p5sound.soundArray.push(this);
->>>>>>> 374a6c4a
   };
   // generate noise buffers
-<<<<<<< HEAD
-  var _whiteNoise = (function() {
-    var bufferSize = 2 * p5sound.audiocontext.sampleRate;
-    var whiteBuffer = p5sound.audiocontext.createBuffer(1, bufferSize, p5sound.audiocontext.sampleRate);
-    var noiseData = whiteBuffer.getChannelData(0);
-    for (var i = 0; i < bufferSize; i++) {
-      noiseData[i] = Math.random() * 2 - 1;
-    }
-    return whiteBuffer;
-  }());
-
-  var _pinkNoise = (function() {
-    var bufferSize = 2 * p5sound.audiocontext.sampleRate;
-    var pinkBuffer = p5sound.audiocontext.createBuffer(1, bufferSize, p5sound.audiocontext.sampleRate);
-    var noiseData = pinkBuffer.getChannelData(0);
-    var b0, b1, b2, b3, b4, b5, b6;
-    b0 = b1 = b2 = b3 = b4 = b5 = b6 = 0.0;
-    for (var i = 0; i < bufferSize; i++) {
-      var white = Math.random() * 2 - 1;
-      b0 = 0.99886 * b0 + white * 0.0555179;
-      b1 = 0.99332 * b1 + white * 0.0750759;
-      b2 = 0.96900 * b2 + white * 0.1538520;
-      b3 = 0.86650 * b3 + white * 0.3104856;
-      b4 = 0.55000 * b4 + white * 0.5329522;
-      b5 = -0.7616 * b5 - white * 0.0168980;
-      noiseData[i] = b0 + b1 + b2 + b3 + b4 + b5 + b6 + white * 0.5362;
-      noiseData[i] *= 0.11; // (roughly) compensate for gain
-      b6 = white * 0.115926;
-    }
-    return pinkBuffer;
-    }());
-
-  var _brownNoise = (function() {
-    var bufferSize = 2 * p5sound.audiocontext.sampleRate;
-    var brownBuffer = p5sound.audiocontext.createBuffer(1, bufferSize, p5sound.audiocontext.sampleRate);
-    var noiseData = brownBuffer.getChannelData(0);
-    var lastOut = 0.0;
-    for (var i = 0; i< bufferSize; i++){
-      var white = Math.random() * 2 - 1;
-      noiseData[i] = (lastOut + (0.02*white)) / 1.02;
-      lastOut = noiseData[i];
-      noiseData[i] *= 3.5;
-    }
-    return brownBuffer;
-    }());
-
-  p5.prototype.Noise.prototype.connect = function(unit){
-=======
   var _whiteNoise = function () {
       var bufferSize = 2 * p5sound.audiocontext.sampleRate;
       var whiteBuffer = p5sound.audiocontext.createBuffer(1, bufferSize, p5sound.audiocontext.sampleRate);
@@ -2270,7 +1959,6 @@
       return brownBuffer;
     }();
   p5.prototype.Noise.prototype.connect = function (unit) {
->>>>>>> 374a6c4a
     if (!unit) {
       this.panner.connect(p5sound.input);
     } else if (unit.hasOwnProperty('input')) {
@@ -2284,14 +1972,8 @@
     this.panner.disconnect();
     this.output.connect(this.panner);
   };
-<<<<<<< HEAD
-
-  p5.prototype.Noise.prototype.ampMod = function(unit){
-    unit.output.gain.cancelScheduledValues(this.p5s.audiocontext.currentTime);
-=======
   p5.prototype.Noise.prototype.ampMod = function (unit) {
     unit.output.gain.cancelScheduledValues(p5sound.audiocontext.currentTime);
->>>>>>> 374a6c4a
     this.output.connect(unit.output.gain);
   };
   p5.prototype.Noise.prototype.start = function () {
@@ -2360,12 +2042,7 @@
       this.output.gain.setValueAtTime(vol, p5sound.audiocontext.currentTime);
     }
   };
-<<<<<<< HEAD
-
-  p5.prototype.Noise.prototype.dispose = function(){
-=======
   p5.prototype.Noise.prototype.dispose = function () {
->>>>>>> 374a6c4a
     this.stop();
     this.output.disconnect();
     this.panner.disconnect();
@@ -2375,31 +2052,36 @@
     this.noise.disconnect();
     this.noise = null;
   };
-<<<<<<< HEAD
-
-// =============================================================================
-//                              AudioIn Class
-// =============================================================================
-
-=======
 }(master);
 var audioin;
 audioin = function () {
   'use strict';
   var p5sound = master;
->>>>>>> 374a6c4a
-  /**
-   * Similar to p5.dom createCapture() but for audio, without
-   * creating a DOM element.
-   *
-   * @class AudioIn
-   * @constructor
-   * @return {Object} capture
-   * @example
-   * <div><code>
-   * mic = new AudioIn()
-   * mic.on();
-   * </code></div>
+  /**
+   *  <p>Generate an audio source from an input such as your computer's
+   *  microphone.</p>
+   * 
+   *  <p>Some browsers let the client choose their input source,
+   *  while others leave this to the application designer, and for this
+   *  we have the methods getSources() and setSoure().</p>
+   *
+   *  <p>Turn the mic on/off with the on() and off() methods. When the mic
+   *  is on, its volume can be measured with getLevel or by connecting an
+   *  FFT object.</p>
+   *  <p>If you want to hear the AudioIn, use the .connect() method. 
+   *  (AudioIn does not connect to p5.sound output by default to prevent
+   *  feedback).</p>
+   * 
+   *
+   *  @class AudioIn
+   *  @constructor
+   *  @return {Object} capture
+   *  @example
+   *  <div><code>
+   *  mic = new AudioIn()
+   *  mic.start();
+   *  mic.connect(); // wear headphones or it may feedback!
+   *  </code></div>
    */
   p5.prototype.AudioIn = function () {
     // set up audio input
@@ -2420,22 +2102,16 @@
       window.MediaStreamTrack.getSources(this._gotSources);
     } else {
     }
-<<<<<<< HEAD
-
-    // add to soundArray so we can dispose on close
-    this.p5s.soundArray.push(this);
-  };
-
-=======
     // add to soundArray so we can dispose on close
     p5sound.soundArray.push(this);
   };
->>>>>>> 374a6c4a
   // connect to unit if given, otherwise connect to p5sound (master)
   p5.prototype.AudioIn.prototype.connect = function (unit) {
     if (unit) {
       if (unit.hasOwnProperty('input')) {
         this.output.connect(unit.input);
+      } else if (unit.hasOwnProperty('analyser')) {
+        this.output.connect(unit.analyser);
       } else {
         this.output.connect(unit);
       }
@@ -2443,10 +2119,6 @@
       this.output.connect(p5sound.input);
     }
   };
-<<<<<<< HEAD
-
-=======
->>>>>>> 374a6c4a
   /**
    *  Returns a list of available input sources.
    *
@@ -2485,8 +2157,6 @@
   };
   p5.prototype.AudioIn.prototype.disconnect = function (unit) {
     this.output.disconnect(unit);
-    // stay connected to amplitude even if not outputting to p5
-    this.output.connect(this.amplitude.input);
   };
   /**
    *  <p>Read the Amplitude (volume level) of an AudioIn. The AudioIn
@@ -2495,7 +2165,7 @@
    *
    *  <p>Accepts an optional smoothing value (0.0 < 1.0).</p>
    *
-   *  <p>AudioIn must be .on() before using .getLevel().</p>
+   *  <p>AudioIn must .start() before using .getLevel().</p>
    *  
    *  @method  getLevel
    *  @param  {[Number]} smoothing Smoothing is 0.0 by default.
@@ -2509,12 +2179,14 @@
     return this.amplitude.getLevel();
   };
   /**
-   *  Turn the AudioIn on. This enables the use of other AudioIn
-   *  methods like getLevel().
-   *
-   *  @method on
-   */
-  p5.prototype.AudioIn.prototype.on = function () {
+   *  Start processing audio input. This enables the use of other
+   *  AudioIn methods like getLevel(). Note that by default, AudioIn
+   *  is not connected to p5.sound's output. So you won't hear
+   *  anything unless you use the connect() method.
+   *
+   *  @method start
+   */
+  p5.prototype.AudioIn.prototype.start = function () {
     var self = this;
     // if _gotSources() i.e. developers determine which source to use
     if (p5sound.inputSources[self.currentSource]) {
@@ -2548,11 +2220,11 @@
     }
   };
   /**
-   *  Turn the AudioIn off. If the AudioIn is off, it cannot getLevel().
-   *
-   *  @method off
-   */
-  p5.prototype.AudioIn.prototype.off = function () {
+   *  Turn the AudioIn off. If the AudioIn is stopped, it cannot getLevel().
+   *
+   *  @method stop
+   */
+  p5.prototype.AudioIn.prototype.stop = function () {
     if (this.stream) {
       this.stream.stop();
     }
@@ -2590,31 +2262,19 @@
       this.output.gain.setValueAtTime(vol, p5sound.audiocontext.currentTime);
     }
   };
-<<<<<<< HEAD
-
-  p5.prototype.AudioIn.prototype.dispose = function(){
-=======
+  // private method
   p5.prototype.AudioIn.prototype.dispose = function () {
->>>>>>> 374a6c4a
     this.off();
     this.output.disconnect();
     this.amplitude.disconnect();
     this.amplitude = null;
     this.output = null;
   };
-<<<<<<< HEAD
-
-// =============================================================================
-//                              Env Class
-// =============================================================================
-
-=======
 }(master);
 var env;
 env = function () {
   'use strict';
   var p5sound = master;
->>>>>>> 374a6c4a
   /**
    *  Envelopes are pre-defined amplitude distribution over time. 
    *  Typically, envelopes are used to control the output volume
@@ -2668,6 +2328,18 @@
      * @property releaseLevel
      */
     this.releaseLevel = releaseLevel || 0;
+    this.control = null;
+  };
+  /**
+   *  @param  {Object} input        A p5Sound object or
+   *                                Web Audio Param
+   */
+  p5.prototype.Env.prototype.setInput = function (input) {
+    // assume we're talking about output gain, unless given a different audio param
+    if (input.output !== undefined) {
+      input = input.output.gain;
+    }
+    this.control = input;
   };
   /**
    *  Play tells the envelope to start acting on a given input.
@@ -2679,10 +2351,15 @@
    *                                Web Audio Param
    */
   p5.prototype.Env.prototype.play = function (input) {
+    // if no input is given, input is this Envelope's input
+    if (!input) {
+      input = this.control;
+    }
     // assume we're talking about output gain, unless given a different audio param
     if (input.output !== undefined) {
       input = input.output.gain;
     }
+    this.control = input;
     var now = p5sound.audiocontext.currentTime;
     input.cancelScheduledValues(now);
     input.setValueAtTime(0, now);
@@ -2696,13 +2373,57 @@
     input.linearRampToValueAtTime(this.releaseLevel, now + this.attackTime + this.decayTime + this.sustainTime + this.releaseTime);
   };
   p5.prototype.Env.prototype.stop = function (input) {
+    // if no input is given, input is this Envelope's input
+    if (!input) {
+      input = this.control;
+    }
+    // assume we're talking about output gain, unless given a different audio param
     if (input.output !== undefined) {
       input = input.output.gain;
     }
     input.cancelScheduledValues(p5sound.audiocontext.currentTime);
     input.setValueAtTime(0, p5sound.audiocontext.currentTime);
   };
-  p5.prototype.Env.prototype.triggerAttack = function (t) {
+  p5.prototype.Env.prototype.triggerAttack = function (input) {
+    var now = p5sound.audiocontext.currentTime;
+    // if no input is given, input is this Envelope's input
+    if (!input) {
+      input = this.control;
+    }
+    // assume we're talking about output gain, unless given a different audio param
+    if (input.output !== undefined) {
+      input = input.output.gain;
+    }
+    this.control = input;
+    var currentVal = input.value;
+    input.cancelScheduledValues(now);
+    input.setValueAtTime(currentVal, now);
+    input.linearRampToValueAtTime(this.attackLevel, now + this.attackTime);
+    // attack
+    input.linearRampToValueAtTime(this.attackLevel, now + this.attackTime);
+    // decay to sustain level
+    input.linearRampToValueAtTime(this.sustainLevel, now + this.attackTime + this.decayTime);
+    // hold sustain level
+    input.setValueAtTime(this.sustainLevel, now + this.attackTime + this.decayTime + this.sustainTime);
+  };
+  p5.prototype.Env.prototype.triggerRelease = function (input) {
+    var now = p5sound.audiocontext.currentTime;
+    // if no input is given, input is this Envelope's input
+    if (!input) {
+      input = this.control;
+    }
+    // assume we're talking about output gain, unless given a different audio param
+    if (input.output !== undefined) {
+      input = input.output.gain;
+    }
+    if (input.output !== undefined) {
+      input = input.output.gain;
+    }
+    var currentVal = input.value;
+    input.cancelScheduledValues(p5sound.audiocontext.currentTime);
+    input.setValueAtTime(currentVal, now);
+    // release
+    input.linearRampToValueAtTime(this.releaseLevel, now + this.releaseTime);
   };
 }(master);
 var src_app;
