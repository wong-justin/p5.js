--- conflicted
+++ resolved
@@ -1,8 +1,4 @@
-<<<<<<< HEAD
-/*! p5.js v0.4.5 May 31, 2015 */
-=======
-/*! p5.js v0.4.5 June 02, 2015 */
->>>>>>> 5c81d655
+/*! p5.js v0.4.5 June 05, 2015 */
 (function (root, factory) {
   if (typeof define === 'function' && define.amd)
     define('p5', [], function () { return (root.returnExportsGlobal = factory());});
@@ -2733,8 +2729,7 @@
     ].join('\n')
   };
 }({});
-<<<<<<< HEAD
-amdclean['polargeometry'] = function (require) {
+amdclean['math_polargeometry'] = function (require) {
   return {
     degreesToRadians: function (x) {
       return 2 * Math.PI * x / 360;
@@ -2744,11 +2739,11 @@
     }
   };
 }({});
-amdclean['p5Matrix'] = function (require, core, polargeometry, constants) {
+amdclean['_3d_p5Matrix'] = function (require, core_core, math_polargeometry, core_constants) {
   'use strict';
-  var p5 = core;
-  var polarGeometry = polargeometry;
-  var constants = constants;
+  var p5 = core_core;
+  var polarGeometry = math_polargeometry;
+  var constants = core_constants;
   p5.Matrix = function () {
     if (arguments[0] instanceof p5) {
       this.p5 = arguments[0];
@@ -2770,105 +2765,6 @@
         0,
         1
       ];
-=======
-amdclean['_3d_mat4'] = function (require) {
-  var GLMAT_EPSILON = 0.000001;
-  var GLMAT_ARRAY_TYPE = typeof Float32Array !== 'undefined' ? Float32Array : Array;
-  var mat4 = {};
-  mat4.create = function () {
-    var out = new GLMAT_ARRAY_TYPE(16);
-    out[0] = 1;
-    out[1] = 0;
-    out[2] = 0;
-    out[3] = 0;
-    out[4] = 0;
-    out[5] = 1;
-    out[6] = 0;
-    out[7] = 0;
-    out[8] = 0;
-    out[9] = 0;
-    out[10] = 1;
-    out[11] = 0;
-    out[12] = 0;
-    out[13] = 0;
-    out[14] = 0;
-    out[15] = 1;
-    return out;
-  };
-  mat4.clone = function (a) {
-    var out = new GLMAT_ARRAY_TYPE(16);
-    out[0] = a[0];
-    out[1] = a[1];
-    out[2] = a[2];
-    out[3] = a[3];
-    out[4] = a[4];
-    out[5] = a[5];
-    out[6] = a[6];
-    out[7] = a[7];
-    out[8] = a[8];
-    out[9] = a[9];
-    out[10] = a[10];
-    out[11] = a[11];
-    out[12] = a[12];
-    out[13] = a[13];
-    out[14] = a[14];
-    out[15] = a[15];
-    return out;
-  };
-  mat4.copy = function (out, a) {
-    out[0] = a[0];
-    out[1] = a[1];
-    out[2] = a[2];
-    out[3] = a[3];
-    out[4] = a[4];
-    out[5] = a[5];
-    out[6] = a[6];
-    out[7] = a[7];
-    out[8] = a[8];
-    out[9] = a[9];
-    out[10] = a[10];
-    out[11] = a[11];
-    out[12] = a[12];
-    out[13] = a[13];
-    out[14] = a[14];
-    out[15] = a[15];
-    return out;
-  };
-  mat4.identity = function (out) {
-    out[0] = 1;
-    out[1] = 0;
-    out[2] = 0;
-    out[3] = 0;
-    out[4] = 0;
-    out[5] = 1;
-    out[6] = 0;
-    out[7] = 0;
-    out[8] = 0;
-    out[9] = 0;
-    out[10] = 1;
-    out[11] = 0;
-    out[12] = 0;
-    out[13] = 0;
-    out[14] = 0;
-    out[15] = 1;
-    return out;
-  };
-  mat4.transpose = function (out, a) {
-    if (out === a) {
-      var a01 = a[1], a02 = a[2], a03 = a[3], a12 = a[6], a13 = a[7], a23 = a[11];
-      out[1] = a[4];
-      out[2] = a[8];
-      out[3] = a[12];
-      out[4] = a01;
-      out[6] = a[9];
-      out[7] = a[13];
-      out[8] = a02;
-      out[9] = a12;
-      out[11] = a[14];
-      out[12] = a03;
-      out[13] = a13;
-      out[14] = a23;
->>>>>>> 5c81d655
     } else {
       this.mat4 = arguments[0] || [
         1,
@@ -3025,7 +2921,6 @@
         break;
       }
     }
-<<<<<<< HEAD
     this.mat4 = _dest;
     return this;
   };
@@ -3120,192 +3015,10 @@
   p5.Matrix.prototype.invert = function () {
   };
   return p5.Matrix;
-}({}, amdclean['core'], amdclean['polargeometry'], amdclean['constants']);
-amdclean['p5Graphics3D'] = function (require, core, shaders, p5Graphics, p5Matrix) {
-  var p5 = core;
+}({}, amdclean['core_core'], amdclean['math_polargeometry'], amdclean['core_constants']);
+amdclean['_3d_p5Graphics3D'] = function (require, core_core, shaders, core_p5Graphics, p5Matrix) {
+  var p5 = core_core;
   var shaders = shaders;
-=======
-    len = 1 / len;
-    x *= len;
-    y *= len;
-    z *= len;
-    s = Math.sin(rad);
-    c = Math.cos(rad);
-    t = 1 - c;
-    a00 = a[0];
-    a01 = a[1];
-    a02 = a[2];
-    a03 = a[3];
-    a10 = a[4];
-    a11 = a[5];
-    a12 = a[6];
-    a13 = a[7];
-    a20 = a[8];
-    a21 = a[9];
-    a22 = a[10];
-    a23 = a[11];
-    b00 = x * x * t + c;
-    b01 = y * x * t + z * s;
-    b02 = z * x * t - y * s;
-    b10 = x * y * t - z * s;
-    b11 = y * y * t + c;
-    b12 = z * y * t + x * s;
-    b20 = x * z * t + y * s;
-    b21 = y * z * t - x * s;
-    b22 = z * z * t + c;
-    out[0] = a00 * b00 + a10 * b01 + a20 * b02;
-    out[1] = a01 * b00 + a11 * b01 + a21 * b02;
-    out[2] = a02 * b00 + a12 * b01 + a22 * b02;
-    out[3] = a03 * b00 + a13 * b01 + a23 * b02;
-    out[4] = a00 * b10 + a10 * b11 + a20 * b12;
-    out[5] = a01 * b10 + a11 * b11 + a21 * b12;
-    out[6] = a02 * b10 + a12 * b11 + a22 * b12;
-    out[7] = a03 * b10 + a13 * b11 + a23 * b12;
-    out[8] = a00 * b20 + a10 * b21 + a20 * b22;
-    out[9] = a01 * b20 + a11 * b21 + a21 * b22;
-    out[10] = a02 * b20 + a12 * b21 + a22 * b22;
-    out[11] = a03 * b20 + a13 * b21 + a23 * b22;
-    if (a !== out) {
-      out[12] = a[12];
-      out[13] = a[13];
-      out[14] = a[14];
-      out[15] = a[15];
-    }
-    return out;
-  };
-  mat4.rotateX = function (out, a, rad) {
-    var s = Math.sin(rad), c = Math.cos(rad), a10 = a[4], a11 = a[5], a12 = a[6], a13 = a[7], a20 = a[8], a21 = a[9], a22 = a[10], a23 = a[11];
-    if (a !== out) {
-      out[0] = a[0];
-      out[1] = a[1];
-      out[2] = a[2];
-      out[3] = a[3];
-      out[12] = a[12];
-      out[13] = a[13];
-      out[14] = a[14];
-      out[15] = a[15];
-    }
-    out[4] = a10 * c + a20 * s;
-    out[5] = a11 * c + a21 * s;
-    out[6] = a12 * c + a22 * s;
-    out[7] = a13 * c + a23 * s;
-    out[8] = a20 * c - a10 * s;
-    out[9] = a21 * c - a11 * s;
-    out[10] = a22 * c - a12 * s;
-    out[11] = a23 * c - a13 * s;
-    return out;
-  };
-  mat4.rotateY = function (out, a, rad) {
-    var s = Math.sin(rad), c = Math.cos(rad), a00 = a[0], a01 = a[1], a02 = a[2], a03 = a[3], a20 = a[8], a21 = a[9], a22 = a[10], a23 = a[11];
-    if (a !== out) {
-      out[4] = a[4];
-      out[5] = a[5];
-      out[6] = a[6];
-      out[7] = a[7];
-      out[12] = a[12];
-      out[13] = a[13];
-      out[14] = a[14];
-      out[15] = a[15];
-    }
-    out[0] = a00 * c - a20 * s;
-    out[1] = a01 * c - a21 * s;
-    out[2] = a02 * c - a22 * s;
-    out[3] = a03 * c - a23 * s;
-    out[8] = a00 * s + a20 * c;
-    out[9] = a01 * s + a21 * c;
-    out[10] = a02 * s + a22 * c;
-    out[11] = a03 * s + a23 * c;
-    return out;
-  };
-  mat4.rotateZ = function (out, a, rad) {
-    var s = Math.sin(rad), c = Math.cos(rad), a00 = a[0], a01 = a[1], a02 = a[2], a03 = a[3], a10 = a[4], a11 = a[5], a12 = a[6], a13 = a[7];
-    if (a !== out) {
-      out[8] = a[8];
-      out[9] = a[9];
-      out[10] = a[10];
-      out[11] = a[11];
-      out[12] = a[12];
-      out[13] = a[13];
-      out[14] = a[14];
-      out[15] = a[15];
-    }
-    out[0] = a00 * c + a10 * s;
-    out[1] = a01 * c + a11 * s;
-    out[2] = a02 * c + a12 * s;
-    out[3] = a03 * c + a13 * s;
-    out[4] = a10 * c - a00 * s;
-    out[5] = a11 * c - a01 * s;
-    out[6] = a12 * c - a02 * s;
-    out[7] = a13 * c - a03 * s;
-    return out;
-  };
-  mat4.frustum = function (out, left, right, bottom, top, near, far) {
-    var rl = 1 / (right - left), tb = 1 / (top - bottom), nf = 1 / (near - far);
-    out[0] = near * 2 * rl;
-    out[1] = 0;
-    out[2] = 0;
-    out[3] = 0;
-    out[4] = 0;
-    out[5] = near * 2 * tb;
-    out[6] = 0;
-    out[7] = 0;
-    out[8] = (right + left) * rl;
-    out[9] = (top + bottom) * tb;
-    out[10] = (far + near) * nf;
-    out[11] = -1;
-    out[12] = 0;
-    out[13] = 0;
-    out[14] = far * near * 2 * nf;
-    out[15] = 0;
-    return out;
-  };
-  mat4.perspective = function (out, fovy, aspect, near, far) {
-    var f = 1 / Math.tan(fovy / 2), nf = 1 / (near - far);
-    out[0] = f / aspect;
-    out[1] = 0;
-    out[2] = 0;
-    out[3] = 0;
-    out[4] = 0;
-    out[5] = f;
-    out[6] = 0;
-    out[7] = 0;
-    out[8] = 0;
-    out[9] = 0;
-    out[10] = (far + near) * nf;
-    out[11] = -1;
-    out[12] = 0;
-    out[13] = 0;
-    out[14] = 2 * far * near * nf;
-    out[15] = 0;
-    return out;
-  };
-  mat4.ortho = function (out, left, right, bottom, top, near, far) {
-    var lr = 1 / (left - right), bt = 1 / (bottom - top), nf = 1 / (near - far);
-    out[0] = -2 * lr;
-    out[1] = 0;
-    out[2] = 0;
-    out[3] = 0;
-    out[4] = 0;
-    out[5] = -2 * bt;
-    out[6] = 0;
-    out[7] = 0;
-    out[8] = 0;
-    out[9] = 0;
-    out[10] = 2 * nf;
-    out[11] = 0;
-    out[12] = (left + right) * lr;
-    out[13] = (top + bottom) * bt;
-    out[14] = (far + near) * nf;
-    out[15] = 1;
-    return out;
-  };
-  return mat4;
-}({});
-amdclean['_3d_p5Graphics3D'] = function (require, core_core, _3d_shaders, core_p5Graphics, _3d_mat4) {
-  var p5 = core_core;
-  var shaders = _3d_shaders;
-  var mat4 = _3d_mat4;
->>>>>>> 5c81d655
   var gl, shaderProgram;
   var uMVMatrixStack = [];
   var vertexBuffer;
@@ -3398,6 +3111,9 @@
     this._stroke = this._pInst.color.apply(this._pInst, arguments);
   };
   p5.Graphics3D.prototype.drawGeometry = function (vertices, faces) {
+    var geomVertexPositionBuffer = gl.createBuffer();
+    gl.bindBuffer(gl.ARRAY_BUFFER, geomVertexPositionBuffer);
+    gl.bufferData(gl.ARRAY_BUFFER, new Float32Array(vertices), gl.STATIC_DRAW);
     gl.bindBuffer(gl.ARRAY_BUFFER, vertexBuffer);
     gl.bufferData(gl.ARRAY_BUFFER, new Float32Array(vertices), gl.STATIC_DRAW);
     gl.vertexAttribPointer(shaderProgram.vertexPositionAttribute, 3, gl.FLOAT, false, 0, 0);
@@ -3476,13 +3192,8 @@
     return this;
   };
   return p5.Graphics3D;
-<<<<<<< HEAD
-}({}, amdclean['core'], amdclean['shaders'], amdclean['p5Graphics'], amdclean['p5Matrix']);
-amdclean['p5Image'] = function (require, core, filters) {
-=======
-}({}, amdclean['core_core'], amdclean['_3d_shaders'], amdclean['core_p5Graphics'], amdclean['_3d_mat4']);
+}({}, amdclean['core_core'], amdclean['shaders'], amdclean['core_p5Graphics'], amdclean['p5Matrix']);
 amdclean['image_p5Image'] = function (require, core_core, image_filters) {
->>>>>>> 5c81d655
   'use strict';
   var p5 = core_core;
   var Filters = image_filters;
@@ -3585,23 +3296,8 @@
     p5.prototype.downloadFile(imageData, filename, extension);
   };
   return p5.Image;
-<<<<<<< HEAD
-}({}, amdclean['core'], amdclean['filters']);
-amdclean['p5Vector'] = function (require, core, polargeometry, constants) {
-=======
 }({}, amdclean['core_core'], amdclean['image_filters']);
-amdclean['math_polargeometry'] = function (require) {
-  return {
-    degreesToRadians: function (x) {
-      return 2 * Math.PI * x / 360;
-    },
-    radiansToDegrees: function (x) {
-      return 360 * x / (2 * Math.PI);
-    }
-  };
-}({});
 amdclean['math_p5Vector'] = function (require, core_core, math_polargeometry, core_constants) {
->>>>>>> 5c81d655
   'use strict';
   var p5 = core_core;
   var polarGeometry = math_polargeometry;
@@ -5007,140 +4703,8 @@
     frames.push(thisFrame);
   };
   return p5;
-<<<<<<< HEAD
-}({}, amdclean['core'], amdclean['constants']);
-amdclean['imageloading_displaying'] = function (require, core, filters, canvas, constants) {
-=======
 }({}, amdclean['core_core'], amdclean['core_constants']);
-amdclean['core_error_helpers'] = function (require, core_core) {
-  'use strict';
-  var p5 = core_core;
-  var class2type = {};
-  var toString = class2type.toString;
-  var names = [
-      'Boolean',
-      'Number',
-      'String',
-      'Function',
-      'Array',
-      'Date',
-      'RegExp',
-      'Object',
-      'Error'
-    ];
-  for (var n = 0; n < names.length; n++) {
-    class2type['[object ' + names[n] + ']'] = names[n].toLowerCase();
-  }
-  var getType = function (obj) {
-    if (obj == null) {
-      return obj + '';
-    }
-    return typeof obj === 'object' || typeof obj === 'function' ? class2type[toString.call(obj)] || 'object' : typeof obj;
-  };
-  var isArray = Array.isArray || function (obj) {
-      return getType(obj) === 'array';
-    };
-  var isNumeric = function (obj) {
-    return !isArray(obj) && obj - parseFloat(obj) + 1 >= 0;
-  };
-  var numberTypes = [
-      'Number',
-      'Integer',
-      'Number/Constant'
-    ];
-  function typeMatches(defType, argType, arg) {
-    if (defType.match(/^p5\./)) {
-      var parts = defType.split('.');
-      return arg instanceof p5[parts[1]];
-    }
-    return defType === 'Boolean' || defType.toLowerCase() === argType || numberTypes.indexOf(defType) > -1 && isNumeric(arg);
-  }
-  var PARAM_COUNT = 0;
-  var EMPTY_VAR = 1;
-  var WRONG_TYPE = 2;
-  var typeColors = [
-      '#2D7BB6',
-      '#EE9900',
-      '#4DB200'
-    ];
-  function report(message, func, color) {
-    if ('undefined' === getType(color)) {
-      color = '#B40033';
-    } else if (getType(color) === 'number') {
-      color = typeColors[color];
-    }
-    console.log('%c> p5.js says: ' + message + '%c [http://p5js.org/reference/#p5/' + func + ']', 'background-color:' + color + ';color:#FFF;', 'background-color:transparent;color:' + color + ';');
-  }
-  p5.prototype._validateParameters = function (func, args, types) {
-    if (!isArray(types[0])) {
-      types = [types];
-    }
-    var diff = Math.abs(args.length - types[0].length);
-    var message, tindex = 0;
-    for (var i = 1, len = types.length; i < len; i++) {
-      var d = Math.abs(args.length - types[i].length);
-      if (d <= diff) {
-        tindex = i;
-        diff = d;
-      }
-    }
-    var symbol = 'X';
-    if (diff > 0) {
-      message = 'You wrote ' + func + '(';
-      if (args.length > 0) {
-        message += symbol + (',' + symbol).repeat(args.length - 1);
-      }
-      message += '). ' + func + ' was expecting ' + types[tindex].length + ' parameters. Try ' + func + '(';
-      if (types[tindex].length > 0) {
-        message += symbol + (',' + symbol).repeat(types[tindex].length - 1);
-      }
-      message += ').';
-      if (types.length > 1) {
-        message += ' ' + func + ' takes different numbers of parameters ' + 'depending on what you want to do. Click this link to learn more: ';
-      }
-      report(message, func, PARAM_COUNT);
-    }
-    for (var format = 0; format < types.length; format++) {
-      for (var p = 0; p < types[format].length && p < args.length; p++) {
-        var defType = types[format][p];
-        var argType = getType(args[p]);
-        if ('undefined' === argType || null === argType) {
-          report('It looks like ' + func + ' received an empty variable in spot #' + (p + 1) + '. If not intentional, this is often a problem with scope: ' + '[link to scope].', func, EMPTY_VAR);
-        } else if (!typeMatches(defType, argType, args[p])) {
-          message = func + ' was expecting a ' + defType.toLowerCase() + ' for parameter #' + (p + 1) + ', received ';
-          message += 'string' === argType ? '"' + args[p] + '"' : args[p];
-          message += ' instead.';
-          if (types.length > 1) {
-            message += ' ' + func + ' takes different numbers of parameters ' + 'depending on what you want to do. ' + 'Click this link to learn more:';
-          }
-          report(message, func, WRONG_TYPE);
-        }
-      }
-    }
-  };
-  p5.prototype._testColors = function () {
-    var str = 'A box of biscuits, a box of mixed biscuits and a biscuit mixer';
-    report(str, 'println', '#ED225D');
-    report(str, 'println', '#2D7BB6');
-    report(str, 'println', '#EE9900');
-    report(str, 'println', '#A67F59');
-    report(str, 'println', '#704F21');
-    report(str, 'println', '#1CC581');
-    report(str, 'println', '#FF6625');
-    report(str, 'println', '#79EB22');
-    report(str, 'println', '#B40033');
-    report(str, 'println', '#084B7F');
-    report(str, 'println', '#945F00');
-    report(str, 'println', '#6B441D');
-    report(str, 'println', '#2E1B00');
-    report(str, 'println', '#008851');
-    report(str, 'println', '#C83C00');
-    report(str, 'println', '#4DB200');
-  };
-  return p5;
-}({}, amdclean['core_core']);
-amdclean['image_loading_displaying'] = function (require, core_core, image_filters, core_canvas, core_constants, core_error_helpers) {
->>>>>>> 5c81d655
+amdclean['image_loading_displaying'] = function (require, core_core, image_filters, core_canvas, core_constants) {
   'use strict';
   var p5 = core_core;
   var Filters = image_filters;
@@ -5214,13 +4778,8 @@
     }
   };
   return p5;
-<<<<<<< HEAD
-}({}, amdclean['core'], amdclean['filters'], amdclean['canvas'], amdclean['constants']);
-amdclean['imagepixels'] = function (require, core, filters, p5Color) {
-=======
-}({}, amdclean['core_core'], amdclean['image_filters'], amdclean['core_canvas'], amdclean['core_constants'], amdclean['core_error_helpers']);
+}({}, amdclean['core_core'], amdclean['image_filters'], amdclean['core_canvas'], amdclean['core_constants']);
 amdclean['image_pixels'] = function (require, core_core, image_filters, color_p5Color) {
->>>>>>> 5c81d655
   'use strict';
   var p5 = core_core;
   var Filters = image_filters;
@@ -7032,15 +6591,6 @@
       this._elements.push(this._defaultGraphics);
     } else {
       if (!this._defaultGraphics) {
-<<<<<<< HEAD
-=======
-        this._setProperty('_graphics', new p5.Graphics3D(c, this, true));
-        this._defaultGraphics = this._graphics;
-        this._elements.push(this._defaultGraphics);
-      }
-    } else {
-      if (!this._defaultGraphics) {
->>>>>>> 5c81d655
         this._setProperty('_graphics', new p5.Graphics2D(c, this, true));
         this._defaultGraphics = this._graphics;
         this._elements.push(this._defaultGraphics);
@@ -7117,13 +6667,8 @@
     }
   };
   return p5;
-<<<<<<< HEAD
-}({}, amdclean['core'], amdclean['constants'], amdclean['p5Graphics2D'], amdclean['p5Graphics3D']);
-amdclean['shape2d_primitives'] = function (require, core, constants) {
-=======
 }({}, amdclean['core_core'], amdclean['core_constants'], amdclean['core_p5Graphics2D'], amdclean['_3d_p5Graphics3D']);
-amdclean['core_2d_primitives'] = function (require, core_core, core_constants, core_error_helpers) {
->>>>>>> 5c81d655
+amdclean['core_2d_primitives'] = function (require, core_core, core_constants) {
   'use strict';
   var p5 = core_core;
   var constants = core_constants;
@@ -7230,13 +6775,8 @@
     return this;
   };
   return p5;
-<<<<<<< HEAD
-}({}, amdclean['core'], amdclean['constants']);
-amdclean['shape3d_primitives'] = function (require, core) {
-=======
-}({}, amdclean['core_core'], amdclean['core_constants'], amdclean['core_error_helpers']);
+}({}, amdclean['core_core'], amdclean['core_constants']);
 amdclean['_3d_3d_primitives'] = function (require, core_core) {
->>>>>>> 5c81d655
   'use strict';
   var p5 = core_core;
   p5.prototype.Geometry3D = function () {
@@ -7612,11 +7152,10 @@
     return this;
   };
   return p5;
-<<<<<<< HEAD
-}({}, amdclean['core'], amdclean['constants']);
-amdclean['helpers'] = function (require, core) {
+}({}, amdclean['core_core'], amdclean['core_constants']);
+amdclean['core_error_helpers'] = function (require, core_core) {
   'use strict';
-  var p5 = core;
+  var p5 = core_core;
   var class2type = {};
   var toString = class2type.toString;
   var names = [
@@ -7740,12 +7279,8 @@
     report(str, 'println', '#4DB200');
   };
   return p5;
-}({}, amdclean['core']);
-amdclean['shapecurves'] = function (require, core, helpers) {
-=======
-}({}, amdclean['core_core'], amdclean['core_constants']);
+}({}, amdclean['core_core']);
 amdclean['core_curves'] = function (require, core_core, core_error_helpers) {
->>>>>>> 5c81d655
   'use strict';
   var p5 = core_core;
   var bezierDetail = 20;
