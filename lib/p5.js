<<<<<<< HEAD
/*! p5.js v0.3.15 April 03, 2015 */
var shim = function (require) {
    window.requestDraw = function () {
      return window.requestAnimationFrame || window.webkitRequestAnimationFrame || window.mozRequestAnimationFrame || window.oRequestAnimationFrame || window.msRequestAnimationFrame || function (callback, element) {
        window.setTimeout(callback, 1000 / 60);
      };
    }();
  }({});
var constants = function (require) {
    var PI = Math.PI;
    return {
      P2D: 'p2d',
      WEBGL: 'webgl',
      ARROW: 'default',
      CROSS: 'crosshair',
      HAND: 'pointer',
      MOVE: 'move',
      TEXT: 'text',
      WAIT: 'wait',
      HALF_PI: PI / 2,
      PI: PI,
      QUARTER_PI: PI / 4,
      TAU: PI * 2,
      TWO_PI: PI * 2,
      DEGREES: 'degrees',
      RADIANS: 'radians',
      CORNER: 'corner',
      CORNERS: 'corners',
      RADIUS: 'radius',
      RIGHT: 'right',
      LEFT: 'left',
      CENTER: 'center',
      POINTS: 'points',
      LINES: 'lines',
      TRIANGLES: 'triangles',
      TRIANGLE_FAN: 'triangles_fan',
      TRIANGLE_STRIP: 'triangles_strip',
      QUADS: 'quads',
      QUAD_STRIP: 'quad_strip',
      CLOSE: 'close',
      OPEN: 'open',
      CHORD: 'chord',
      PIE: 'pie',
      PROJECT: 'square',
      SQUARE: 'butt',
      ROUND: 'round',
      BEVEL: 'bevel',
      MITER: 'miter',
      RGB: 'rgb',
      HSB: 'hsb',
      AUTO: 'auto',
      ALT: 18,
      BACKSPACE: 8,
      CONTROL: 17,
      DELETE: 46,
      DOWN_ARROW: 40,
      ENTER: 13,
      ESCAPE: 27,
      LEFT_ARROW: 37,
      OPTION: 18,
      RETURN: 13,
      RIGHT_ARROW: 39,
      SHIFT: 16,
      TAB: 9,
      UP_ARROW: 38,
      BLEND: 'normal',
      ADD: 'lighter',
      DARKEST: 'darken',
      LIGHTEST: 'lighten',
      DIFFERENCE: 'difference',
      EXCLUSION: 'exclusion',
      MULTIPLY: 'multiply',
      SCREEN: 'screen',
      REPLACE: 'source-over',
      OVERLAY: 'overlay',
      HARD_LIGHT: 'hard-light',
      SOFT_LIGHT: 'soft-light',
      DODGE: 'color-dodge',
      BURN: 'color-burn',
      NORMAL: 'normal',
      ITALIC: 'italic',
      BOLD: 'bold',
      LINEAR: 'linear',
      QUADRATIC: 'quadratic',
      BEZIER: 'bezier',
      CURVE: 'curve'
    };
  }({});
var core = function (require, shim, constants) {
    'use strict';
    var constants = constants;
    var p5 = function (sketch, node) {
      this._setupDone = false;
      this._pixelDensity = window.devicePixelRatio || 1;
      this._startTime = new Date().getTime();
      this._userNode = node;
      this._curElement = null;
      this._elements = [];
      this._preloadCount = 0;
      this._updateInterval = 0;
      this._isGlobal = false;
      this._loop = true;
      this._styles = [];
      this._defaultCanvasSize = {
        width: 100,
        height: 100
      };
      this._events = {
        'mousemove': null,
        'mousedown': null,
        'mouseup': null,
        'click': null,
        'mousewheel': null,
        'mouseover': null,
        'mouseout': null,
        'keydown': null,
        'keyup': null,
        'keypress': null,
        'touchstart': null,
        'touchmove': null,
        'touchend': null,
        'resize': null,
        'blur': null
      };
      this._loadingScreenId = 'p5_loading';
      this._start = function () {
        if (this._userNode) {
          if (typeof this._userNode === 'string') {
            this._userNode = document.getElementById(this._userNode);
          }
        }
        this._loadingScreen = document.getElementById(this._loadingScreenId);
        if (!this._loadingScreen) {
          this._loadingScreen = document.createElement('loadingDiv');
          this._loadingScreen.innerHTML = 'loading...';
          this._loadingScreen.style.position = 'absolute';
          var node = this._userNode || document.body;
          node.appendChild(this._loadingScreen);
        }
        this.createCanvas(this._defaultCanvasSize.width, this._defaultCanvasSize.height, constants.P2D, true);
        var userPreload = this.preload || window.preload;
        var context = this._isGlobal ? window : this;
        if (userPreload) {
          this._preloadMethods.forEach(function (f) {
            context[f] = function (path) {
              return context._preload(f, path);
            };
          });
          userPreload();
          if (this._preloadCount === 0) {
            this._setup();
            this._runFrames();
            this._draw();
          }
        } else {
=======
/*! p5.js v0.4.3 April 02, 2015 */
(function (root, factory) {
  if (typeof define === 'function' && define.amd)
    define('p5', [], function () { return (root.returnExportsGlobal = factory());});
  else if (typeof exports === 'object')
    module.exports = factory();
  else
    root['p5'] = factory();
}(this, function () {
var amdclean = {};
amdclean['shim'] = function (require) {
  window.requestDraw = function () {
    return window.requestAnimationFrame || window.webkitRequestAnimationFrame || window.mozRequestAnimationFrame || window.oRequestAnimationFrame || window.msRequestAnimationFrame || function (callback, element) {
      window.setTimeout(callback, 1000 / 60);
    };
  }();
}({});
amdclean['constants'] = function (require) {
  var PI = Math.PI;
  return {
    ARROW: 'default',
    CROSS: 'crosshair',
    HAND: 'pointer',
    MOVE: 'move',
    TEXT: 'text',
    WAIT: 'wait',
    HALF_PI: PI / 2,
    PI: PI,
    QUARTER_PI: PI / 4,
    TAU: PI * 2,
    TWO_PI: PI * 2,
    DEGREES: 'degrees',
    RADIANS: 'radians',
    CORNER: 'corner',
    CORNERS: 'corners',
    RADIUS: 'radius',
    RIGHT: 'right',
    LEFT: 'left',
    CENTER: 'center',
    TOP: 'top',
    BOTTOM: 'bottom',
    BASELINE: 'alphabetic',
    POINTS: 'points',
    LINES: 'lines',
    TRIANGLES: 'triangles',
    TRIANGLE_FAN: 'triangles_fan',
    TRIANGLE_STRIP: 'triangles_strip',
    QUADS: 'quads',
    QUAD_STRIP: 'quad_strip',
    CLOSE: 'close',
    OPEN: 'open',
    CHORD: 'chord',
    PIE: 'pie',
    PROJECT: 'square',
    SQUARE: 'butt',
    ROUND: 'round',
    BEVEL: 'bevel',
    MITER: 'miter',
    RGB: 'rgb',
    HSB: 'hsb',
    AUTO: 'auto',
    ALT: 18,
    BACKSPACE: 8,
    CONTROL: 17,
    DELETE: 46,
    DOWN_ARROW: 40,
    ENTER: 13,
    ESCAPE: 27,
    LEFT_ARROW: 37,
    OPTION: 18,
    RETURN: 13,
    RIGHT_ARROW: 39,
    SHIFT: 16,
    TAB: 9,
    UP_ARROW: 38,
    BLEND: 'normal',
    ADD: 'lighter',
    DARKEST: 'darken',
    LIGHTEST: 'lighten',
    DIFFERENCE: 'difference',
    EXCLUSION: 'exclusion',
    MULTIPLY: 'multiply',
    SCREEN: 'screen',
    REPLACE: 'source-over',
    OVERLAY: 'overlay',
    HARD_LIGHT: 'hard-light',
    SOFT_LIGHT: 'soft-light',
    DODGE: 'color-dodge',
    BURN: 'color-burn',
    THRESHOLD: 'threshold',
    GRAY: 'gray',
    OPAQUE: 'opaque',
    INVERT: 'invert',
    POSTERIZE: 'posterize',
    DILATE: 'dilate',
    ERODE: 'erode',
    BLUR: 'blur',
    NORMAL: 'normal',
    ITALIC: 'italic',
    BOLD: 'bold',
    LINEAR: 'linear',
    QUADRATIC: 'quadratic',
    BEZIER: 'bezier',
    CURVE: 'curve'
  };
}({});
amdclean['core'] = function (require, shim, constants) {
  'use strict';
  var constants = constants;
  var p5 = function (sketch, node, sync) {
    if (arguments.length === 2 && typeof node === 'boolean') {
      sync = node;
      node = undefined;
    }
    this._setupDone = false;
    this._pixelDensity = window.devicePixelRatio || 1;
    this._startTime = new Date().getTime();
    this._userNode = node;
    this._curElement = null;
    this._elements = [];
    this._preloadCount = 0;
    this._updateInterval = 0;
    this._isGlobal = false;
    this._loop = true;
    this._styles = [];
    this._defaultCanvasSize = {
      width: 100,
      height: 100
    };
    this._events = {
      'mousemove': null,
      'mousedown': null,
      'mouseup': null,
      'click': null,
      'mousewheel': null,
      'mouseover': null,
      'mouseout': null,
      'keydown': null,
      'keyup': null,
      'keypress': null,
      'touchstart': null,
      'touchmove': null,
      'touchend': null,
      'resize': null,
      'blur': null
    };
    if (window.DeviceOrientationEvent) {
      this._events.deviceorientation = null;
    } else if (window.DeviceMotionEvent) {
      this._events.devicemotion = null;
    } else {
      this._events.MozOrientation = null;
    }
    this._loadingScreenId = 'p5_loading';
    this._start = function () {
      if (this._userNode) {
        if (typeof this._userNode === 'string') {
          this._userNode = document.getElementById(this._userNode);
        }
      }
      this._loadingScreen = document.getElementById(this._loadingScreenId);
      if (!this._loadingScreen) {
        this._loadingScreen = document.createElement('loadingDiv');
        this._loadingScreen.innerHTML = 'loading...';
        this._loadingScreen.style.position = 'absolute';
        var node = this._userNode || document.body;
        node.appendChild(this._loadingScreen);
      }
      this.createCanvas(this._defaultCanvasSize.width, this._defaultCanvasSize.height, true);
      var userPreload = this.preload || window.preload;
      var context = this._isGlobal ? window : this;
      if (userPreload) {
        this._preloadMethods.forEach(function (f) {
          context[f] = function () {
            var argsArray = Array.prototype.slice.call(arguments);
            return context._preload(f, argsArray);
          };
        });
        userPreload();
        if (this._preloadCount === 0) {
>>>>>>> 6666c757
          this._setup();
          this._runFrames();
          this._draw();
        }
<<<<<<< HEAD
      }.bind(this);
      this._preload = function (func, path) {
        var context = this._isGlobal ? window : this;
        context._setProperty('_preloadCount', context._preloadCount + 1);
        return p5.prototype[func].call(context, path, function (resp) {
          context._setProperty('_preloadCount', context._preloadCount - 1);
          if (context._preloadCount === 0) {
            context._setup();
            context._runFrames();
            context._draw();
          }
        });
      }.bind(this);
      this._setup = function () {
        var context = this._isGlobal ? window : this;
        if (typeof context.preload === 'function') {
          this._preloadMethods.forEach(function (f) {
            context[f] = p5.prototype[f];
          });
        }
        if (typeof context.setup === 'function') {
          context.setup();
        }
        var reg = new RegExp(/(^|\s)p5_hidden(?!\S)/g);
        var canvases = document.getElementsByClassName('p5_hidden');
        for (var i = 0; i < canvases.length; i++) {
          var k = canvases[i];
          k.style.visibility = '';
          k.className = k.className.replace(reg, '');
        }
        this._setupDone = true;
        this._loadingScreen.parentNode.removeChild(this._loadingScreen);
      }.bind(this);
      this._draw = function () {
        var userSetup = this.setup || window.setup;
        var now = new Date().getTime();
        this._frameRate = 1000 / (now - this._lastFrameTime);
        this._lastFrameTime = now;
        var userDraw = this.draw || window.draw;
        if (this._loop) {
          if (this._drawInterval) {
            clearInterval(this._drawInterval);
          }
          this._drawInterval = setTimeout(function () {
            window.requestDraw(this._draw.bind(this));
          }.bind(this), 1000 / this._targetFrameRate);
=======
      } else {
        this._setup();
        this._runFrames();
        this._draw();
      }
    }.bind(this);
    this._preload = function (func, args) {
      var context = this._isGlobal ? window : this;
      context._setProperty('_preloadCount', context._preloadCount + 1);
      var preloadCallback = function (resp) {
        context._setProperty('_preloadCount', context._preloadCount - 1);
        if (context._preloadCount === 0) {
          context._setup();
          context._runFrames();
          context._draw();
>>>>>>> 6666c757
        }
      };
      args.push(preloadCallback);
      return p5.prototype[func].apply(context, args);
    }.bind(this);
    this._setup = function () {
      var context = this._isGlobal ? window : this;
      if (typeof context.preload === 'function') {
        this._preloadMethods.forEach(function (f) {
          context[f] = p5.prototype[f];
        });
      }
      if (typeof context.setup === 'function') {
        context.setup();
      }
      this.canvas.style.visibility = '';
      this.canvas.className = this.canvas.className.replace('p5_hidden', '');
      this._setupDone = true;
      this._loadingScreen.parentNode.removeChild(this._loadingScreen);
    }.bind(this);
    this._draw = function () {
      var now = new Date().getTime();
      this._frameRate = 1000 / (now - this._lastFrameTime);
      this._lastFrameTime = now;
      this._setProperty('frameCount', this.frameCount + 1);
      if (this._loop) {
        if (this._drawInterval) {
          clearInterval(this._drawInterval);
        }
        this._drawInterval = setTimeout(function () {
          window.requestDraw(this._draw.bind(this));
        }.bind(this), 1000 / this._targetFrameRate);
      }
      this.redraw();
      this._updatePAccelerations();
      this._updatePMouseCoords();
      this._updatePTouchCoords();
    }.bind(this);
    this._runFrames = function () {
      if (this._updateInterval) {
        clearInterval(this._updateInterval);
      }
    }.bind(this);
    this._setProperty = function (prop, value) {
      this[prop] = value;
      if (this._isGlobal) {
        window[prop] = value;
      }
    }.bind(this);
    this.remove = function () {
      if (this._curElement) {
        this._loop = false;
        if (this._drawInterval) {
          clearTimeout(this._drawInterval);
        }
        if (this._updateInterval) {
          clearTimeout(this._updateInterval);
        }
        for (var ev in this._events) {
          window.removeEventListener(ev, this._events[ev]);
        }
        for (var i = 0; i < this._elements.length; i++) {
          var e = this._elements[i];
          if (e.elt.parentNode) {
            e.elt.parentNode.removeChild(e.elt);
          }
          for (var elt_ev in e._events) {
            e.elt.removeEventListener(elt_ev, e._events[elt_ev]);
          }
        }
        var self = this;
        this._registeredMethods.remove.forEach(function (f) {
          if (typeof f !== 'undefined') {
            f.call(self);
          }
        });
        if (this._isGlobal) {
          for (var p in p5.prototype) {
            try {
              delete window[p];
            } catch (x) {
              window[p] = undefined;
            }
          }
          for (var p2 in this) {
            if (this.hasOwnProperty(p2)) {
              try {
                delete window[p2];
              } catch (x) {
                window[p2] = undefined;
              }
            }
          }
        }
      }
    }.bind(this);
    for (var k in constants) {
      p5.prototype[k] = constants[k];
    }
    if (!sketch) {
      this._isGlobal = true;
      for (var p in p5.prototype) {
        if (typeof p5.prototype[p] === 'function') {
          var ev = p.substring(2);
          if (!this._events.hasOwnProperty(ev)) {
            window[p] = p5.prototype[p].bind(this);
          }
        } else {
          window[p] = p5.prototype[p];
        }
      }
      for (var p2 in this) {
        if (this.hasOwnProperty(p2)) {
          window[p2] = this[p2];
        }
      }
    } else {
      sketch(this);
    }
    for (var e in this._events) {
      var f = this['_on' + e];
      if (f) {
        var m = f.bind(this);
        window.addEventListener(e, m);
        this._events[e] = m;
      }
    }
    var self = this;
    window.addEventListener('focus', function () {
      self._setProperty('focused', true);
    });
    window.addEventListener('blur', function () {
      self._setProperty('focused', false);
    });
    if (sync) {
      this._start();
    } else {
      if (document.readyState === 'complete') {
        this._start();
      } else {
        window.addEventListener('load', this._start.bind(this), false);
      }
    }
  };
  p5.prototype._preloadMethods = [
    'loadJSON',
    'loadImage',
    'loadStrings',
    'loadXML',
    'loadShape',
    'loadTable'
  ];
  p5.prototype._registeredMethods = {
    pre: [],
    post: [],
    remove: []
  };
  p5.prototype.registerPreloadMethod = function (m) {
    p5.prototype._preloadMethods.push(m);
  }.bind(this);
  p5.prototype.registerMethod = function (name, m) {
    if (!p5.prototype._registeredMethods.hasOwnProperty(name)) {
      p5.prototype._registeredMethods[name] = [];
    }
    p5.prototype._registeredMethods[name].push(m);
  }.bind(this);
  return p5;
}({}, amdclean['shim'], amdclean['constants']);
amdclean['utilscolor_utils'] = function (require, core) {
  var p5 = core;
  p5.ColorUtils = {};
  p5.ColorUtils.hsbaToRGBA = function (hsba) {
    var h = hsba[0];
    var s = hsba[1];
    var v = hsba[2];
    h /= 255;
    s /= 255;
    v /= 255;
    var RGBA = [];
    if (s === 0) {
      RGBA = [
        Math.round(v * 255),
        Math.round(v * 255),
        Math.round(v * 255),
        hsba[3]
      ];
    } else {
      var var_h = h * 6;
      if (var_h === 6) {
        var_h = 0;
      }
      var var_i = Math.floor(var_h);
      var var_1 = v * (1 - s);
      var var_2 = v * (1 - s * (var_h - var_i));
      var var_3 = v * (1 - s * (1 - (var_h - var_i)));
      var var_r;
      var var_g;
      var var_b;
      if (var_i === 0) {
        var_r = v;
        var_g = var_3;
        var_b = var_1;
      } else if (var_i === 1) {
        var_r = var_2;
        var_g = v;
        var_b = var_1;
      } else if (var_i === 2) {
        var_r = var_1;
        var_g = v;
        var_b = var_3;
      } else if (var_i === 3) {
        var_r = var_1;
        var_g = var_2;
        var_b = v;
      } else if (var_i === 4) {
        var_r = var_3;
        var_g = var_1;
        var_b = v;
      } else {
        var_r = v;
        var_g = var_1;
        var_b = var_2;
      }
      RGBA = [
        Math.round(var_r * 255),
        Math.round(var_g * 255),
        Math.round(var_b * 255),
        hsba[3]
      ];
    }
    return RGBA;
  };
  p5.ColorUtils.rgbaToHSBA = function (rgba) {
    var var_R = rgba[0] / 255;
    var var_G = rgba[1] / 255;
    var var_B = rgba[2] / 255;
    var var_Min = Math.min(var_R, var_G, var_B);
    var var_Max = Math.max(var_R, var_G, var_B);
    var del_Max = var_Max - var_Min;
    var H;
    var S;
    var V = var_Max;
    if (del_Max === 0) {
      H = 0;
      S = 0;
    } else {
      S = del_Max / var_Max;
      var del_R = ((var_Max - var_R) / 6 + del_Max / 2) / del_Max;
      var del_G = ((var_Max - var_G) / 6 + del_Max / 2) / del_Max;
      var del_B = ((var_Max - var_B) / 6 + del_Max / 2) / del_Max;
      if (var_R === var_Max) {
        H = del_B - del_G;
      } else if (var_G === var_Max) {
        H = 1 / 3 + del_R - del_B;
      } else if (var_B === var_Max) {
        H = 2 / 3 + del_G - del_R;
      }
      if (H < 0) {
        H += 1;
      }
      if (H > 1) {
        H -= 1;
      }
    }
    return [
      Math.round(H * 255),
      Math.round(S * 255),
      Math.round(V * 255),
      rgba[3]
    ];
  };
  return p5.ColorUtils;
}({}, amdclean['core']);
amdclean['p5Color'] = function (require, core, utilscolor_utils, constants) {
  var p5 = core;
  var color_utils = utilscolor_utils;
  var constants = constants;
  p5.Color = function (pInst, vals) {
    this.color_array = p5.Color._getFormattedColor.apply(pInst, vals);
    this._normalizeColorArray(pInst);
    if (pInst._colorMode === constants.HSB) {
      this.hsba = this.color_array;
      this.rgba = color_utils.hsbaToRGBA(this.hsba);
    } else {
      this.rgba = this.color_array;
      this.hsba = color_utils.rgbaToHSBA(this.rgba);
    }
    return this;
  };
  p5.Color.prototype._normalizeColorArray = function (pInst) {
    var isRGB = pInst._colorMode === constants.RGB;
    var maxArr = isRGB ? pInst._maxRGB : pInst._maxHSB;
    var arr = this.color_array;
    arr[0] *= 255 / maxArr[0];
    arr[1] *= 255 / maxArr[1];
    arr[2] *= 255 / maxArr[2];
    arr[3] *= 255 / maxArr[3];
    return arr;
  };
  p5.Color.prototype.getHue = function () {
    return this.hsba[0];
  };
  p5.Color.prototype.getSaturation = function () {
    return this.hsba[1];
  };
  p5.Color.prototype.getBrightness = function () {
    return this.hsba[2];
  };
  p5.Color.prototype.getRed = function () {
    return this.rgba[0];
  };
  p5.Color.prototype.getGreen = function () {
    return this.rgba[1];
  };
  p5.Color.prototype.getBlue = function () {
    return this.rgba[2];
  };
  p5.Color.prototype.getAlpha = function () {
    return this.rgba[3];
  };
  p5.Color.prototype.toString = function () {
    var a = this.rgba;
    for (var i = 0; i < 3; i++) {
      a[i] = Math.floor(a[i]);
    }
    var alpha = typeof a[3] !== 'undefined' ? a[3] / 255 : 1;
    return 'rgba(' + a[0] + ',' + a[1] + ',' + a[2] + ',' + alpha + ')';
  };
  p5.Color._getFormattedColor = function () {
    var r, g, b, a;
    if (arguments.length >= 3) {
      r = arguments[0];
      g = arguments[1];
      b = arguments[2];
      a = typeof arguments[3] === 'number' ? arguments[3] : 255;
    } else {
      if (this._colorMode === constants.RGB) {
        r = g = b = arguments[0];
      } else {
        r = b = arguments[0];
        g = 0;
      }
      a = typeof arguments[1] === 'number' ? arguments[1] : 255;
    }
    return [
      r,
      g,
      b,
      a
    ];
  };
  return p5.Color;
}({}, amdclean['core'], amdclean['utilscolor_utils'], amdclean['constants']);
amdclean['p5Element'] = function (require, core) {
  var p5 = core;
  p5.Element = function (elt, pInst) {
    this.elt = elt;
    this._pInst = pInst;
    this._events = {};
    this.width = this.elt.offsetWidth;
    this.height = this.elt.offsetHeight;
  };
  p5.Element.prototype.parent = function (p) {
    if (typeof p === 'string') {
      p = document.getElementById(p);
    } else if (p instanceof p5.Element) {
      p = p.elt;
    }
    p.appendChild(this.elt);
    return this;
  };
  p5.Element.prototype.id = function (id) {
    this.elt.id = id;
    return this;
  };
  p5.Element.prototype.class = function (c) {
    this.elt.className += ' ' + c;
    return this;
  };
  p5.Element.prototype.mousePressed = function (fxn) {
    attachListener('mousedown', fxn, this);
    attachListener('touchstart', fxn, this);
    return this;
  };
  p5.Element.prototype.mouseWheel = function (fxn) {
    attachListener('mousewheel', fxn, this);
    return this;
  };
  p5.Element.prototype.mouseReleased = function (fxn) {
    attachListener('mouseup', fxn, this);
    attachListener('touchend', fxn, this);
    return this;
  };
  p5.Element.prototype.mouseClicked = function (fxn) {
    attachListener('click', fxn, this);
    return this;
  };
  p5.Element.prototype.mouseMoved = function (fxn) {
    attachListener('mousemove', fxn, this);
    attachListener('touchmove', fxn, this);
    return this;
  };
  p5.Element.prototype.mouseOver = function (fxn) {
    attachListener('mouseover', fxn, this);
    return this;
  };
  p5.Element.prototype.mouseOut = function (fxn) {
    attachListener('mouseout', fxn, this);
    return this;
  };
  p5.Element.prototype.touchStarted = function (fxn) {
    attachListener('touchstart', fxn, this);
    attachListener('mousedown', fxn, this);
    return this;
  };
  p5.Element.prototype.touchMoved = function (fxn) {
    attachListener('touchmove', fxn, this);
    attachListener('mousemove', fxn, this);
    return this;
  };
  p5.Element.prototype.touchEnded = function (fxn) {
    attachListener('touchend', fxn, this);
    attachListener('mouseup', fxn, this);
    return this;
  };
  p5.Element.prototype.dragOver = function (fxn) {
    attachListener('dragover', fxn, this);
    return this;
  };
  p5.Element.prototype.dragLeave = function (fxn) {
    attachListener('dragleave', fxn, this);
    return this;
  };
  p5.Element.prototype.drop = function (callback, fxn) {
    function makeLoader(theFile) {
      var p5file = new p5.File(theFile);
      return function (e) {
        p5file.data = e.target.result;
        callback(p5file);
      };
    }
    if (window.File && window.FileReader && window.FileList && window.Blob) {
      attachListener('dragover', function (evt) {
        evt.stopPropagation();
        evt.preventDefault();
      }, this);
      attachListener('dragleave', function (evt) {
        evt.stopPropagation();
        evt.preventDefault();
      }, this);
      if (arguments.length > 1) {
        attachListener('drop', fxn, this);
      }
      attachListener('drop', function (evt) {
        evt.stopPropagation();
        evt.preventDefault();
        var files = evt.dataTransfer.files;
        for (var i = 0; i < files.length; i++) {
          var f = files[i];
          var reader = new FileReader();
          reader.onload = makeLoader(f);
          if (f.type === 'text') {
            reader.readAsText(f);
          } else {
            reader.readAsDataURL(f);
          }
        }
      }, this);
    } else {
      console.log('The File APIs are not fully supported in this browser.');
    }
    return this;
  };
  function attachListener(ev, fxn, ctx) {
    var f = fxn.bind(ctx);
    ctx.elt.addEventListener(ev, f, false);
    ctx._events[ev] = f;
  }
  p5.Element.prototype._setProperty = function (prop, value) {
    this[prop] = value;
  };
  return p5.Element;
}({}, amdclean['core']);
amdclean['p5Graphics'] = function (require, core, constants) {
  var p5 = core;
  var constants = constants;
  p5.Graphics = function (elt, pInst, isMainCanvas) {
    p5.Element.call(this, elt, pInst);
    this.canvas = elt;
    this.drawingContext = this.canvas.getContext('2d');
    this._pInst = pInst;
    if (isMainCanvas) {
      this._isMainCanvas = true;
      this._pInst._setProperty('_curElement', this);
      this._pInst._setProperty('canvas', this.canvas);
      this._pInst._setProperty('drawingContext', this.drawingContext);
      this._pInst._setProperty('width', this.width);
      this._pInst._setProperty('height', this.height);
    } else {
      this.canvas.style.display = 'none';
      this._styles = [];
    }
  };
  p5.Graphics.prototype = Object.create(p5.Element.prototype);
  p5.Graphics.prototype._applyDefaults = function () {
    this.drawingContext.fillStyle = '#FFFFFF';
    this.drawingContext.strokeStyle = '#000000';
    this.drawingContext.lineCap = constants.ROUND;
    this.drawingContext.font = 'normal 12px sans-serif';
  };
  p5.Graphics.prototype.resize = function (w, h) {
    this.width = w;
    this.height = h;
    this.elt.width = w * this._pInst._pixelDensity;
    this.elt.height = h * this._pInst._pixelDensity;
    this.elt.style.width = w + 'px';
    this.elt.style.height = h + 'px';
    if (this._isMainCanvas) {
      this._pInst._setProperty('width', this.width);
      this._pInst._setProperty('height', this.height);
    }
    this.drawingContext.scale(this._pInst._pixelDensity, this._pInst._pixelDensity);
  };
  return p5.Graphics;
}({}, amdclean['core'], amdclean['constants']);
amdclean['filters'] = function (require) {
  'use strict';
  var Filters = {};
  Filters._toPixels = function (canvas) {
    if (canvas instanceof ImageData) {
      return canvas.data;
    } else {
      return canvas.getContext('2d').getImageData(0, 0, canvas.width, canvas.height).data;
    }
  };
  Filters._getARGB = function (data, i) {
    var offset = i * 4;
    return data[offset + 3] << 24 & 4278190080 | data[offset] << 16 & 16711680 | data[offset + 1] << 8 & 65280 | data[offset + 2] & 255;
  };
  Filters._setPixels = function (pixels, data) {
    var offset = 0;
    for (var i = 0, al = pixels.length; i < al; i++) {
      offset = i * 4;
      pixels[offset + 0] = (data[i] & 16711680) >>> 16;
      pixels[offset + 1] = (data[i] & 65280) >>> 8;
      pixels[offset + 2] = data[i] & 255;
      pixels[offset + 3] = (data[i] & 4278190080) >>> 24;
    }
  };
  Filters._toImageData = function (canvas) {
    if (canvas instanceof ImageData) {
      return canvas;
    } else {
      return canvas.getContext('2d').getImageData(0, 0, canvas.width, canvas.height);
    }
  };
  Filters._createImageData = function (width, height) {
    Filters._tmpCanvas = document.createElement('canvas');
    Filters._tmpCtx = Filters._tmpCanvas.getContext('2d');
    return this._tmpCtx.createImageData(width, height);
  };
  Filters.apply = function (canvas, func, filterParam) {
    var ctx = canvas.getContext('2d');
    var imageData = ctx.getImageData(0, 0, canvas.width, canvas.height);
    var newImageData = func(imageData, filterParam);
    if (newImageData instanceof ImageData) {
      ctx.putImageData(newImageData, 0, 0, 0, 0, canvas.width, canvas.height);
    } else {
      ctx.putImageData(imageData, 0, 0, 0, 0, canvas.width, canvas.height);
    }
  };
  Filters.threshold = function (canvas, level) {
    var pixels = Filters._toPixels(canvas);
    if (level === undefined) {
      level = 0.5;
    }
    var thresh = Math.floor(level * 255);
    for (var i = 0; i < pixels.length; i += 4) {
      var r = pixels[i];
      var g = pixels[i + 1];
      var b = pixels[i + 2];
      var grey = 0.2126 * r + 0.7152 * g + 0.0722 * b;
      var val;
      if (grey >= thresh) {
        val = 255;
      } else {
        val = 0;
      }
      pixels[i] = pixels[i + 1] = pixels[i + 2] = val;
    }
  };
  Filters.gray = function (canvas) {
    var pixels = Filters._toPixels(canvas);
    for (var i = 0; i < pixels.length; i += 4) {
      var r = pixels[i];
      var g = pixels[i + 1];
      var b = pixels[i + 2];
      var gray = 0.2126 * r + 0.7152 * g + 0.0722 * b;
      pixels[i] = pixels[i + 1] = pixels[i + 2] = gray;
    }
  };
  Filters.opaque = function (canvas) {
    var pixels = Filters._toPixels(canvas);
    for (var i = 0; i < pixels.length; i += 4) {
      pixels[i + 3] = 255;
    }
    return pixels;
  };
  Filters.invert = function (canvas) {
    var pixels = Filters._toPixels(canvas);
    for (var i = 0; i < pixels.length; i += 4) {
      pixels[i] = 255 - pixels[i];
      pixels[i + 1] = 255 - pixels[i + 1];
      pixels[i + 2] = 255 - pixels[i + 2];
    }
  };
  Filters.posterize = function (canvas, level) {
    var pixels = Filters._toPixels(canvas);
    if (level < 2 || level > 255) {
      throw new Error('Level must be greater than 2 and less than 255 for posterize');
    }
    var levels1 = level - 1;
    for (var i = 0; i < pixels.length; i += 4) {
      var rlevel = pixels[i];
      var glevel = pixels[i + 1];
      var blevel = pixels[i + 2];
      pixels[i] = (rlevel * level >> 8) * 255 / levels1;
      pixels[i + 1] = (glevel * level >> 8) * 255 / levels1;
      pixels[i + 2] = (blevel * level >> 8) * 255 / levels1;
    }
  };
  Filters.dilate = function (canvas) {
    var pixels = Filters._toPixels(canvas);
    var currIdx = 0;
    var maxIdx = pixels.length ? pixels.length / 4 : 0;
    var out = new Int32Array(maxIdx);
    var currRowIdx, maxRowIdx, colOrig, colOut, currLum;
    var idxRight, idxLeft, idxUp, idxDown, colRight, colLeft, colUp, colDown, lumRight, lumLeft, lumUp, lumDown;
    while (currIdx < maxIdx) {
      currRowIdx = currIdx;
      maxRowIdx = currIdx + canvas.width;
      while (currIdx < maxRowIdx) {
        colOrig = colOut = Filters._getARGB(pixels, currIdx);
        idxLeft = currIdx - 1;
        idxRight = currIdx + 1;
        idxUp = currIdx - canvas.width;
        idxDown = currIdx + canvas.width;
        if (idxLeft < currRowIdx) {
          idxLeft = currIdx;
        }
        if (idxRight >= maxRowIdx) {
          idxRight = currIdx;
        }
        if (idxUp < 0) {
          idxUp = 0;
        }
        if (idxDown >= maxIdx) {
          idxDown = currIdx;
        }
        colUp = Filters._getARGB(pixels, idxUp);
        colLeft = Filters._getARGB(pixels, idxLeft);
        colDown = Filters._getARGB(pixels, idxDown);
        colRight = Filters._getARGB(pixels, idxRight);
        currLum = 77 * (colOrig >> 16 & 255) + 151 * (colOrig >> 8 & 255) + 28 * (colOrig & 255);
        lumLeft = 77 * (colLeft >> 16 & 255) + 151 * (colLeft >> 8 & 255) + 28 * (colLeft & 255);
        lumRight = 77 * (colRight >> 16 & 255) + 151 * (colRight >> 8 & 255) + 28 * (colRight & 255);
        lumUp = 77 * (colUp >> 16 & 255) + 151 * (colUp >> 8 & 255) + 28 * (colUp & 255);
        lumDown = 77 * (colDown >> 16 & 255) + 151 * (colDown >> 8 & 255) + 28 * (colDown & 255);
        if (lumLeft > currLum) {
          colOut = colLeft;
          currLum = lumLeft;
        }
        if (lumRight > currLum) {
          colOut = colRight;
          currLum = lumRight;
        }
        if (lumUp > currLum) {
          colOut = colUp;
          currLum = lumUp;
        }
        if (lumDown > currLum) {
          colOut = colDown;
          currLum = lumDown;
        }
        out[currIdx++] = colOut;
      }
    }
    Filters._setPixels(pixels, out);
  };
  Filters.erode = function (canvas) {
    var pixels = Filters._toPixels(canvas);
    var currIdx = 0;
    var maxIdx = pixels.length ? pixels.length / 4 : 0;
    var out = new Int32Array(maxIdx);
    var currRowIdx, maxRowIdx, colOrig, colOut, currLum;
    var idxRight, idxLeft, idxUp, idxDown, colRight, colLeft, colUp, colDown, lumRight, lumLeft, lumUp, lumDown;
    while (currIdx < maxIdx) {
      currRowIdx = currIdx;
      maxRowIdx = currIdx + canvas.width;
      while (currIdx < maxRowIdx) {
        colOrig = colOut = Filters._getARGB(pixels, currIdx);
        idxLeft = currIdx - 1;
        idxRight = currIdx + 1;
        idxUp = currIdx - canvas.width;
        idxDown = currIdx + canvas.width;
        if (idxLeft < currRowIdx) {
          idxLeft = currIdx;
        }
        if (idxRight >= maxRowIdx) {
          idxRight = currIdx;
        }
        if (idxUp < 0) {
          idxUp = 0;
        }
        if (idxDown >= maxIdx) {
          idxDown = currIdx;
        }
        colUp = Filters._getARGB(pixels, idxUp);
        colLeft = Filters._getARGB(pixels, idxLeft);
        colDown = Filters._getARGB(pixels, idxDown);
        colRight = Filters._getARGB(pixels, idxRight);
        currLum = 77 * (colOrig >> 16 & 255) + 151 * (colOrig >> 8 & 255) + 28 * (colOrig & 255);
        lumLeft = 77 * (colLeft >> 16 & 255) + 151 * (colLeft >> 8 & 255) + 28 * (colLeft & 255);
        lumRight = 77 * (colRight >> 16 & 255) + 151 * (colRight >> 8 & 255) + 28 * (colRight & 255);
        lumUp = 77 * (colUp >> 16 & 255) + 151 * (colUp >> 8 & 255) + 28 * (colUp & 255);
        lumDown = 77 * (colDown >> 16 & 255) + 151 * (colDown >> 8 & 255) + 28 * (colDown & 255);
        if (lumLeft < currLum) {
          colOut = colLeft;
          currLum = lumLeft;
        }
        if (lumRight < currLum) {
          colOut = colRight;
          currLum = lumRight;
        }
        if (lumUp < currLum) {
          colOut = colUp;
          currLum = lumUp;
        }
        if (lumDown < currLum) {
          colOut = colDown;
          currLum = lumDown;
        }
        out[currIdx++] = colOut;
      }
    }
    Filters._setPixels(pixels, out);
  };
  var blurRadius;
  var blurKernelSize;
  var blurKernel;
  var blurMult;
  function buildBlurKernel(r) {
    var radius = r * 3.5 | 0;
    radius = radius < 1 ? 1 : radius < 248 ? radius : 248;
    if (blurRadius !== radius) {
      blurRadius = radius;
      blurKernelSize = 1 + blurRadius << 1;
      blurKernel = new Int32Array(blurKernelSize);
      blurMult = new Array(blurKernelSize);
      for (var l = 0; l < blurKernelSize; l++) {
        blurMult[l] = new Int32Array(256);
      }
      var bk, bki;
      var bm, bmi;
      for (var i = 1, radiusi = radius - 1; i < radius; i++) {
        blurKernel[radius + i] = blurKernel[radiusi] = bki = radiusi * radiusi;
        bm = blurMult[radius + i];
        bmi = blurMult[radiusi--];
        for (var j = 0; j < 256; j++) {
          bm[j] = bmi[j] = bki * j;
        }
      }
      bk = blurKernel[radius] = radius * radius;
      bm = blurMult[radius];
      for (var k = 0; k < 256; k++) {
        bm[k] = bk * k;
      }
    }
  }
  function blurARGB(canvas, radius) {
    var pixels = Filters._toPixels(canvas);
    var width = canvas.width;
    var height = canvas.height;
    var numPackedPixels = width * height;
    var argb = new Int32Array(numPackedPixels);
    for (var j = 0; j < numPackedPixels; j++) {
      argb[j] = Filters._getARGB(pixels, j);
    }
    var sum, cr, cg, cb, ca;
    var read, ri, ym, ymi, bk0;
    var a2 = new Int32Array(numPackedPixels);
    var r2 = new Int32Array(numPackedPixels);
    var g2 = new Int32Array(numPackedPixels);
    var b2 = new Int32Array(numPackedPixels);
    var yi = 0;
    buildBlurKernel(radius);
    var x, y, i;
    var bm;
    for (y = 0; y < height; y++) {
      for (x = 0; x < width; x++) {
        cb = cg = cr = ca = sum = 0;
        read = x - blurRadius;
        if (read < 0) {
          bk0 = -read;
          read = 0;
        } else {
          if (read >= width) {
            break;
          }
          bk0 = 0;
        }
        for (i = bk0; i < blurKernelSize; i++) {
          if (read >= width) {
            break;
          }
          var c = argb[read + yi];
          bm = blurMult[i];
          ca += bm[(c & -16777216) >>> 24];
          cr += bm[(c & 16711680) >> 16];
          cg += bm[(c & 65280) >> 8];
          cb += bm[c & 255];
          sum += blurKernel[i];
          read++;
        }
        ri = yi + x;
        a2[ri] = ca / sum;
        r2[ri] = cr / sum;
        g2[ri] = cg / sum;
        b2[ri] = cb / sum;
      }
      yi += width;
    }
    yi = 0;
    ym = -blurRadius;
    ymi = ym * width;
    for (y = 0; y < height; y++) {
      for (x = 0; x < width; x++) {
        cb = cg = cr = ca = sum = 0;
        if (ym < 0) {
          bk0 = ri = -ym;
          read = x;
        } else {
          if (ym >= height) {
            break;
          }
          bk0 = 0;
          ri = ym;
          read = x + ymi;
        }
        for (i = bk0; i < blurKernelSize; i++) {
          if (ri >= height) {
            break;
          }
          bm = blurMult[i];
          ca += bm[a2[read]];
          cr += bm[r2[read]];
          cg += bm[g2[read]];
          cb += bm[b2[read]];
          sum += blurKernel[i];
          ri++;
          read += width;
        }
        argb[x + yi] = ca / sum << 24 | cr / sum << 16 | cg / sum << 8 | cb / sum;
      }
      yi += width;
      ymi += width;
      ym++;
    }
    Filters._setPixels(pixels, argb);
  }
  Filters.blur = function (canvas, radius) {
    blurARGB(canvas, radius);
  };
  return Filters;
}({});
amdclean['p5Image'] = function (require, core, filters) {
  'use strict';
  var p5 = core;
  var Filters = filters;
  p5.Image = function (width, height) {
    this.width = width;
    this.height = height;
    this.canvas = document.createElement('canvas');
    this.canvas.width = this.width;
    this.canvas.height = this.height;
    this.drawingContext = this.canvas.getContext('2d');
    this.pixels = [];
  };
  p5.Image.prototype._setProperty = function (prop, value) {
    this[prop] = value;
  };
  p5.Image.prototype.loadPixels = function () {
    p5.prototype.loadPixels.call(this);
  };
  p5.Image.prototype.updatePixels = function (x, y, w, h) {
    p5.prototype.updatePixels.call(this, x, y, w, h);
  };
  p5.Image.prototype.get = function (x, y, w, h) {
    return p5.prototype.get.call(this, x, y, w, h);
  };
  p5.Image.prototype.set = function (x, y, imgOrCol) {
    p5.prototype.set.call(this, x, y, imgOrCol);
  };
  p5.Image.prototype.resize = function (width, height) {
    width = width || this.canvas.width;
    height = height || this.canvas.height;
    var tempCanvas = document.createElement('canvas');
    tempCanvas.width = width;
    tempCanvas.height = height;
    tempCanvas.getContext('2d').drawImage(this.canvas, 0, 0, this.canvas.width, this.canvas.height, 0, 0, tempCanvas.width, tempCanvas.height);
    this.canvas.width = this.width = width;
    this.canvas.height = this.height = height;
    this.drawingContext.drawImage(tempCanvas, 0, 0, width, height, 0, 0, width, height);
    if (this.pixels.length > 0) {
      this.loadPixels();
    }
  };
  p5.Image.prototype.copy = function () {
    p5.prototype.copy.apply(this, arguments);
  };
  p5.Image.prototype.mask = function (p5Image) {
    if (p5Image === undefined) {
      p5Image = this;
    }
    var currBlend = this.drawingContext.globalCompositeOperation;
    var scaleFactor = 1;
    if (p5Image instanceof p5.Graphics) {
      scaleFactor = p5Image._pInst._pixelDensity;
    }
    var copyArgs = [
        p5Image,
        0,
        0,
        scaleFactor * p5Image.width,
        scaleFactor * p5Image.height,
        0,
        0,
        this.width,
        this.height
      ];
    this.drawingContext.globalCompositeOperation = 'destination-in';
    this.copy.apply(this, copyArgs);
    this.drawingContext.globalCompositeOperation = currBlend;
  };
  p5.Image.prototype.filter = function (operation, value) {
    Filters.apply(this.canvas, Filters[operation.toLowerCase()], value);
  };
  p5.Image.prototype.blend = function () {
    p5.prototype.blend.apply(this, arguments);
  };
  p5.Image.prototype.save = function (filename, extension) {
    var mimeType;
    if (!extension) {
      extension = 'png';
      mimeType = 'image/png';
    } else {
      switch (extension.toLowerCase()) {
      case 'png':
        mimeType = 'image/png';
        break;
      case 'jpeg':
        mimeType = 'image/jpeg';
        break;
      case 'jpg':
        mimeType = 'image/jpeg';
        break;
      default:
        mimeType = 'image/png';
        break;
      }
    }
    var downloadMime = 'image/octet-stream';
    var imageData = this.canvas.toDataURL(mimeType);
    imageData = imageData.replace(mimeType, downloadMime);
    p5.prototype.downloadFile(imageData, filename, extension);
  };
  return p5.Image;
}({}, amdclean['core'], amdclean['filters']);
amdclean['p5File'] = function (require, core) {
  var p5 = core;
  p5.File = function (file, pInst) {
    this.file = file;
    this._pInst = pInst;
    var typeList = file.type.split('/');
    this.type = typeList[0];
    this.subtype = typeList[1];
    this.name = file.name;
    this.size = file.size;
    this.data = undefined;
  };
  return p5.File;
}({}, amdclean['core']);
amdclean['polargeometry'] = function (require) {
  return {
    degreesToRadians: function (x) {
      return 2 * Math.PI * x / 360;
    },
    radiansToDegrees: function (x) {
      return 360 * x / (2 * Math.PI);
    }
  };
}({});
amdclean['p5Vector'] = function (require, core, polargeometry, constants) {
  'use strict';
  var p5 = core;
  var polarGeometry = polargeometry;
  var constants = constants;
  p5.Vector = function () {
    var x, y, z;
    if (arguments[0] instanceof p5) {
      this.p5 = arguments[0];
      x = arguments[1][0] || 0;
      y = arguments[1][1] || 0;
      z = arguments[1][2] || 0;
    } else {
      x = arguments[0] || 0;
      y = arguments[1] || 0;
      z = arguments[2] || 0;
    }
    this.x = x;
    this.y = y;
    this.z = z;
  };
  p5.Vector.prototype.set = function (x, y, z) {
    if (x instanceof p5.Vector) {
      this.x = x.x || 0;
      this.y = x.y || 0;
      this.z = x.z || 0;
      return this;
    }
    if (x instanceof Array) {
      this.x = x[0] || 0;
      this.y = x[1] || 0;
      this.z = x[2] || 0;
      return this;
    }
    this.x = x || 0;
    this.y = y || 0;
    this.z = z || 0;
    return this;
  };
  p5.Vector.prototype.copy = function () {
    if (this.p5) {
      return new p5.Vector(this.p5, [
        this.x,
        this.y,
        this.z
      ]);
    } else {
      return new p5.Vector(this.x, this.y, this.z);
    }
  };
  p5.Vector.prototype.add = function (x, y, z) {
    if (x instanceof p5.Vector) {
      this.x += x.x || 0;
      this.y += x.y || 0;
      this.z += x.z || 0;
      return this;
    }
    if (x instanceof Array) {
      this.x += x[0] || 0;
      this.y += x[1] || 0;
      this.z += x[2] || 0;
      return this;
    }
    this.x += x || 0;
    this.y += y || 0;
    this.z += z || 0;
    return this;
  };
  p5.Vector.prototype.sub = function (x, y, z) {
    if (x instanceof p5.Vector) {
      this.x -= x.x || 0;
      this.y -= x.y || 0;
      this.z -= x.z || 0;
      return this;
    }
    if (x instanceof Array) {
      this.x -= x[0] || 0;
      this.y -= x[1] || 0;
      this.z -= x[2] || 0;
      return this;
    }
<<<<<<< HEAD
    p5.Element.prototype._setProperty = function (prop, value) {
      this[prop] = value;
    };
    return p5.Element;
  }({}, core);
var p5Graphics = function (require, core, constants) {
    var p5 = core;
    var constants = constants;
    p5.Graphics = function (renderer, elt, pInst, attrs, isMainCanvas) {
      p5.Element.call(this, elt, pInst);
      this.canvas = elt;
      if (renderer === constants.P2D) {
        this.drawingContext = this.canvas.getContext('2d');
      } else if (renderer === constants.WEBGL) {
        try {
          this.drawingContext = this.canvas.getContext('webgl', attrs) || this.canvas.getContext('experimental-webgl', attrs);
          if (this.drawingContext === null) {
            throw 'Error creating webgl context';
          } else {
            console.log('p5.Graphics3d: enabled webgl context');
          }
        } catch (er) {
          console.error(er);
        }
      }
      this._pInst = pInst;
      if (isMainCanvas) {
        this._isMainCanvas = true;
        this._pInst._setProperty('_curElement', this);
        this._pInst._setProperty('canvas', this.canvas);
        this._pInst._setProperty('width', this.width);
        this._pInst._setProperty('height', this.height);
=======
    this.x -= x || 0;
    this.y -= y || 0;
    this.z -= z || 0;
    return this;
  };
  p5.Vector.prototype.mult = function (n) {
    this.x *= n || 0;
    this.y *= n || 0;
    this.z *= n || 0;
    return this;
  };
  p5.Vector.prototype.div = function (n) {
    this.x /= n;
    this.y /= n;
    this.z /= n;
    return this;
  };
  p5.Vector.prototype.mag = function () {
    return Math.sqrt(this.magSq());
  };
  p5.Vector.prototype.magSq = function () {
    var x = this.x, y = this.y, z = this.z;
    return x * x + y * y + z * z;
  };
  p5.Vector.prototype.dot = function (x, y, z) {
    if (x instanceof p5.Vector) {
      return this.dot(x.x, x.y, x.z);
    }
    return this.x * (x || 0) + this.y * (y || 0) + this.z * (z || 0);
  };
  p5.Vector.prototype.cross = function (v) {
    var x = this.y * v.z - this.z * v.y;
    var y = this.z * v.x - this.x * v.z;
    var z = this.x * v.y - this.y * v.x;
    if (this.p5) {
      return new p5.Vector(this.p5, [
        x,
        y,
        z
      ]);
    } else {
      return new p5.Vector(x, y, z);
    }
  };
  p5.Vector.prototype.dist = function (v) {
    var d = v.copy().sub(this);
    return d.mag();
  };
  p5.Vector.prototype.normalize = function () {
    return this.div(this.mag());
  };
  p5.Vector.prototype.limit = function (l) {
    var mSq = this.magSq();
    if (mSq > l * l) {
      this.div(Math.sqrt(mSq));
      this.mult(l);
    }
    return this;
  };
  p5.Vector.prototype.setMag = function (n) {
    return this.normalize().mult(n);
  };
  p5.Vector.prototype.heading = function () {
    var h = Math.atan2(this.y, this.x);
    if (this.p5) {
      if (this.p5._angleMode === constants.RADIANS) {
        return h;
>>>>>>> 6666c757
      } else {
        return polarGeometry.radiansToDegrees(h);
      }
<<<<<<< HEAD
    };
    p5.Graphics.prototype = Object.create(p5.Element.prototype);
    p5.Graphics.prototype._applyDefaults = function () {
      this.drawingContext.fillStyle = '#FFFFFF';
      this.drawingContext.strokeStyle = '#000000';
      this.drawingContext.lineCap = constants.ROUND;
      this.drawingContext.font = 'normal 12px sans-serif';
    };
    p5.Graphics.prototype.resize = function (w, h) {
      this.width = w;
      this.height = h;
      this.elt.width = w * this._pInst._pixelDensity;
      this.elt.height = h * this._pInst._pixelDensity;
      this.elt.style.width = w + 'px';
      this.elt.style.height = h + 'px';
      if (this._isMainCanvas) {
        this._pInst._setProperty('width', this.width);
        this._pInst._setProperty('height', this.height);
      }
      this.drawingContext.scale(this._pInst._pixelDensity, this._pInst._pixelDensity);
    };
    return p5.Graphics;
  }({}, core, constants);
var canvas = function (require, constants) {
    var constants = constants;
    return {
      modeAdjust: function (a, b, c, d, mode) {
        if (mode === constants.CORNER) {
          return {
            x: a,
            y: b,
            w: c,
            h: d
          };
        } else if (mode === constants.CORNERS) {
          return {
            x: a,
            y: b,
            w: c - a,
            h: d - b
          };
        } else if (mode === constants.RADIUS) {
          return {
            x: a - c,
            y: b - d,
            w: 2 * c,
            h: 2 * d
          };
        } else if (mode === constants.CENTER) {
          return {
            x: a - c * 0.5,
            y: b - d * 0.5,
            w: c,
            h: d
          };
        }
      },
      arcModeAdjust: function (a, b, c, d, mode) {
        if (mode === constants.CORNER) {
          return {
            x: a + c * 0.5,
            y: b + d * 0.5,
            w: c,
            h: d
          };
        } else if (mode === constants.CORNERS) {
          return {
            x: a,
            y: b,
            w: c + a,
            h: d + b
          };
        } else if (mode === constants.RADIUS) {
          return {
            x: a,
            y: b,
            w: 2 * c,
            h: 2 * d
          };
        } else if (mode === constants.CENTER) {
          return {
            x: a,
            y: b,
            w: c,
            h: d
          };
        }
      }
    };
  }({}, constants);
var filters = function (require) {
    'use strict';
    var Filters = {};
    Filters._toPixels = function (canvas) {
      if (canvas instanceof ImageData) {
        return canvas.data;
=======
    } else {
      return h;
    }
  };
  p5.Vector.prototype.rotate = function (a) {
    if (this.p5) {
      if (this.p5._angleMode === constants.DEGREES) {
        a = polarGeometry.degreesToRadians(a);
      }
    }
    var newHeading = this.heading() + a;
    var mag = this.mag();
    this.x = Math.cos(newHeading) * mag;
    this.y = Math.sin(newHeading) * mag;
    return this;
  };
  p5.Vector.prototype.lerp = function (x, y, z, amt) {
    if (x instanceof p5.Vector) {
      return this.lerp(x.x, x.y, x.z, y);
    }
    this.x += (x - this.x) * amt || 0;
    this.y += (y - this.y) * amt || 0;
    this.z += (z - this.z) * amt || 0;
    return this;
  };
  p5.Vector.prototype.array = function () {
    return [
      this.x || 0,
      this.y || 0,
      this.z || 0
    ];
  };
  p5.Vector.prototype.equals = function (x, y, z) {
    if (x instanceof p5.Vector) {
      x = x.x || 0;
      y = x.y || 0;
      z = x.z || 0;
    } else if (x instanceof Array) {
      x = x[0] || 0;
      y = x[1] || 0;
      z = x[2] || 0;
    } else {
      x = x || 0;
      y = y || 0;
      z = z || 0;
    }
    return this.x === x && this.y === y && this.z === z;
  };
  p5.Vector.fromAngle = function (angle) {
    if (this.p5) {
      if (this.p5._angleMode === constants.DEGREES) {
        angle = polarGeometry.degreesToRadians(angle);
      }
    }
    if (this.p5) {
      return new p5.Vector(this.p5, [
        Math.cos(angle),
        Math.sin(angle),
        0
      ]);
    } else {
      return new p5.Vector(Math.cos(angle), Math.sin(angle), 0);
    }
  };
  p5.Vector.random2D = function () {
    var angle;
    if (this.p5) {
      if (this.p5._angleMode === constants.DEGREES) {
        angle = this.p5.random(360);
>>>>>>> 6666c757
      } else {
        angle = this.p5.random(constants.TWO_PI);
      }
    } else {
      angle = Math.random() * Math.PI * 2;
    }
    return this.fromAngle(angle);
  };
  p5.Vector.random3D = function () {
    var angle, vz;
    if (this.p5) {
      angle = this.p5.random(0, constants.TWO_PI);
      vz = this.p5.random(-1, 1);
    } else {
      angle = Math.random() * Math.PI * 2;
      vz = Math.random() * 2 - 1;
    }
    var vx = Math.sqrt(1 - vz * vz) * Math.cos(angle);
    var vy = Math.sqrt(1 - vz * vz) * Math.sin(angle);
    if (this.p5) {
      return new p5.Vector(this.p5, [
        vx,
        vy,
        vz
      ]);
    } else {
      return new p5.Vector(vx, vy, vz);
    }
  };
  p5.Vector.add = function (v1, v2, target) {
    if (!target) {
      target = v1.copy();
    } else {
      target.set(v1);
    }
    target.add(v2);
    return target;
  };
  p5.Vector.sub = function (v1, v2, target) {
    if (!target) {
      target = v1.copy();
    } else {
      target.set(v1);
    }
    target.sub(v2);
    return target;
  };
  p5.Vector.mult = function (v, n, target) {
    if (!target) {
      target = v.copy();
    } else {
      target.set(v);
    }
    target.mult(n);
    return target;
  };
  p5.Vector.div = function (v, n, target) {
    if (!target) {
      target = v.copy();
    } else {
      target.set(v);
    }
    target.div(n);
    return target;
  };
  p5.Vector.dot = function (v1, v2) {
    return v1.dot(v2);
  };
  p5.Vector.cross = function (v1, v2) {
    return v1.cross(v2);
  };
  p5.Vector.dist = function (v1, v2) {
    return v1.dist(v2);
  };
  p5.Vector.lerp = function (v1, v2, amt, target) {
    if (!target) {
      target = v1.copy();
    } else {
      target.set(v1);
    }
    target.lerp(v2, amt);
    return target;
  };
  p5.Vector.angleBetween = function (v1, v2) {
    var angle = Math.acos(v1.dot(v2) / (v1.mag() * v2.mag()));
    if (this.p5) {
      if (this.p5._angleMode === constants.DEGREES) {
        angle = polarGeometry.radiansToDegrees(angle);
      }
    }
    return angle;
  };
  return p5.Vector;
}({}, amdclean['core'], amdclean['polargeometry'], amdclean['constants']);
amdclean['p5TableRow'] = function (require, core) {
  'use strict';
  var p5 = core;
  p5.TableRow = function (str, separator) {
    var arr = [];
    var obj = {};
    if (str) {
      separator = separator || ',';
      arr = str.split(separator);
    }
    for (var i = 0; i < arr.length; i++) {
      var key = i;
      var val = arr[i];
      obj[key] = val;
    }
    this.arr = arr;
    this.obj = obj;
    this.table = null;
  };
  p5.TableRow.prototype.set = function (column, value) {
    if (typeof column === 'string') {
      var cPos = this.table.columns.indexOf(column);
      if (cPos >= 0) {
        this.obj[column] = value;
        this.arr[cPos] = value;
      } else {
        throw 'This table has no column named "' + column + '"';
      }
    } else {
      if (column < this.table.columns.length) {
        this.arr[column] = value;
        var cTitle = this.table.columns[column];
        this.obj[cTitle] = value;
      } else {
        throw 'Column #' + column + ' is out of the range of this table';
      }
    }
  };
  p5.TableRow.prototype.setNum = function (column, value) {
    var floatVal = parseFloat(value, 10);
    this.set(column, floatVal);
  };
  p5.TableRow.prototype.setString = function (column, value) {
    var stringVal = value.toString();
    this.set(column, stringVal);
  };
  p5.TableRow.prototype.get = function (column) {
    if (typeof column === 'string') {
      return this.obj[column];
    } else {
      return this.arr[column];
    }
  };
  p5.TableRow.prototype.getNum = function (column) {
    var ret;
    if (typeof column === 'string') {
      ret = parseFloat(this.obj[column], 10);
    } else {
      ret = parseFloat(this.arr[column], 10);
    }
    if (ret.toString() === 'NaN') {
      throw 'Error: ' + this.obj[column] + ' is NaN (Not a Number)';
    }
    return ret;
  };
  p5.TableRow.prototype.getString = function (column) {
    if (typeof column === 'string') {
      return this.obj[column].toString();
    } else {
      return this.arr[column].toString();
    }
  };
  return p5.TableRow;
}({}, amdclean['core']);
amdclean['p5Table'] = function (require, core) {
  'use strict';
  var p5 = core;
  p5.Table = function (rows) {
    this.columns = [];
    this.rows = [];
  };
  p5.Table.prototype.addRow = function (row) {
    var r = row || new p5.TableRow();
    if (typeof r.arr === 'undefined' || typeof r.obj === 'undefined') {
      throw 'invalid TableRow: ' + r;
    }
    r.table = this;
    this.rows.push(r);
    return r;
  };
  p5.Table.prototype.removeRow = function (id) {
    this.rows[id].table = null;
    var chunk = this.rows.splice(id + 1, this.rows.length);
    this.rows.pop();
    this.rows = this.rows.concat(chunk);
  };
  p5.Table.prototype.getRow = function (r) {
    return this.rows[r];
  };
  p5.Table.prototype.getRows = function () {
    return this.rows;
  };
  p5.Table.prototype.findRow = function (value, column) {
    if (typeof column === 'string') {
      for (var i = 0; i < this.rows.length; i++) {
        if (this.rows[i].obj[column] === value) {
          return this.rows[i];
        }
      }
    } else {
      for (var j = 0; j < this.rows.length; j++) {
        if (this.rows[j].arr[column] === value) {
          return this.rows[j];
        }
      }
    }
    return null;
  };
  p5.Table.prototype.findRows = function (value, column) {
    var ret = [];
    if (typeof column === 'string') {
      for (var i = 0; i < this.rows.length; i++) {
        if (this.rows[i].obj[column] === value) {
          ret.push(this.rows[i]);
        }
      }
    } else {
      for (var j = 0; j < this.rows.length; j++) {
        if (this.rows[j].arr[column] === value) {
          ret.push(this.rows[j]);
        }
      }
    }
    return ret;
  };
  p5.Table.prototype.matchRow = function (regexp, column) {
    if (typeof column === 'number') {
      for (var j = 0; j < this.rows.length; j++) {
        if (this.rows[j].arr[column].match(regexp)) {
          return this.rows[j];
        }
      }
    } else {
      for (var i = 0; i < this.rows.length; i++) {
        if (this.rows[i].obj[column].match(regexp)) {
          return this.rows[i];
        }
      }
    }
<<<<<<< HEAD
    Filters.blur = function (canvas, radius) {
      blurARGB(canvas, radius);
    };
    return Filters;
  }({});
var p5Graphics2D = function (require, core, canvas, constants, filters) {
    var p5 = core;
    var canvas = canvas;
    var constants = constants;
    var filters = filters;
    var styleEmpty = 'rgba(0,0,0,0)';
    p5.Graphics2D = function (elt, pInst, isMainCanvas) {
      p5.Graphics.call(this, constants.P2D, elt, pInst, {}, isMainCanvas);
      this.drawingContext.fillStyle = '#FFFFFF';
      this.drawingContext.strokeStyle = '#000000';
      this.drawingContext.lineCap = constants.ROUND;
      this._pInst._setProperty('_graphics', this);
      return this;
    };
    p5.Graphics2D.prototype = Object.create(p5.Graphics.prototype);
    p5.Graphics2D.prototype.background = function () {
      var curFill = this.drawingContext.fillStyle;
      this.drawingContext.fillStyle = p5.Color._getCanvasColor.apply(this._pInst, arguments);
      this.drawingContext.fillRect(0, 0, this.width, this.height);
      this.drawingContext.fillStyle = curFill;
    };
    p5.Graphics2D.prototype.clear = function () {
      this.drawingContext.clearRect(0, 0, this._pInst.width, this._pInst.height);
    };
    p5.Graphics2D.prototype.fill = function () {
      this.drawingContext.fillStyle = p5.Color._getCanvasColor.apply(this._pInst, arguments);
    };
    p5.Graphics2D.prototype.stroke = function () {
      this.drawingContext.strokeStyle = p5.Color._getCanvasColor.apply(this._pInst, arguments);
    };
    p5.Graphics2D.prototype.image = function (img, x, y, w, h) {
      if (this._pInst._tint) {
        this.drawingContext.drawImage(getTintedImageCanvas(this._pInst._tint, img), x, y, w, h);
      } else {
        var frame = img.canvas || img.elt;
        this.drawingContext.drawImage(frame, x, y, w, h);
      }
    };
    function getTintedImageCanvas(tint, img) {
      if (!img.canvas) {
        return img;
      }
      var pixels = filters._toPixels(img.canvas);
      var tmpCanvas = document.createElement('canvas');
      tmpCanvas.width = img.canvas.width;
      tmpCanvas.height = img.canvas.height;
      var tmpCtx = tmpCanvas.getContext('2d');
      var id = tmpCtx.createImageData(img.canvas.width, img.canvas.height);
      var newPixels = id.data;
      for (var i = 0; i < pixels.length; i += 4) {
        var r = pixels[i];
        var g = pixels[i + 1];
        var b = pixels[i + 2];
        var a = pixels[i + 3];
        newPixels[i] = r * tint[0] / 255;
        newPixels[i + 1] = g * tint[1] / 255;
        newPixels[i + 2] = b * tint[2] / 255;
        newPixels[i + 3] = a * tint[3] / 255;
      }
      tmpCtx.putImageData(id, 0, 0);
      return tmpCanvas;
    }
    p5.Graphics2D.prototype.blend = function () {
      var currBlend = this.drawingContext.globalCompositeOperation;
      var blendMode = arguments[arguments.length - 1];
      var copyArgs = Array.prototype.slice.call(arguments, 0, arguments.length - 1);
      this.drawingContext.globalCompositeOperation = blendMode;
      if (this._pInst) {
        this._pInst.copy.apply(this._pInst, copyArgs);
      } else {
        this.copy.apply(this, copyArgs);
      }
      this.drawingContext.globalCompositeOperation = currBlend;
    };
    p5.Graphics2D.prototype.copy = function () {
      var srcImage, sx, sy, sw, sh, dx, dy, dw, dh;
      if (arguments.length === 9) {
        srcImage = arguments[0];
        sx = arguments[1];
        sy = arguments[2];
        sw = arguments[3];
        sh = arguments[4];
        dx = arguments[5];
        dy = arguments[6];
        dw = arguments[7];
        dh = arguments[8];
      } else if (arguments.length === 8) {
        sx = arguments[0];
        sy = arguments[1];
        sw = arguments[2];
        sh = arguments[3];
        dx = arguments[4];
        dy = arguments[5];
        dw = arguments[6];
        dh = arguments[7];
        srcImage = this;
      } else {
        throw new Error('Signature not supported');
      }
      var s = srcImage.canvas.width / srcImage.width;
      this.drawingContext.drawImage(srcImage.canvas, s * sx, s * sy, s * sw, s * sh, dx, dy, dw, dh);
    };
    p5.Graphics2D.prototype.get = function (x, y, w, h) {
      if (x > this.width || y > this.height || x < 0 || y < 0) {
        return [
          0,
          0,
          0,
          255
        ];
      } else if (x === undefined && y === undefined && w === undefined && h === undefined) {
        x = 0;
        y = 0;
        w = this.width;
        h = this.height;
      } else if (w === undefined && h === undefined) {
        w = 1;
        h = 1;
      }
      var imageData = this.drawingContext.getImageData(x, y, w, h);
      var data = imageData.data;
      if (w === 1 && h === 1) {
        var pixels = [];
        for (var i = 0; i < data.length; i += 4) {
          pixels.push(data[i], data[i + 1], data[i + 2], data[i + 3]);
        }
        return pixels;
      } else {
        w = Math.min(w, this.width);
        h = Math.min(h, this.height);
        var region = new p5.Image(w, h);
        region.drawingContext.putImageData(imageData, 0, 0, 0, 0, w, h);
        return region;
      }
    };
    p5.Graphics2D.prototype.loadPixels = function () {
      var imageData = this.drawingContext.getImageData(0, 0, this.width, this.height);
      this._setProperty('imageData', imageData);
      if (this._pInst) {
        this._pInst._setProperty('pixels', imageData.data);
      } else {
        this._setProperty('pixels', imageData.data);
      }
    };
    p5.Graphics2D.prototype.set = function (x, y, imgOrCol) {
      var pix = this._pInst ? this._pInst.pixels : this.pixels;
      if (imgOrCol instanceof p5.Image) {
        this.drawingContext.drawImage(imgOrCol.canvas, x, y);
        if (this._pInst) {
          this._pInst.loadPixels.call(this._pInst);
        } else {
          this.loadPixels.call(this);
        }
      } else {
        var idx = 4 * (y * this.width + x);
        if (!this.imageData) {
          if (this._pInst) {
            this._pInst.loadPixels.call(this._pInst);
          } else {
            this.loadPixels.call(this);
          }
        }
        if (typeof imgOrCol === 'number') {
          if (idx < pix.length) {
            pix[idx] = imgOrCol;
            pix[idx + 1] = imgOrCol;
            pix[idx + 2] = imgOrCol;
            pix[idx + 3] = 255;
          }
        } else if (imgOrCol instanceof Array) {
          if (imgOrCol.length < 4) {
            throw new Error('pixel array must be of the form [R, G, B, A]');
          }
          if (idx < pix.length) {
            pix[idx] = imgOrCol[0];
            pix[idx + 1] = imgOrCol[1];
            pix[idx + 2] = imgOrCol[2];
            pix[idx + 3] = imgOrCol[3];
          }
        } else if (imgOrCol instanceof p5.Color) {
          if (idx < pix.length) {
            pix[idx] = imgOrCol.rgba[0];
            pix[idx + 1] = imgOrCol.rgba[1];
            pix[idx + 2] = imgOrCol.rgba[2];
            pix[idx + 3] = imgOrCol.rgba[3];
          }
        }
      }
    };
    p5.Graphics2D.prototype.updatePixels = function (x, y, w, h) {
      if (x === undefined && y === undefined && w === undefined && h === undefined) {
        x = 0;
        y = 0;
        w = this.width;
        h = this.height;
      }
      this.drawingContext.putImageData(this.imageData, x, y, 0, 0, w, h);
    };
    p5.Graphics2D.prototype.arc = function (x, y, w, h, start, stop, mode) {
      var vals = canvas.arcModeAdjust(x, y, w, h, this._pInst._ellipseMode);
      var radius = vals.h > vals.w ? vals.h / 2 : vals.w / 2, xScale = vals.h > vals.w ? vals.w / vals.h : 1, yScale = vals.h > vals.w ? 1 : vals.h / vals.w;
      this.drawingContext.save();
      this.drawingContext.scale(xScale, yScale);
      this.drawingContext.beginPath();
      this.drawingContext.arc(vals.x, vals.y, radius, start, stop);
      if (this._pInst._doStroke) {
        this.drawingContext.stroke();
      }
      if (mode === constants.CHORD || mode === constants.OPEN) {
        this.drawingContext.closePath();
      } else if (mode === constants.PIE || mode === undefined) {
        this.drawingContext.lineTo(vals.x, vals.y);
        this.drawingContext.closePath();
      }
      if (this._pInst._doFill) {
        this.drawingContext.fill();
      }
      if (this._pInst._doStroke && mode !== constants.OPEN && mode !== undefined) {
        this.drawingContext.stroke();
      }
      this.drawingContext.restore();
    };
    p5.Graphics2D.prototype.ellipse = function (x, y, w, h) {
      var vals = canvas.modeAdjust(x, y, w, h, this._pInst._ellipseMode);
      this.drawingContext.beginPath();
      if (w === h) {
        this.drawingContext.arc(vals.x + vals.w / 2, vals.y + vals.w / 2, vals.w / 2, 0, 2 * Math.PI, false);
      } else {
        var kappa = 0.5522848, ox = vals.w / 2 * kappa, oy = vals.h / 2 * kappa, xe = vals.x + vals.w, ye = vals.y + vals.h, xm = vals.x + vals.w / 2, ym = vals.y + vals.h / 2;
        this.drawingContext.moveTo(vals.x, ym);
        this.drawingContext.bezierCurveTo(vals.x, ym - oy, xm - ox, vals.y, xm, vals.y);
        this.drawingContext.bezierCurveTo(xm + ox, vals.y, xe, ym - oy, xe, ym);
        this.drawingContext.bezierCurveTo(xe, ym + oy, xm + ox, ye, xm, ye);
        this.drawingContext.bezierCurveTo(xm - ox, ye, vals.x, ym + oy, vals.x, ym);
        this.drawingContext.closePath();
      }
      if (this._pInst._doFill) {
        this.drawingContext.fill();
      }
      if (this._pInst._doStroke) {
        this.drawingContext.stroke();
      }
    };
    p5.Graphics2D.prototype.line = function (x1, y1, x2, y2) {
      if (!this._pInst._doStroke) {
        return this;
      } else if (this.drawingContext.strokeStyle === styleEmpty) {
        return this;
      }
      this.drawingContext.beginPath();
      this.drawingContext.moveTo(x1, y1);
      this.drawingContext.lineTo(x2, y2);
      this.drawingContext.stroke();
      return this;
    };
    p5.Graphics2D.prototype.point = function (x, y) {
      var s = this.drawingContext.strokeStyle;
      var f = this.drawingContext.fillStyle;
      if (!this._pInst._doStroke) {
        return this;
      } else if (this.drawingContext.strokeStyle === styleEmpty) {
        return this;
      }
      x = Math.round(x);
      y = Math.round(y);
      this.drawingContext.fillStyle = s;
      if (this.drawingContext.lineWidth > 1) {
        this.drawingContext.beginPath();
        this.drawingContext.arc(x, y, this.drawingContext.lineWidth / 2, 0, constants.TWO_PI, false);
        this.drawingContext.fill();
      } else {
        this.drawingContext.fillRect(x, y, 1, 1);
      }
      this.drawingContext.fillStyle = f;
    };
    p5.Graphics2D.prototype.quad = function (x1, y1, x2, y2, x3, y3, x4, y4) {
      var doFill = this._pInst._doFill, doStroke = this._pInst._doStroke;
      if (doFill && !doStroke) {
        if (this.drawingContext.fillStyle === styleEmpty) {
          return this;
        }
      } else if (!doFill && doStroke) {
        if (this.drawingContext.strokeStyle === styleEmpty) {
          return this;
        }
      }
      this.drawingContext.beginPath();
      this.drawingContext.moveTo(x1, y1);
      this.drawingContext.lineTo(x2, y2);
      this.drawingContext.lineTo(x3, y3);
      this.drawingContext.lineTo(x4, y4);
      this.drawingContext.closePath();
      if (doFill) {
        this.drawingContext.fill();
      }
      if (doStroke) {
        this.drawingContext.stroke();
      }
      return this;
    };
    p5.Graphics2D.prototype.rect = function (a, b, c, d) {
      var doFill = this._pInst._doFill, doStroke = this._pInst._doStroke;
      if (doFill && !doStroke) {
        if (this.drawingContext.fillStyle === styleEmpty) {
          return this;
        }
      } else if (!doFill && doStroke) {
        if (this.drawingContext.strokeStyle === styleEmpty) {
          return this;
        }
      }
      var vals = canvas.modeAdjust(a, b, c, d, this._pInst._rectMode);
      this.drawingContext.beginPath();
      this.drawingContext.rect(vals.x, vals.y, vals.w, vals.h);
      if (doFill) {
        this.drawingContext.fill();
      }
      if (doStroke) {
        this.drawingContext.stroke();
      }
      return this;
    };
    p5.Graphics2D.prototype.triangle = function (x1, y1, x2, y2, x3, y3) {
      var doFill = this._pInst._doFill, doStroke = this._pInst._doStroke;
      if (doFill && !doStroke) {
        if (this.drawingContext.fillStyle === styleEmpty) {
          return this;
        }
      } else if (!doFill && doStroke) {
        if (this.drawingContext.strokeStyle === styleEmpty) {
          return this;
        }
      }
      this.drawingContext.beginPath();
      this.drawingContext.moveTo(x1, y1);
      this.drawingContext.lineTo(x2, y2);
      this.drawingContext.lineTo(x3, y3);
      this.drawingContext.closePath();
      if (doFill) {
        this.drawingContext.fill();
      }
      if (doStroke) {
        this.drawingContext.stroke();
      }
    };
    p5.Graphics2D.prototype.noSmooth = function () {
      this.drawingContext.mozImageSmoothingEnabled = false;
      this.drawingContext.webkitImageSmoothingEnabled = false;
    };
    p5.Graphics2D.prototype.smooth = function () {
      this.drawingContext.mozImageSmoothingEnabled = true;
      this.drawingContext.webkitImageSmoothingEnabled = true;
    };
    p5.Graphics2D.prototype.strokeCap = function (cap) {
      this.drawingContext.lineCap = cap;
    };
    p5.Graphics2D.prototype.strokeJoin = function (join) {
      this.drawingContext.lineJoin = join;
    };
    p5.Graphics2D.prototype.strokeWeight = function (w) {
      if (typeof w === 'undefined' || w === 0) {
        this.drawingContext.lineWidth = 0.0001;
      } else {
        this.drawingContext.lineWidth = w;
      }
      return this;
    };
    p5.Graphics2D.prototype.bezier = function (x1, y1, x2, y2, x3, y3, x4, y4) {
      this._pInst.beginShape();
      this._pInst.vertex(x1, y1);
      this._pInst.bezierVertex(x2, y2, x3, y3, x4, y4);
      this._pInst.endShape();
      this._pInst.stroke();
    };
    p5.Graphics2D.prototype.curve = function (x1, y1, x2, y2, x3, y3, x4, y4) {
      this._pInst.beginShape();
      this._pInst.curveVertex(x1, y1);
      this._pInst.curveVertex(x2, y2);
      this._pInst.curveVertex(x3, y3);
      this._pInst.curveVertex(x4, y4);
      this._pInst.endShape();
      this._pInst.stroke();
    };
    p5.Graphics2D.prototype._doFillStrokeClose = function () {
      if (this._pInst._doFill) {
        this.drawingContext.fill();
      }
      if (this._pInst._doStroke) {
        this.drawingContext.stroke();
      }
      this.drawingContext.closePath();
    };
    p5.Graphics2D.prototype._getFill = function () {
      return this.drawingContext.fillStyle;
    };
    p5.Graphics.prototype._getStroke = function () {
      return this.drawingContext.strokeStyle;
    };
    p5.Graphics2D.prototype.endShape = function (mode, vertices, isCurve, isBezier, isQuadratic, isContour, shapeKind) {
      var v;
      var i, j;
      var numVerts = vertices.length;
      if (isCurve && (shapeKind === constants.POLYGON || shapeKind === null)) {
        if (numVerts > 3) {
          var b = [], s = 1 - this._curveTightness;
          this.drawingContext.beginPath();
          this.drawingContext.moveTo(vertices[1][0], vertices[1][1]);
          for (i = 1; i + 2 < numVerts; i++) {
            v = vertices[i];
            b[0] = [
              v[0],
              v[1]
            ];
            b[1] = [
              v[0] + (s * vertices[i + 1][0] - s * vertices[i - 1][0]) / 6,
              v[1] + (s * vertices[i + 1][1] - s * vertices[i - 1][1]) / 6
            ];
            b[2] = [
              vertices[i + 1][0] + (s * vertices[i][0] - s * vertices[i + 2][0]) / 6,
              vertices[i + 1][1] + (s * vertices[i][1] - s * vertices[i + 2][1]) / 6
            ];
            b[3] = [
              vertices[i + 1][0],
              vertices[i + 1][1]
            ];
            this.drawingContext.bezierCurveTo(b[1][0], b[1][1], b[2][0], b[2][1], b[3][0], b[3][1]);
          }
          if (mode === constants.CLOSE) {
            this.drawingContext.lineTo(vertices[i + 1][0], vertices[i + 1][1]);
          }
          this._doFillStrokeClose();
        }
      } else if (isBezier && (shapeKind === constants.POLYGON || shapeKind === null)) {
        this.drawingContext.beginPath();
        for (i = 0; i < numVerts; i++) {
          if (vertices[i].isVert) {
            if (vertices[i].moveTo) {
              this.drawingContext.moveTo(vertices[i][0], vertices[i][1]);
            } else {
              this.drawingContext.lineTo(vertices[i][0], vertices[i][1]);
            }
          } else {
            this.drawingContext.bezierCurveTo(vertices[i][0], vertices[i][1], vertices[i][2], vertices[i][3], vertices[i][4], vertices[i][5]);
          }
        }
        this._doFillStrokeClose();
      } else if (isQuadratic && (shapeKind === constants.POLYGON || shapeKind === null)) {
        this.drawingContext.beginPath();
        for (i = 0; i < numVerts; i++) {
          if (vertices[i].isVert) {
            if (vertices[i].moveTo) {
              this.drawingContext.moveTo([0], vertices[i][1]);
            } else {
              this.drawingContext.lineTo(vertices[i][0], vertices[i][1]);
            }
          } else {
            this.drawingContext.quadraticCurveTo(vertices[i][0], vertices[i][1], vertices[i][2], vertices[i][3]);
          }
        }
        this._doFillStrokeClose();
      } else {
        if (shapeKind === constants.POINTS) {
          for (i = 0; i < numVerts; i++) {
            v = vertices[i];
            if (this._pInst._doStroke) {
              this.stroke(v[6]);
            }
            this.point(v[0], v[1]);
          }
        } else if (shapeKind === constants.LINES) {
          for (i = 0; i + 1 < numVerts; i += 2) {
            v = vertices[i];
            if (this._pInst._doStroke) {
              this.stroke(vertices[i + 1][6]);
            }
            this.line(v[0], v[1], vertices[i + 1][0], vertices[i + 1][1]);
          }
        } else if (shapeKind === constants.TRIANGLES) {
          for (i = 0; i + 2 < numVerts; i += 3) {
            v = vertices[i];
            this.drawingContext.beginPath();
            this.drawingContext.moveTo(v[0], v[1]);
            this.drawingContext.lineTo(vertices[i + 1][0], vertices[i + 1][1]);
            this.drawingContext.lineTo(vertices[i + 2][0], vertices[i + 2][1]);
            this.drawingContext.lineTo(v[0], v[1]);
            if (this._pInst._doFill) {
              this.fill(vertices[i + 2][5]);
              this.drawingContext.fill();
            }
            if (this._pInst._doStroke) {
              this.stroke(vertices[i + 2][6]);
              this.drawingContext.stroke();
            }
            this.drawingContext.closePath();
          }
        } else if (shapeKind === constants.TRIANGLE_STRIP) {
          for (i = 0; i + 1 < numVerts; i++) {
            v = vertices[i];
            this.drawingContext.beginPath();
            this.drawingContext.moveTo(vertices[i + 1][0], vertices[i + 1][1]);
            this.drawingContext.lineTo(v[0], v[1]);
            if (this._pInst._doStroke) {
              this.stroke(vertices[i + 1][6]);
            }
            if (this._pInst._doFill) {
              this.fill(vertices[i + 1][5]);
            }
            if (i + 2 < numVerts) {
              this.drawingContext.lineTo(vertices[i + 2][0], vertices[i + 2][1]);
              if (this._pInst._doStroke) {
                this.stroke(vertices[i + 2][6]);
              }
              if (this._pInst._doFill) {
                this.fill(vertices[i + 2][5]);
              }
            }
            this._doFillStrokeClose();
          }
        } else if (shapeKind === constants.TRIANGLE_FAN) {
          if (numVerts > 2) {
            this.drawingContext.beginPath();
            this.drawingContext.moveTo(vertices[0][0], vertices[0][1]);
            this.drawingContext.lineTo(vertices[1][0], vertices[1][1]);
            this.drawingContext.lineTo(vertices[2][0], vertices[2][1]);
            if (this._pInst._doFill) {
              this.fill(vertices[2][5]);
            }
            if (this._pInst._doStroke) {
              this.stroke(vertices[2][6]);
            }
            this._doFillStrokeClose();
            for (i = 3; i < numVerts; i++) {
              v = vertices[i];
              this.drawingContext.beginPath();
              this.drawingContext.moveTo(vertices[0][0], vertices[0][1]);
              this.drawingContext.lineTo(vertices[i - 1][0], vertices[i - 1][1]);
              this.drawingContext.lineTo(v[0], v[1]);
              if (this._pInst._doFill) {
                this.fill(v[5]);
              }
              if (this._pInst._doStroke) {
                this.stroke(v[6]);
              }
              this._doFillStrokeClose();
            }
          }
        } else if (shapeKind === constants.QUADS) {
          for (i = 0; i + 3 < numVerts; i += 4) {
            v = vertices[i];
            this.drawingContext.beginPath();
            this.drawingContext.moveTo(v[0], v[1]);
            for (j = 1; j < 4; j++) {
              this.drawingContext.lineTo(vertices[i + j][0], vertices[i + j][1]);
            }
            this.drawingContext.lineTo(v[0], v[1]);
            if (this._pInst._doFill) {
              this.fill(vertices[i + 3][5]);
            }
            if (this._pInst._doStroke) {
              this.stroke(vertices[i + 3][6]);
            }
            this._doFillStrokeClose();
          }
        } else if (shapeKind === constants.QUAD_STRIP) {
          if (numVerts > 3) {
            for (i = 0; i + 1 < numVerts; i += 2) {
              v = vertices[i];
              this.drawingContext.beginPath();
              if (i + 3 < numVerts) {
                this.drawingContext.moveTo(vertices[i + 2][0], vertices[i + 2][1]);
                this.drawingContext.lineTo(v[0], v[1]);
                this.drawingContext.lineTo(vertices[i + 1][0], vertices[i + 1][1]);
                this.drawingContext.lineTo(vertices[i + 3][0], vertices[i + 3][1]);
                if (this._pInst._doFill) {
                  this.fill(vertices[i + 3][5]);
                }
                if (this._pInst._doStroke) {
                  this.stroke(vertices[i + 3][6]);
                }
              } else {
                this.drawingContext.moveTo(v[0], v[1]);
                this.drawingContext.lineTo(vertices[i + 1][0], vertices[i + 1][1]);
              }
              this._doFillStrokeClose();
            }
          }
        } else {
          this.drawingContext.beginPath();
          this.drawingContext.moveTo(vertices[0][0], vertices[0][1]);
          for (i = 1; i < numVerts; i++) {
            v = vertices[i];
            if (v.isVert) {
              if (v.moveTo) {
                this.drawingContext.moveTo(v[0], v[1]);
              } else {
                this.drawingContext.lineTo(v[0], v[1]);
              }
            }
          }
          this._doFillStrokeClose();
        }
      }
    };
    p5.Graphics2D.prototype.applyMatrix = function (n00, n01, n02, n10, n11, n12) {
      this.drawingContext.transform(n00, n01, n02, n10, n11, n12);
    };
    p5.Graphics2D.prototype.resetMatrix = function () {
      this.drawingContext.setTransform();
    };
    p5.Graphics2D.prototype.rotate = function (r) {
      this.drawingContext.rotate(r);
    };
    p5.Graphics2D.prototype.scale = function () {
      var x = 1, y = 1;
      if (arguments.length === 1) {
        x = y = arguments[0];
      } else {
        x = arguments[0];
        y = arguments[1];
      }
      this.drawingContext.scale(x, y);
      return this;
    };
    p5.Graphics2D.prototype.shearX = function (angle) {
      this.drawingContext.transform(1, 0, this.tan(angle), 1, 0, 0);
    };
    p5.Graphics2D.prototype.shearY = function (angle) {
      this.drawingContext.transform(1, this.tan(angle), 0, 1, 0, 0);
    };
    p5.Graphics2D.prototype.translate = function (x, y) {
      this.drawingContext.translate(x, y);
    };
    p5.Graphics2D.prototype.push = function () {
      this.drawingContext.save();
    };
    p5.Graphics2D.prototype.pop = function () {
      this.drawingContext.restore();
    };
    p5.Graphics2D.prototype.textAlign = function (a) {
      this.drawingContext.textAlign = a;
    };
    p5.Graphics2D.prototype.textWidth = function (s) {
      return this.drawingContext.measureText(s).width;
    };
    p5.Graphics2D.prototype._applyTextProperties = function () {
      var str = this._pInst._textStyle + ' ' + this._pInst._textSize + 'px ' + this._pInst._textFont;
      this.drawingContext.font = str;
    };
    p5.Graphics2D.prototype.text = function (str, x, y, maxWidth, maxHeight) {
      if (typeof maxWidth !== 'undefined') {
        y += this._pInst._textLeading;
        maxHeight += y;
      }
      str = str.toString();
      str = str.replace(/(\t)/g, '  ');
      var cars = str.split('\n');
      for (var ii = 0; ii < cars.length; ii++) {
        var line = '';
        var words = cars[ii].split(' ');
        for (var n = 0; n < words.length; n++) {
          if (y + this._pInst._textLeading <= maxHeight || typeof maxHeight === 'undefined') {
            var testLine = line + words[n] + ' ';
            var metrics = this.drawingContext.measureText(testLine);
            var testWidth = metrics.width;
            if (typeof maxWidth !== 'undefined' && testWidth > maxWidth) {
              if (this._pInst._doFill) {
                this.drawingContext.fillText(line, x, y);
              }
              if (this._pInst._doStroke) {
                this.drawingContext.strokeText(line, x, y);
              }
              line = words[n] + ' ';
              y += this._pInst._textLeading;
            } else {
              line = testLine;
            }
          }
        }
        if (this._pInst._doFill) {
          this.drawingContext.fillText(line, x, y);
        }
        if (this._pInst._doStroke) {
          this.drawingContext.strokeText(line, x, y);
        }
        y += this._pInst._textLeading;
      }
    };
    return p5.Graphics2D;
  }({}, core, canvas, constants, filters);
var shaders = function (require) {
    return {
      defaultVertShader: [
        'attribute vec3 a_VertexPosition;',
        'attribute vec4 a_VertexColor;',
        'uniform vec3 u_resolution;',
        'varying vec4 v_Color;',
        'void main(void) {',
        'vec3 zeroToOne = a_VertexPosition / u_resolution;',
        'vec3 zeroToTwo = zeroToOne * 2.0;',
        'vec3 clipSpace = zeroToTwo - 1.0;',
        'gl_Position = vec4(clipSpace * vec3(1, -1, 1), 1.0);',
        'v_Color = a_VertexColor;',
        '}'
      ].join('\n'),
      defaultFragShader: [
        'varying mediump vec4 v_Color;',
        'void main(void) {',
        'gl_FragColor = v_Color;',
        '}'
      ].join('\n')
    };
  }({});
var p5Graphics3D = function (require, core, constants, shaders) {
    var p5 = core;
    var constants = constants;
    var shaders = shaders;
    var gl, shaderProgram;
    var vertexPositionAttribute;
    var vertexColorAttribute;
    var attributes = {
        alpha: false,
        depth: true,
        stencil: true,
        antialias: false,
        premultipliedAlpha: false,
        preserveDrawingBuffer: false
      };
    p5.Graphics3D = function (elt, pInst, isMainCanvas) {
      p5.Graphics.call(this, constants.WEBGL, elt, pInst, attributes, isMainCanvas);
      this._pInst._setProperty('_graphics', this);
      this.isP3D = true;
      gl = this.drawingContext;
      gl.clearColor(1, 1, 1, 1);
      gl.clearDepth(1);
      gl.enable(gl.DEPTH_TEST);
      gl.depthFunc(gl.LEQUAL);
      gl.clear(gl.COLOR_BUFFER_BIT | gl.DEPTH_BUFFER_BIT);
      gl.viewport(0, 0, this.width, this.height);
      this.initShaders();
      return this;
    };
    p5.Graphics3D.prototype = Object.create(p5.Graphics.prototype);
    p5.Graphics3D.prototype.background = function () {
      var _col = p5.Color.getNormalizedColor.apply(this._pInst, arguments);
      gl.clearColor(_col[0] / 255, _col[1] / 255, _col[2] / 255, _col[3] / 255);
      gl.clear(gl.COLOR_BUFFER_BIT | gl.DEPTH_BUFFER_BIT);
    };
    p5.Graphics3D.prototype.stroke = function () {
      this._stroke = p5.Color.getNormalizedColor.apply(this._pInst, arguments);
    };
    p5.Graphics3D.prototype.initShaders = function () {
      var _vertShader = gl.createShader(gl.VERTEX_SHADER);
      gl.shaderSource(_vertShader, shaders.defaultVertShader);
      gl.compileShader(_vertShader);
      if (!gl.getShaderParameter(_vertShader, gl.COMPILE_STATUS)) {
        alert('Yikes! An error occurred compiling the shaders:' + gl.getShaderInfoLog(_vertShader));
        return null;
      }
      var _fragShader = gl.createShader(gl.FRAGMENT_SHADER);
      gl.shaderSource(_fragShader, shaders.defaultFragShader);
      gl.compileShader(_fragShader);
      if (!gl.getShaderParameter(_fragShader, gl.COMPILE_STATUS)) {
        alert('Darn! An error occurred compiling the shaders:' + gl.getShaderInfoLog(_fragShader));
        return null;
      }
      shaderProgram = gl.createProgram();
      gl.attachShader(shaderProgram, _vertShader);
      gl.attachShader(shaderProgram, _fragShader);
      gl.linkProgram(shaderProgram);
      if (!gl.getProgramParameter(shaderProgram, gl.LINK_STATUS)) {
        alert('Snap! Error linking shader program');
      }
      gl.useProgram(shaderProgram);
      var vertexResolution = gl.getUniformLocation(shaderProgram, 'u_resolution');
      gl.uniform3f(vertexResolution, 300, 300, 1000);
    };
    p5.Graphics3D.prototype.line = function (x1, y1, z1, x2, y2, z2) {
      if (!this._pInst._doStroke) {
        return;
      }
      vertexPositionAttribute = gl.getAttribLocation(shaderProgram, 'a_VertexPosition');
      var lineVertexBuffer = gl.createBuffer();
      gl.bindBuffer(gl.ARRAY_BUFFER, lineVertexBuffer);
      gl.bufferData(gl.ARRAY_BUFFER, new Float32Array([
        x1,
        y1,
        z1,
        x2,
        y2,
        z2
      ]), gl.STATIC_DRAW);
      gl.enableVertexAttribArray(vertexPositionAttribute);
      gl.vertexAttribPointer(vertexPositionAttribute, 3, gl.FLOAT, false, 0, 0);
      vertexColorAttribute = gl.getAttribLocation(shaderProgram, 'a_VertexColor');
      var lineVertexColorBuffer = gl.createBuffer();
      gl.bindBuffer(gl.ARRAY_BUFFER, lineVertexColorBuffer);
      var colors = [
          this._stroke[0] / 255,
          this._stroke[1] / 255,
          this._stroke[2] / 255,
          this._stroke[3] / 255,
          this._stroke[0] / 255,
          this._stroke[1] / 255,
          this._stroke[2] / 255,
          this._stroke[3] / 255
        ];
      gl.bufferData(gl.ARRAY_BUFFER, new Float32Array(colors), gl.STATIC_DRAW);
      gl.enableVertexAttribArray(vertexColorAttribute);
      gl.vertexAttribPointer(vertexColorAttribute, 4, gl.FLOAT, false, 0, 0);
      gl.drawArrays(gl.LINES, 0, 2);
      return this;
    };
    p5.Graphics3D.prototype.scale = function () {
    };
    p5.Graphics3D.prototype.push = function () {
    };
    return p5.Graphics3D;
  }({}, core, constants, shaders);
var p5Image = function (require, core, filters) {
    'use strict';
    var p5 = core;
    var Filters = filters;
    p5.Image = function (width, height) {
      this.width = width;
      this.height = height;
      this.canvas = document.createElement('canvas');
      this.canvas.width = this.width;
      this.canvas.height = this.height;
      this.drawingContext = this.canvas.getContext('2d');
      this.pixels = [];
    };
    p5.Image.prototype._setProperty = function (prop, value) {
      this[prop] = value;
    };
    p5.Image.prototype.loadPixels = function () {
      p5.Graphics2D.prototype.loadPixels.call(this);
    };
    p5.Image.prototype.updatePixels = function (x, y, w, h) {
      p5.Graphics2D.prototype.updatePixels.call(this, x, y, w, h);
    };
    p5.Image.prototype.get = function (x, y, w, h) {
      return p5.Graphics2D.prototype.get.call(this, x, y, w, h);
    };
    p5.Image.prototype.set = function (x, y, imgOrCol) {
      p5.Graphics2D.prototype.set.call(this, x, y, imgOrCol);
    };
    p5.Image.prototype.resize = function (width, height) {
      width = width || this.canvas.width;
      height = height || this.canvas.height;
      var tempCanvas = document.createElement('canvas');
      tempCanvas.width = width;
      tempCanvas.height = height;
      tempCanvas.getContext('2d').drawImage(this.canvas, 0, 0, this.canvas.width, this.canvas.height, 0, 0, tempCanvas.width, tempCanvas.height);
      this.canvas.width = this.width = width;
      this.canvas.height = this.height = height;
      this.drawingContext.drawImage(tempCanvas, 0, 0, width, height, 0, 0, width, height);
      if (this.pixels.length > 0) {
        this.loadPixels();
      }
    };
    p5.Image.prototype.copy = function () {
      p5.prototype.copy.apply(this, arguments);
    };
    p5.Image.prototype.mask = function (p5Image) {
      if (p5Image === undefined) {
        p5Image = this;
      }
      var currBlend = this.drawingContext.globalCompositeOperation;
      var scaleFactor = 1;
      if (p5Image instanceof p5.Graphics) {
        scaleFactor = p5Image._pInst._pixelDensity;
      }
      var copyArgs = [
          p5Image,
          0,
          0,
          scaleFactor * p5Image.width,
          scaleFactor * p5Image.height,
          0,
          0,
          this.width,
          this.height
        ];
      this.drawingContext.globalCompositeOperation = 'destination-out';
      this.copy.apply(this, copyArgs);
      this.drawingContext.globalCompositeOperation = currBlend;
    };
    p5.Image.prototype.filter = function (operation, value) {
      Filters.apply(this.canvas, Filters[operation.toLowerCase()], value);
    };
    p5.Image.prototype.blend = function () {
      p5.prototype.blend.apply(this, arguments);
    };
    p5.Image.prototype.save = function (filename, extension) {
      var mimeType;
      if (!extension) {
        extension = 'png';
        mimeType = 'image/png';
      } else {
        switch (extension.toLowerCase()) {
        case 'png':
          mimeType = 'image/png';
          break;
        case 'jpeg':
          mimeType = 'image/jpeg';
          break;
        case 'jpg':
          mimeType = 'image/jpeg';
          break;
        default:
          mimeType = 'image/png';
          break;
        }
      }
      var downloadMime = 'image/octet-stream';
      var imageData = this.canvas.toDataURL(mimeType);
      imageData = imageData.replace(mimeType, downloadMime);
      p5.prototype.downloadFile(imageData, filename, extension);
    };
    return p5.Image;
  }({}, core, filters);
var polargeometry = function (require) {
    return {
      degreesToRadians: function (x) {
        return 2 * Math.PI * x / 360;
      },
      radiansToDegrees: function (x) {
        return 360 * x / (2 * Math.PI);
=======
    return null;
  };
  p5.Table.prototype.matchRows = function (regexp, column) {
    var ret = [];
    if (typeof column === 'number') {
      for (var j = 0; j < this.rows.length; j++) {
        if (this.rows[j].arr[column].match(regexp)) {
          ret.push(this.rows[j]);
        }
      }
    } else {
      for (var i = 0; i < this.rows.length; i++) {
        if (this.rows[i].obj[column].match(regexp)) {
          ret.push(this.rows[i]);
        }
      }
    }
    return ret;
  };
  p5.Table.prototype.getColumn = function (value) {
    var ret = [];
    if (typeof value === 'string') {
      for (var i = 0; i < this.rows.length; i++) {
        ret.push(this.rows[i].obj[value]);
>>>>>>> 6666c757
      }
    } else {
      for (var j = 0; j < this.rows.length; j++) {
        ret.push(this.rows[j].arr[value]);
      }
    }
    return ret;
  };
  p5.Table.prototype.clearRows = function () {
    delete this.rows;
    this.rows = [];
  };
  p5.Table.prototype.addColumn = function (title) {
    var t = title || null;
    this.columns.push(t);
  };
  p5.Table.prototype.getColumnCount = function () {
    return this.columns.length;
  };
  p5.Table.prototype.getRowCount = function () {
    return this.rows.length;
  };
  p5.Table.prototype.removeTokens = function (chars, column) {
    var escape = function (s) {
      return s.replace(/[-\/\\^$*+?.()|[\]{}]/g, '\\$&');
    };
    var charArray = [];
    for (var i = 0; i < chars.length; i++) {
      charArray.push(escape(chars.charAt(i)));
    }
    var regex = new RegExp(charArray.join('|'), 'g');
    if (typeof column === 'undefined') {
      for (var c = 0; c < this.columns.length; c++) {
        for (var d = 0; d < this.rows.length; d++) {
          var s = this.rows[d].arr[c];
          s = s.replace(regex, '');
          this.rows[d].arr[c] = s;
          this.rows[d].obj[this.columns[c]] = s;
        }
      }
    } else if (typeof column === 'string') {
      for (var j = 0; j < this.rows.length; j++) {
        var val = this.rows[j].obj[column];
        val = val.replace(regex, '');
        this.rows[j].obj[column] = val;
        var pos = this.columns.indexOf(column);
        this.rows[j].arr[pos] = val;
      }
    } else {
      for (var k = 0; k < this.rows.length; k++) {
        var str = this.rows[k].arr[column];
        str = str.replace(regex, '');
        this.rows[k].arr[column] = str;
        this.rows[k].obj[this.columns[column]] = str;
      }
    }
  };
  p5.Table.prototype.trim = function (column) {
    var regex = new RegExp(' ', 'g');
    if (typeof column === 'undefined') {
      for (var c = 0; c < this.columns.length; c++) {
        for (var d = 0; d < this.rows.length; d++) {
          var s = this.rows[d].arr[c];
          s = s.replace(regex, '');
          this.rows[d].arr[c] = s;
          this.rows[d].obj[this.columns[c]] = s;
        }
      }
    } else if (typeof column === 'string') {
      for (var j = 0; j < this.rows.length; j++) {
        var val = this.rows[j].obj[column];
        val = val.replace(regex, '');
        this.rows[j].obj[column] = val;
        var pos = this.columns.indexOf(column);
        this.rows[j].arr[pos] = val;
      }
    } else {
      for (var k = 0; k < this.rows.length; k++) {
        var str = this.rows[k].arr[column];
        str = str.replace(regex, '');
        this.rows[k].arr[column] = str;
        this.rows[k].obj[this.columns[column]] = str;
      }
    }
  };
  p5.Table.prototype.removeColumn = function (c) {
    var cString;
    var cNumber;
    if (typeof c === 'string') {
      cString = c;
      cNumber = this.columns.indexOf(c);
      console.log('string');
    } else {
      cNumber = c;
      cString = this.columns[c];
    }
    var chunk = this.columns.splice(cNumber + 1, this.columns.length);
    this.columns.pop();
    this.columns = this.columns.concat(chunk);
    for (var i = 0; i < this.rows.length; i++) {
      var tempR = this.rows[i].arr;
      var chip = tempR.splice(cNumber + 1, tempR.length);
      tempR.pop();
      this.rows[i].arr = tempR.concat(chip);
      delete this.rows[i].obj[cString];
    }
  };
  p5.Table.prototype.set = function (row, column, value) {
    this.rows[row].set(column, value);
  };
  p5.Table.prototype.setNum = function (row, column, value) {
    this.rows[row].set(column, value);
  };
  p5.Table.prototype.setString = function (row, column, value) {
    this.rows[row].set(column, value);
  };
  p5.Table.prototype.get = function (row, column) {
    return this.rows[row].get(column);
  };
  p5.Table.prototype.getNum = function (row, column) {
    return this.rows[row].getNum(column);
  };
  p5.Table.prototype.getString = function (row, column) {
    return this.rows[row].getString(column);
  };
  return p5.Table;
}({}, amdclean['core']);
amdclean['colorcreating_reading'] = function (require, core, p5Color) {
  'use strict';
  var p5 = core;
  p5.prototype.alpha = function (c) {
    if (c instanceof p5.Color || c instanceof Array) {
      return this.color(c).getAlpha();
    } else {
      throw new Error('Needs p5.Color or pixel array as argument.');
    }
  };
  p5.prototype.blue = function (c) {
    if (c instanceof p5.Color || c instanceof Array) {
      return this.color(c).getBlue();
    } else {
      throw new Error('Needs p5.Color or pixel array as argument.');
    }
  };
  p5.prototype.brightness = function (c) {
    if (!c instanceof p5.Color) {
      throw new Error('Needs p5.Color as argument.');
    }
    return c.getBrightness();
  };
  p5.prototype.color = function () {
    if (arguments[0] instanceof p5.Color) {
      return arguments[0];
    } else if (arguments[0] instanceof Array) {
      return new p5.Color(this, arguments[0]);
    } else {
      var args = Array.prototype.slice.call(arguments);
      return new p5.Color(this, args);
    }
  };
  p5.prototype.green = function (c) {
    if (c instanceof p5.Color || c instanceof Array) {
      return this.color(c).getGreen();
    } else {
      throw new Error('Needs p5.Color or pixel array as argument.');
    }
  };
  p5.prototype.hue = function (c) {
    if (!c instanceof p5.Color) {
      throw new Error('Needs p5.Color as argument.');
    }
    return c.getHue();
  };
  p5.prototype.lerpColor = function (c1, c2, amt) {
    if (c1 instanceof Array) {
      var c = [];
      for (var i = 0; i < c1.length; i++) {
        c.push(p5.prototype.lerp(c1[i], c2[i], amt));
      }
      return c;
    } else if (c1 instanceof p5.Color) {
      var pc = [];
      for (var j = 0; j < 4; j++) {
        pc.push(p5.prototype.lerp(c1.rgba[j], c2.rgba[j], amt));
      }
      return new p5.Color(this, pc);
    } else {
      return p5.prototype.lerp(c1, c2, amt);
    }
  };
  p5.prototype.red = function (c) {
    if (c instanceof p5.Color || c instanceof Array) {
      return this.color(c).getRed();
    } else {
      throw new Error('Needs p5.Color or pixel array as argument.');
    }
  };
  p5.prototype.saturation = function (c) {
    if (!c instanceof p5.Color) {
      throw new Error('Needs p5.Color as argument.');
    }
    return c.getSaturation();
  };
  return p5;
}({}, amdclean['core'], amdclean['p5Color']);
amdclean['colorsetting'] = function (require, core, constants, p5Color) {
  'use strict';
  var p5 = core;
  var constants = constants;
  p5.prototype._doStroke = true;
  p5.prototype._doFill = true;
  p5.prototype._colorMode = constants.RGB;
  p5.prototype._maxRGB = [
    255,
    255,
    255,
    255
  ];
  p5.prototype._maxHSB = [
    255,
    255,
    255,
    255
  ];
  p5.prototype.background = function () {
    this.drawingContext.save();
    this.drawingContext.setTransform(1, 0, 0, 1, 0, 0);
    this.drawingContext.scale(this._pixelDensity, this._pixelDensity);
    if (arguments[0] instanceof p5.Image) {
      this.image(arguments[0], 0, 0, this.width, this.height);
    } else {
      var curFill = this.drawingContext.fillStyle;
      var color = this.color.apply(this, arguments);
      var newFill = color.toString();
      this.drawingContext.fillStyle = newFill;
      this.drawingContext.fillRect(0, 0, this.width, this.height);
      this.drawingContext.fillStyle = curFill;
    }
    this.drawingContext.restore();
  };
  p5.prototype.clear = function () {
    this.drawingContext.clearRect(0, 0, this.width, this.height);
  };
  p5.prototype.colorMode = function () {
    if (arguments[0] === constants.RGB || arguments[0] === constants.HSB) {
      this._colorMode = arguments[0];
      var isRGB = this._colorMode === constants.RGB;
      var maxArr = isRGB ? this._maxRGB : this._maxHSB;
      if (arguments.length === 2) {
        maxArr[0] = arguments[1];
        maxArr[1] = arguments[1];
        maxArr[2] = arguments[1];
        maxArr[3] = arguments[1];
      } else if (arguments.length > 2) {
        maxArr[0] = arguments[1];
        maxArr[1] = arguments[2];
        maxArr[2] = arguments[3];
      }
      if (arguments.length === 5) {
        maxArr[3] = arguments[4];
      }
    }
  };
  p5.prototype.fill = function () {
    this._setProperty('_doFill', true);
    var ctx = this.drawingContext;
    var color = this.color.apply(this, arguments);
    ctx.fillStyle = color.toString();
  };
  p5.prototype.noFill = function () {
    this._setProperty('_doFill', false);
  };
  p5.prototype.noStroke = function () {
    this._setProperty('_doStroke', false);
  };
  p5.prototype.stroke = function () {
    this._setProperty('_doStroke', true);
    var ctx = this.drawingContext;
    var color = this.color.apply(this, arguments);
    ctx.strokeStyle = color.toString();
  };
  return p5;
}({}, amdclean['core'], amdclean['constants'], amdclean['p5Color']);
amdclean['dataconversion'] = function (require, core) {
  'use strict';
  var p5 = core;
  p5.prototype.float = function (str) {
    return parseFloat(str);
  };
  p5.prototype.int = function (n, radix) {
    if (typeof n === 'string') {
      radix = radix || 10;
      return parseInt(n, radix);
    } else if (typeof n === 'number') {
      return n | 0;
    } else if (typeof n === 'boolean') {
      return n ? 1 : 0;
    } else if (n instanceof Array) {
      return n.map(p5.prototype.int);
    }
  };
  return p5;
}({}, amdclean['core']);
amdclean['dataarray_functions'] = function (require, core) {
  'use strict';
  var p5 = core;
  p5.prototype.append = function (array, value) {
    array.push(value);
    return array;
  };
  p5.prototype.arrayCopy = function (src, srcPosition, dst, dstPosition, length) {
    var start, end;
    if (typeof length !== 'undefined') {
      end = Math.min(length, src.length);
      start = dstPosition;
      src = src.slice(srcPosition, end + srcPosition);
    } else {
      if (typeof dst !== 'undefined') {
        end = dst;
        end = Math.min(end, src.length);
      } else {
        end = src.length;
      }
      start = 0;
      dst = srcPosition;
      src = src.slice(0, end);
    }
    Array.prototype.splice.apply(dst, [
      start,
      end
    ].concat(src));
  };
  p5.prototype.concat = function (list0, list1) {
    return list0.concat(list1);
  };
  p5.prototype.reverse = function (list) {
    return list.reverse();
  };
  p5.prototype.shorten = function (list) {
    list.pop();
    return list;
  };
  p5.prototype.shuffle = function (arr, bool) {
    arr = bool || ArrayBuffer.isView(arr) ? arr : arr.slice();
    var rnd, tmp, idx = arr.length;
    while (idx > 1) {
      rnd = Math.random() * idx | 0;
      tmp = arr[--idx];
      arr[idx] = arr[rnd];
      arr[rnd] = tmp;
    }
    return arr;
  };
  p5.prototype.sort = function (list, count) {
    var arr = count ? list.slice(0, Math.min(count, list.length)) : list;
    var rest = count ? list.slice(Math.min(count, list.length)) : [];
    if (typeof arr[0] === 'string') {
      arr = arr.sort();
    } else {
      arr = arr.sort(function (a, b) {
        return a - b;
      });
    }
    return arr.concat(rest);
  };
  p5.prototype.splice = function (list, value, index) {
    Array.prototype.splice.apply(list, [
      index,
      0
    ].concat(value));
    return list;
  };
  p5.prototype.subset = function (list, start, count) {
    if (typeof count !== 'undefined') {
      return list.slice(start, start + count);
    } else {
      return list.slice(start, list.length);
    }
  };
  return p5;
}({}, amdclean['core']);
amdclean['datastring_functions'] = function (require, core) {
  'use strict';
  var p5 = core;
  p5.prototype.join = function (list, separator) {
    return list.join(separator);
  };
  p5.prototype.match = function (str, reg) {
    return str.match(reg);
  };
  p5.prototype.matchAll = function (str, reg) {
    var re = new RegExp(reg, 'g');
    var match = re.exec(str);
    var matches = [];
    while (match !== null) {
      matches.push(match);
      match = re.exec(str);
    }
    return matches;
  };
  p5.prototype.nf = function () {
    if (arguments[0] instanceof Array) {
      var a = arguments[1];
      var b = arguments[2];
      return arguments[0].map(function (x) {
        return doNf(x, a, b);
      });
    } else {
      return doNf.apply(this, arguments);
    }
  };
  function doNf() {
    var num = arguments[0];
    var neg = num < 0;
    var n = neg ? num.toString().substring(1) : num.toString();
    var decimalInd = n.indexOf('.');
    var intPart = decimalInd !== -1 ? n.substring(0, decimalInd) : n;
    var decPart = decimalInd !== -1 ? n.substring(decimalInd + 1) : '';
    var str = neg ? '-' : '';
    if (arguments.length === 3) {
      for (var i = 0; i < arguments[1] - intPart.length; i++) {
        str += '0';
      }
      str += intPart;
      str += '.';
      str += decPart;
      for (var j = 0; j < arguments[2] - decPart.length; j++) {
        str += '0';
      }
      return str;
    } else {
      for (var k = 0; k < Math.max(arguments[1] - intPart.length, 0); k++) {
        str += '0';
      }
      str += n;
      return str;
    }
  }
  p5.prototype.nfc = function () {
    if (arguments[0] instanceof Array) {
      var a = arguments[1];
      return arguments[0].map(function (x) {
        return doNfc(x, a);
      });
    } else {
      return doNfc.apply(this, arguments);
    }
  };
  function doNfc() {
    var num = arguments[0].toString();
    var dec = num.indexOf('.');
    var rem = dec !== -1 ? num.substring(dec) : '';
    var n = dec !== -1 ? num.substring(0, dec) : num;
    n = n.toString().replace(/\B(?=(\d{3})+(?!\d))/g, ',');
    if (arguments[1] === 0) {
      rem = '';
    }
    if (arguments.length > 1) {
      rem = rem.substring(0, arguments[1] + 1);
    }
    return n + rem;
  }
  p5.prototype.nfp = function () {
    var nfRes = this.nf(arguments);
    if (nfRes instanceof Array) {
      return nfRes.map(addNfp);
    } else {
      return addNfp(nfRes);
    }
  };
  function addNfp() {
    return parseFloat(arguments[0]) > 0 ? '+' + arguments[0].toString() : arguments[0].toString();
  }
  p5.prototype.nfs = function () {
    var nfRes = this.nf(arguments);
    if (nfRes instanceof Array) {
      return nfRes.map(addNfs);
    } else {
      return addNfs(nfRes);
    }
  };
  function addNfs() {
    return parseFloat(arguments[0]) > 0 ? ' ' + arguments[0].toString() : arguments[0].toString();
  }
  p5.prototype.split = function (str, delim) {
    return str.split(delim);
  };
  p5.prototype.splitTokens = function () {
    var d = arguments.length > 0 ? arguments[1] : /\s/g;
    return arguments[0].split(d).filter(function (n) {
      return n;
    });
  };
  p5.prototype.trim = function (str) {
    if (str instanceof Array) {
      return str.map(this.trim);
    } else {
      return str.trim();
    }
  };
  return p5;
}({}, amdclean['core']);
amdclean['environment'] = function (require, core, constants) {
  'use strict';
  var p5 = core;
  var C = constants;
  var standardCursors = [
      C.ARROW,
      C.CROSS,
      C.HAND,
      C.MOVE,
      C.TEXT,
      C.WAIT
    ];
  p5.prototype._frameRate = 0;
  p5.prototype._lastFrameTime = new Date().getTime();
  p5.prototype._targetFrameRate = 60;
  p5.prototype.frameCount = 0;
  p5.prototype.focused = true;
  p5.prototype.cursor = function (type, x, y) {
    var cursor = 'auto';
    var canvas = this._curElement.elt;
    if (standardCursors.indexOf(type) > -1) {
      cursor = type;
    } else if (typeof type === 'string') {
      var coords = '';
      if (x && y && (typeof x === 'number' && typeof y === 'number')) {
        coords = x + ' ' + y;
      }
      if (type.substring(0, 6) !== 'http://') {
        cursor = 'url(' + type + ') ' + coords + ', auto';
      } else if (/\.(cur|jpg|jpeg|gif|png|CUR|JPG|JPEG|GIF|PNG)$/.test(type)) {
        cursor = 'url(' + type + ') ' + coords + ', auto';
      } else {
        cursor = type;
      }
    }
    canvas.style.cursor = cursor;
  };
  p5.prototype.frameRate = function (fps) {
    if (typeof fps === 'undefined') {
      return this._frameRate;
    } else {
      this._setProperty('_targetFrameRate', fps);
      this._runFrames();
      return this;
    }
  };
  p5.prototype.getFrameRate = function () {
    return this.frameRate();
  };
  p5.prototype.setFrameRate = function (fps) {
    return this.frameRate(fps);
  };
  p5.prototype.noCursor = function () {
    this._curElement.elt.style.cursor = 'none';
  };
  p5.prototype.displayWidth = screen.width;
  p5.prototype.displayHeight = screen.height;
  p5.prototype.windowWidth = window.innerWidth;
  p5.prototype.windowHeight = window.innerHeight;
  p5.prototype._onresize = function (e) {
    this._setProperty('windowWidth', window.innerWidth);
    this._setProperty('windowHeight', window.innerHeight);
    var context = this._isGlobal ? window : this;
    var executeDefault;
    if (typeof context.windowResized === 'function') {
      executeDefault = context.windowResized(e);
      if (executeDefault !== undefined && !executeDefault) {
        e.preventDefault();
      }
    }
  };
  p5.prototype.width = 0;
  p5.prototype.height = 0;
  p5.prototype.fullscreen = function (val) {
    if (typeof val === 'undefined') {
      return document.fullscreenElement || document.webkitFullscreenElement || document.mozFullScreenElement || document.msFullscreenElement;
    } else {
      if (val) {
        launchFullscreen(document.documentElement);
      } else {
        exitFullscreen();
      }
    }
  };
  p5.prototype.devicePixelScaling = function (val) {
    if (val) {
      if (typeof val === 'number') {
        this._pixelDensity = val;
      } else {
        this._pixelDensity = window.devicePixelRatio || 1;
      }
    } else {
      this._pixelDensity = 1;
    }
    this.resizeCanvas(this.width, this.height, true);
  };
  function launchFullscreen(element) {
    var enabled = document.fullscreenEnabled || document.webkitFullscreenEnabled || document.mozFullScreenEnabled || document.msFullscreenEnabled;
    if (!enabled) {
      throw new Error('Fullscreen not enabled in this browser.');
    }
    if (element.requestFullscreen) {
      element.requestFullscreen();
    } else if (element.mozRequestFullScreen) {
      element.mozRequestFullScreen();
    } else if (element.webkitRequestFullscreen) {
      element.webkitRequestFullscreen();
    } else if (element.msRequestFullscreen) {
      element.msRequestFullscreen();
    }
  }
  function exitFullscreen() {
    if (document.exitFullscreen) {
      document.exitFullscreen();
    } else if (document.mozCancelFullScreen) {
      document.mozCancelFullScreen();
    } else if (document.webkitExitFullscreen) {
      document.webkitExitFullscreen();
    } else if (document.msExitFullscreen) {
      document.msExitFullscreen();
    }
  }
  p5.prototype.getURL = function () {
    return location.href;
  };
  p5.prototype.getURLPath = function () {
    return location.pathname.split('/').filter(function (v) {
      return v !== '';
    });
  };
  p5.prototype.getURLParams = function () {
    var re = /[?&]([^&=]+)(?:[&=])([^&=]+)/gim;
    var m;
    var v = {};
    while ((m = re.exec(location.search)) != null) {
      if (m.index === re.lastIndex) {
        re.lastIndex++;
      }
      v[m[1]] = m[2];
    }
    return v;
  };
  return p5;
}({}, amdclean['core'], amdclean['constants']);
amdclean['imageimage'] = function (require, core, constants) {
  'use strict';
  var p5 = core;
  var constants = constants;
  p5.prototype._imageMode = constants.CORNER;
  p5.prototype._tint = null;
  p5.prototype.createImage = function (width, height) {
    return new p5.Image(width, height);
  };
  return p5;
}({}, amdclean['core'], amdclean['constants']);
amdclean['canvas'] = function (require, constants) {
  var constants = constants;
  return {
    modeAdjust: function (a, b, c, d, mode) {
      if (mode === constants.CORNER) {
        return {
          x: a,
          y: b,
          w: c,
          h: d
        };
      } else if (mode === constants.CORNERS) {
        return {
          x: a,
          y: b,
          w: c - a,
          h: d - b
        };
      } else if (mode === constants.RADIUS) {
        return {
          x: a - c,
          y: b - d,
          w: 2 * c,
          h: 2 * d
        };
      } else if (mode === constants.CENTER) {
        return {
          x: a - c * 0.5,
          y: b - d * 0.5,
          w: c,
          h: d
        };
      }
    },
    arcModeAdjust: function (a, b, c, d, mode) {
      if (mode === constants.CORNER) {
        return {
          x: a + c * 0.5,
          y: b + d * 0.5,
          w: c,
          h: d
        };
      } else if (mode === constants.CORNERS) {
        return {
          x: a,
          y: b,
          w: c + a,
          h: d + b
        };
      } else if (mode === constants.RADIUS) {
        return {
          x: a,
          y: b,
          w: 2 * c,
          h: 2 * d
        };
      } else if (mode === constants.CENTER) {
        return {
          x: a,
          y: b,
          w: c,
          h: d
        };
      }
    }
  };
}({}, amdclean['constants']);
amdclean['imageloading_displaying'] = function (require, core, filters, canvas, constants) {
  'use strict';
  var p5 = core;
  var Filters = filters;
  var canvas = canvas;
  var constants = constants;
  p5.prototype.loadImage = function (path, successCallback, failureCallback) {
    var img = new Image();
    var pImg = new p5.Image(1, 1, this);
    img.onload = function () {
      pImg.width = pImg.canvas.width = img.width;
      pImg.height = pImg.canvas.height = img.height;
      pImg.canvas.getContext('2d').drawImage(img, 0, 0);
      if (typeof successCallback === 'function') {
        successCallback(pImg);
      }
    };
    img.onerror = function (e) {
      if (typeof failureCallback === 'function') {
        failureCallback(e);
      }
    };
    if (path.indexOf('data:image/') !== 0) {
      img.crossOrigin = 'Anonymous';
    }
    img.src = path;
    return pImg;
  };
  p5.prototype.image = function (img, x, y, width, height) {
    var frame = img.canvas || img.elt;
    x = x || 0;
    y = y || 0;
    width = width || img.width;
    height = height || img.height;
    var vals = canvas.modeAdjust(x, y, width, height, this._imageMode);
    try {
      if (this._tint && img.canvas) {
        this.drawingContext.drawImage(this._getTintedImageCanvas(img), vals.x, vals.y, vals.w, vals.h);
      } else {
        this.drawingContext.drawImage(frame, vals.x, vals.y, vals.w, vals.h);
      }
    } catch (e) {
      if (e.name !== 'NS_ERROR_NOT_AVAILABLE') {
        throw e;
      }
    }
  };
  p5.prototype.tint = function () {
    var c = this.color.apply(this, arguments);
    this._tint = c.rgba;
  };
  p5.prototype.noTint = function () {
    this._tint = null;
  };
  p5.prototype._getTintedImageCanvas = function (img) {
    if (!img.canvas) {
      return img;
    }
    var pixels = Filters._toPixels(img.canvas);
    var tmpCanvas = document.createElement('canvas');
    tmpCanvas.width = img.canvas.width;
    tmpCanvas.height = img.canvas.height;
    var tmpCtx = tmpCanvas.getContext('2d');
    var id = tmpCtx.createImageData(img.canvas.width, img.canvas.height);
    var newPixels = id.data;
    for (var i = 0; i < pixels.length; i += 4) {
      var r = pixels[i];
      var g = pixels[i + 1];
      var b = pixels[i + 2];
      var a = pixels[i + 3];
      newPixels[i] = r * this._tint[0] / 255;
      newPixels[i + 1] = g * this._tint[1] / 255;
      newPixels[i + 2] = b * this._tint[2] / 255;
      newPixels[i + 3] = a * this._tint[3] / 255;
    }
    tmpCtx.putImageData(id, 0, 0);
    return tmpCanvas;
  };
  p5.prototype.imageMode = function (m) {
    if (m === constants.CORNER || m === constants.CORNERS || m === constants.CENTER) {
      this._imageMode = m;
    }
  };
  return p5;
}({}, amdclean['core'], amdclean['filters'], amdclean['canvas'], amdclean['constants']);
amdclean['imagepixels'] = function (require, core, filters, p5Color) {
  'use strict';
  var p5 = core;
  var Filters = filters;
  p5.prototype.pixels = [];
  p5.prototype.blend = function () {
    var currBlend = this.drawingContext.globalCompositeOperation;
    var blendMode = arguments[arguments.length - 1];
    var copyArgs = Array.prototype.slice.call(arguments, 0, arguments.length - 1);
    this.drawingContext.globalCompositeOperation = blendMode;
    this.copy.apply(this, copyArgs);
    this.drawingContext.globalCompositeOperation = currBlend;
  };
  p5.prototype.copy = function () {
    var srcImage, sx, sy, sw, sh, dx, dy, dw, dh;
    if (arguments.length === 9) {
      srcImage = arguments[0];
      sx = arguments[1];
      sy = arguments[2];
      sw = arguments[3];
      sh = arguments[4];
      dx = arguments[5];
      dy = arguments[6];
      dw = arguments[7];
      dh = arguments[8];
    } else if (arguments.length === 8) {
      sx = arguments[0];
      sy = arguments[1];
      sw = arguments[2];
      sh = arguments[3];
      dx = arguments[4];
      dy = arguments[5];
      dw = arguments[6];
      dh = arguments[7];
      srcImage = this;
    } else {
      throw new Error('Signature not supported');
    }
    var s = srcImage.canvas.width / srcImage.width;
    this.drawingContext.drawImage(srcImage.canvas, s * sx, s * sy, s * sw, s * sh, dx, dy, dw, dh);
  };
  p5.prototype.filter = function (operation, value) {
    Filters.apply(this.canvas, Filters[operation.toLowerCase()], value);
  };
  p5.prototype.get = function (x, y, w, h) {
    if (x === undefined && y === undefined && w === undefined && h === undefined) {
      x = 0;
      y = 0;
      w = this.width;
      h = this.height;
    } else if (w === undefined && h === undefined) {
      w = 1;
      h = 1;
    }
    if (x > this.width || y > this.height || x < 0 || y < 0) {
      return [
        0,
        0,
        0,
        255
      ];
    }
    var imageData = this.drawingContext.getImageData(x, y, w, h);
    var data = imageData.data;
    if (w === 1 && h === 1) {
      var pixels = [];
      for (var i = 0; i < data.length; i += 4) {
        pixels.push(data[i], data[i + 1], data[i + 2], data[i + 3]);
      }
      return pixels;
    } else {
      w = Math.min(w, this.width);
      h = Math.min(h, this.height);
      var region = new p5.Image(w, h);
      region.canvas.getContext('2d').putImageData(imageData, 0, 0, 0, 0, w, h);
      return region;
    }
  };
  p5.prototype.loadPixels = function () {
    var width = this.width;
    var height = this.height;
    var imageData = this.drawingContext.getImageData(0, 0, width, height);
    this._setProperty('imageData', imageData);
    this._setProperty('pixels', imageData.data);
  };
  p5.prototype.set = function (x, y, imgOrCol) {
    if (imgOrCol instanceof p5.Image) {
      this.drawingContext.save();
      this.drawingContext.setTransform(1, 0, 0, 1, 0, 0);
      this.drawingContext.scale(this._pixelDensity, this._pixelDensity);
      this.drawingContext.drawImage(imgOrCol.canvas, x, y);
      this.loadPixels.call(this);
      this.drawingContext.restore();
    } else {
      var idx = 4 * (y * this.width + x);
      if (!this.imageData) {
        this.loadPixels.call(this);
      }
      if (typeof imgOrCol === 'number') {
        if (idx < this.pixels.length) {
          this.pixels[idx] = imgOrCol;
          this.pixels[idx + 1] = imgOrCol;
          this.pixels[idx + 2] = imgOrCol;
          this.pixels[idx + 3] = 255;
        }
      } else if (imgOrCol instanceof Array) {
        if (imgOrCol.length < 4) {
          throw new Error('pixel array must be of the form [R, G, B, A]');
        }
        if (idx < this.pixels.length) {
          this.pixels[idx] = imgOrCol[0];
          this.pixels[idx + 1] = imgOrCol[1];
          this.pixels[idx + 2] = imgOrCol[2];
          this.pixels[idx + 3] = imgOrCol[3];
        }
      } else if (imgOrCol instanceof p5.Color) {
        if (idx < this.pixels.length) {
          this.pixels[idx] = imgOrCol.rgba[0];
          this.pixels[idx + 1] = imgOrCol.rgba[1];
          this.pixels[idx + 2] = imgOrCol.rgba[2];
          this.pixels[idx + 3] = imgOrCol.rgba[3];
        }
      }
<<<<<<< HEAD
      return null;
    };
    p5.Table.prototype.matchRows = function (regexp, column) {
      var ret = [];
      if (typeof column === 'number') {
        for (var j = 0; j < this.rows.length; j++) {
          if (this.rows[j].arr[column].match(regexp)) {
            ret.push(this.rows[j]);
          }
        }
      } else {
        for (var i = 0; i < this.rows.length; i++) {
          if (this.rows[i].obj[column].match(regexp)) {
            ret.push(this.rows[i]);
          }
        }
      }
      return ret;
    };
    p5.Table.prototype.getColumn = function (value) {
      var ret = [];
      if (typeof value === 'string') {
        for (var i = 0; i < this.rows.length; i++) {
          ret.push(this.rows[i].obj[value]);
        }
      } else {
        for (var j = 0; j < this.rows.length; j++) {
          ret.push(this.rows[j].arr[value]);
        }
      }
      return ret;
    };
    p5.Table.prototype.clearRows = function () {
      delete this.rows;
      this.rows = [];
    };
    p5.Table.prototype.addColumn = function (title) {
      var t = title || null;
      this.columns.push(t);
    };
    p5.Table.prototype.getColumnCount = function () {
      return this.columns.length;
    };
    p5.Table.prototype.getRowCount = function () {
      return this.rows.length;
    };
    p5.Table.prototype.removeTokens = function (chars, column) {
      var escape = function (s) {
        return s.replace(/[-\/\\^$*+?.()|[\]{}]/g, '\\$&');
      };
      var charArray = [];
      for (var i = 0; i < chars.length; i++) {
        charArray.push(escape(chars.charAt(i)));
      }
      var regex = new RegExp(charArray.join('|'), 'g');
      if (typeof column === 'undefined') {
        for (var c = 0; c < this.columns.length; c++) {
          for (var d = 0; d < this.rows.length; d++) {
            var s = this.rows[d].arr[c];
            s = s.replace(regex, '');
            this.rows[d].arr[c] = s;
            this.rows[d].obj[this.columns[c]] = s;
          }
        }
      } else if (typeof column === 'string') {
        for (var j = 0; j < this.rows.length; j++) {
          var val = this.rows[j].obj[column];
          val = val.replace(regex, '');
          this.rows[j].obj[column] = val;
          var pos = this.columns.indexOf(column);
          this.rows[j].arr[pos] = val;
        }
      } else {
        for (var k = 0; k < this.rows.length; k++) {
          var str = this.rows[k].arr[column];
          str = str.replace(regex, '');
          this.rows[k].arr[column] = str;
          this.rows[k].obj[this.columns[column]] = str;
        }
      }
    };
    p5.Table.prototype.trim = function (column) {
      var regex = new RegExp(' ', 'g');
      if (typeof column === 'undefined') {
        for (var c = 0; c < this.columns.length; c++) {
          for (var d = 0; d < this.rows.length; d++) {
            var s = this.rows[d].arr[c];
            s = s.replace(regex, '');
            this.rows[d].arr[c] = s;
            this.rows[d].obj[this.columns[c]] = s;
          }
        }
      } else if (typeof column === 'string') {
        for (var j = 0; j < this.rows.length; j++) {
          var val = this.rows[j].obj[column];
          val = val.replace(regex, '');
          this.rows[j].obj[column] = val;
          var pos = this.columns.indexOf(column);
          this.rows[j].arr[pos] = val;
        }
      } else {
        for (var k = 0; k < this.rows.length; k++) {
          var str = this.rows[k].arr[column];
          str = str.replace(regex, '');
          this.rows[k].arr[column] = str;
          this.rows[k].obj[this.columns[column]] = str;
        }
      }
    };
    p5.Table.prototype.removeColumn = function (c) {
      var cString;
      var cNumber;
      if (typeof c === 'string') {
        cString = c;
        cNumber = this.columns.indexOf(c);
        console.log('string');
      } else {
        cNumber = c;
        cString = this.columns[c];
      }
      var chunk = this.columns.splice(cNumber + 1, this.columns.length);
      this.columns.pop();
      this.columns = this.columns.concat(chunk);
      for (var i = 0; i < this.rows.length; i++) {
        var tempR = this.rows[i].arr;
        var chip = tempR.splice(cNumber + 1, tempR.length);
        tempR.pop();
        this.rows[i].arr = tempR.concat(chip);
        delete this.rows[i].obj[cString];
      }
    };
    return p5.Table;
  }({}, core);
var colorcreating_reading = function (require, core, p5Color) {
    'use strict';
    var p5 = core;
    p5.prototype.alpha = function (c) {
      if (c instanceof p5.Color) {
        return c.rgba[3];
      } else if (c instanceof Array) {
        return c[3];
      } else {
        throw new Error('Needs p5.Color or pixel array as argument.');
      }
    };
    p5.prototype.blue = function (c) {
      if (c instanceof Array) {
        return c[2];
      } else if (c instanceof p5.Color) {
        return c.rgba[2];
      } else {
        throw new Error('Needs p5.Color or pixel array as argument.');
      }
    };
    p5.prototype.brightness = function (c) {
      if (!c instanceof p5.Color) {
        throw new Error('Needs p5.Color as argument.');
      }
      if (!c.hsba) {
        c.hsba = p5.Color.getRGB(c.rgba);
        c.hsba = c.hsba.concat(c.rgba[3]);
      }
      return c.hsba[2];
    };
    p5.prototype.color = function () {
      if (arguments[0] instanceof Array) {
        return new p5.Color(this, arguments[0], true);
      } else {
        return new p5.Color(this, arguments);
      }
    };
    p5.prototype.green = function (c) {
      if (c instanceof Array) {
        return c[1];
      } else if (c instanceof p5.Color) {
        return c.rgba[1];
      } else {
        throw new Error('Needs p5.Color or pixel array as argument.');
      }
    };
    p5.prototype.hue = function (c) {
      if (!c instanceof p5.Color) {
        throw new Error('Needs p5.Color as argument.');
      }
      if (!c.hsba) {
        c.hsba = p5.Color.getRGB(c.rgba);
      }
      return c.hsba[0];
    };
    p5.prototype.lerpColor = function (c1, c2, amt) {
      if (c1 instanceof Array) {
        var c = [];
        for (var i = 0; i < c1.length; i++) {
          c.push(p5.prototype.lerp(c1[i], c2[i], amt));
        }
        return c;
      } else if (c1 instanceof p5.Color) {
        var pc = [];
        for (var j = 0; j < 4; j++) {
          pc.push(p5.prototype.lerp(c1.rgba[j], c2.rgba[j], amt));
        }
        return new p5.Color(this, pc);
      } else {
        return p5.prototype.lerp(c1, c2, amt);
      }
    };
    p5.prototype.red = function (c) {
      if (c instanceof Array) {
        return c[0];
      } else if (c instanceof p5.Color) {
        return c.rgba[0];
      } else {
        throw new Error('Needs p5.Color or pixel array as argument.');
      }
    };
    p5.prototype.saturation = function (c) {
      if (!c instanceof p5.Color) {
        throw new Error('Needs p5.Color as argument.');
      }
      if (!c.hsba) {
        c.hsba = p5.Color.getRGB(c.rgba);
        c.hsba = c.hsba.concat(c.rgba[3]);
      }
      return c.hsba[1];
    };
    return p5;
  }({}, core, p5Color);
var colorsetting = function (require, core, constants, p5Color) {
    'use strict';
    var p5 = core;
    var constants = constants;
    p5.prototype._doStroke = true;
    p5.prototype._doFill = true;
    p5.prototype._colorMode = constants.RGB;
    p5.prototype._maxRGB = [
      255,
      255,
      255,
      255
    ];
    p5.prototype._maxHSB = [
      255,
      255,
      255,
      255
    ];
    p5.prototype.background = function () {
      if (arguments[0] instanceof p5.Image) {
        this.image(arguments[0], 0, 0, this.width, this.height);
      } else {
        this._graphics.background.apply(this._graphics, arguments);
      }
    };
    p5.prototype.clear = function () {
      this._graphics.clear();
    };
    p5.prototype.colorMode = function () {
      if (arguments[0] === constants.RGB || arguments[0] === constants.HSB) {
        this._colorMode = arguments[0];
        var isRGB = this._colorMode === constants.RGB;
        var maxArr = isRGB ? this._maxRGB : this._maxHSB;
        if (arguments.length === 2) {
          maxArr[0] = arguments[1];
          maxArr[1] = arguments[1];
          maxArr[2] = arguments[1];
        } else if (arguments.length > 2) {
          maxArr[0] = arguments[1];
          maxArr[1] = arguments[2];
          maxArr[2] = arguments[3];
        }
        if (arguments.length === 5) {
          maxArr[3] = arguments[4];
        }
      }
    };
    p5.prototype.fill = function () {
      this._setProperty('_doFill', true);
      this._graphics.fill.apply(this._graphics, arguments);
    };
    p5.prototype.noFill = function () {
      this._setProperty('_doFill', false);
    };
    p5.prototype.noStroke = function () {
      this._setProperty('_doStroke', false);
    };
    p5.prototype.stroke = function () {
      this._setProperty('_doStroke', true);
      this._graphics.stroke.apply(this._graphics, arguments);
    };
    return p5;
  }({}, core, constants, p5Color);
var dataconversion = function (require, core) {
    'use strict';
    var p5 = core;
    p5.prototype.float = function (str) {
      return parseFloat(str);
    };
    p5.prototype.int = function (n, radix) {
      if (typeof n === 'string') {
        radix = radix || 10;
        return parseInt(n, radix);
      } else if (typeof n === 'number') {
        return n | 0;
      } else if (typeof n === 'boolean') {
        return n ? 1 : 0;
      } else if (n instanceof Array) {
        return n.map(p5.prototype.int);
      }
    };
    return p5;
  }({}, core);
var dataarray_functions = function (require, core) {
    'use strict';
    var p5 = core;
    p5.prototype.append = function (array, value) {
      array.push(value);
      return array;
    };
    p5.prototype.arrayCopy = function (src, srcPosition, dst, dstPosition, length) {
      var start, end;
      if (typeof length !== 'undefined') {
        end = Math.min(length, src.length);
        start = dstPosition;
        src = src.slice(srcPosition, end + srcPosition);
      } else {
        if (typeof dst !== 'undefined') {
          end = dst;
          end = Math.min(end, src.length);
        } else {
          end = src.length;
        }
        start = 0;
        dst = srcPosition;
        src = src.slice(0, end);
      }
      Array.prototype.splice.apply(dst, [
        start,
        end
      ].concat(src));
    };
    p5.prototype.concat = function (list0, list1) {
      return list0.concat(list1);
    };
    p5.prototype.reverse = function (list) {
      return list.reverse();
    };
    p5.prototype.shorten = function (list) {
      list.pop();
      return list;
    };
    p5.prototype.sort = function (list, count) {
      var arr = count ? list.slice(0, Math.min(count, list.length)) : list;
      var rest = count ? list.slice(Math.min(count, list.length)) : [];
      if (typeof arr[0] === 'string') {
        arr = arr.sort();
      } else {
        arr = arr.sort(function (a, b) {
          return a - b;
        });
      }
      return arr.concat(rest);
    };
    p5.prototype.splice = function (list, value, index) {
      Array.prototype.splice.apply(list, [
        index,
        0
      ].concat(value));
      return list;
    };
    p5.prototype.subset = function (list, start, count) {
      if (typeof count !== 'undefined') {
        return list.slice(start, start + count);
      } else {
        return list.slice(start, list.length);
      }
    };
    return p5;
  }({}, core);
var datastring_functions = function (require, core) {
    'use strict';
    var p5 = core;
    p5.prototype.join = function (list, separator) {
      return list.join(separator);
    };
    p5.prototype.match = function (str, reg) {
      return str.match(reg);
    };
    p5.prototype.matchAll = function (str, reg) {
      var re = new RegExp(reg, 'g');
      var match = re.exec(str);
      var matches = [];
      while (match !== null) {
        matches.push(match);
        match = re.exec(str);
      }
      return matches;
    };
    p5.prototype.nf = function () {
      if (arguments[0] instanceof Array) {
        var a = arguments[1];
        var b = arguments[2];
        return arguments[0].map(function (x) {
          return doNf(x, a, b);
        });
      } else {
        return doNf.apply(this, arguments);
      }
    };
    function doNf() {
      var num = arguments[0];
      var neg = num < 0;
      var n = neg ? num.toString().substring(1) : num.toString();
      var decimalInd = n.indexOf('.');
      var intPart = decimalInd !== -1 ? n.substring(0, decimalInd) : n;
      var decPart = decimalInd !== -1 ? n.substring(decimalInd + 1) : '';
      var str = neg ? '-' : '';
      if (arguments.length === 3) {
        for (var i = 0; i < arguments[1] - intPart.length; i++) {
          str += '0';
        }
        str += intPart;
        str += '.';
        str += decPart;
        for (var j = 0; j < arguments[2] - decPart.length; j++) {
          str += '0';
        }
        return str;
      } else {
        for (var k = 0; k < Math.max(arguments[1] - intPart.length, 0); k++) {
          str += '0';
        }
        str += n;
        return str;
      }
    }
    p5.prototype.nfc = function () {
      if (arguments[0] instanceof Array) {
        var a = arguments[1];
        return arguments[0].map(function (x) {
          return doNfc(x, a);
        });
      } else {
        return doNfc.apply(this, arguments);
      }
    };
    function doNfc() {
      var num = arguments[0].toString();
      var dec = num.indexOf('.');
      var rem = dec !== -1 ? num.substring(dec) : '';
      var n = dec !== -1 ? num.substring(0, dec) : num;
      n = n.toString().replace(/\B(?=(\d{3})+(?!\d))/g, ',');
      if (arguments[1] === 0) {
        rem = '';
      }
      if (arguments.length > 1) {
        rem = rem.substring(0, arguments[1] + 1);
      }
      return n + rem;
    }
    p5.prototype.nfp = function () {
      var nfRes = this.nf.apply(this, arguments);
      if (nfRes instanceof Array) {
        return nfRes.map(addNfp);
      } else {
        return addNfp(nfRes);
      }
    };
    function addNfp() {
      return parseFloat(arguments[0]) > 0 ? '+' + arguments[0].toString() : arguments[0].toString();
    }
    p5.prototype.nfs = function () {
      var nfRes = this.nf.apply(this, arguments);
      if (nfRes instanceof Array) {
        return nfRes.map(addNfs);
      } else {
        return addNfs(nfRes);
      }
    };
    function addNfs() {
      return parseFloat(arguments[0]) > 0 ? ' ' + arguments[0].toString() : arguments[0].toString();
    }
    p5.prototype.split = function (str, delim) {
      return str.split(delim);
    };
    p5.prototype.splitTokens = function () {
      var d = arguments.length > 0 ? arguments[1] : /\s/g;
      return arguments[0].split(d).filter(function (n) {
        return n;
      });
    };
    p5.prototype.trim = function (str) {
      if (str instanceof Array) {
        return str.map(this.trim);
      } else {
        return str.trim();
      }
    };
    return p5;
  }({}, core);
var environment = function (require, core, constants) {
    'use strict';
    var p5 = core;
    var C = constants;
    var standardCursors = [
        C.ARROW,
        C.CROSS,
        C.HAND,
        C.MOVE,
        C.TEXT,
        C.WAIT
      ];
    p5.prototype._frameRate = 0;
    p5.prototype._lastFrameTime = new Date().getTime();
    p5.prototype._targetFrameRate = 60;
    p5.prototype.frameCount = 0;
    p5.prototype.focused = true;
    p5.prototype.cursor = function (type, x, y) {
      var cursor = 'auto';
      var canvas = this._curElement.elt;
      if (standardCursors.indexOf(type) > -1) {
        cursor = type;
      } else if (typeof type === 'string') {
        var coords = '';
        if (x && y && (typeof x === 'number' && typeof y === 'number')) {
          coords = x + ' ' + y;
        }
        if (type.substring(0, 6) !== 'http://') {
          cursor = 'url(' + type + ') ' + coords + ', auto';
        } else if (/\.(cur|jpg|jpeg|gif|png|CUR|JPG|JPEG|GIF|PNG)$/.test(type)) {
          cursor = 'url(' + type + ') ' + coords + ', auto';
        } else {
          cursor = type;
        }
      }
      canvas.style.cursor = cursor;
    };
    p5.prototype.frameRate = function (fps) {
      if (typeof fps === 'undefined') {
        return this._frameRate;
      } else {
        this._setProperty('_targetFrameRate', fps);
        this._runFrames();
        return this;
      }
    };
    p5.prototype.getFrameRate = function () {
      return this.frameRate();
    };
    p5.prototype.setFrameRate = function (fps) {
      return this.frameRate(fps);
    };
    p5.prototype.noCursor = function () {
      this._curElement.elt.style.cursor = 'none';
    };
    p5.prototype.displayWidth = screen.width;
    p5.prototype.displayHeight = screen.height;
    p5.prototype.windowWidth = window.innerWidth;
    p5.prototype.windowHeight = window.innerHeight;
    p5.prototype.onresize = function (e) {
      this._setProperty('windowWidth', window.innerWidth);
      this._setProperty('windowHeight', window.innerHeight);
      var context = this._isGlobal ? window : this;
      var executeDefault;
      if (typeof context.windowResized === 'function') {
        executeDefault = context.windowResized(e);
        if (executeDefault !== undefined && !executeDefault) {
          e.preventDefault();
        }
      }
    };
    p5.prototype.width = 0;
    p5.prototype.height = 0;
    p5.prototype.fullscreen = function (val) {
      if (typeof val === 'undefined') {
        return document.fullscreenElement || document.webkitFullscreenElement || document.mozFullScreenElement || document.msFullscreenElement;
      } else {
        if (val) {
          launchFullscreen(document.documentElement);
        } else {
          exitFullscreen();
        }
      }
    };
    p5.prototype.devicePixelScaling = function (val) {
      if (val) {
        this._pixelDensity = window.devicePixelRatio || 1;
      } else {
        this._pixelDensity = 1;
      }
      this.resizeCanvas(this.width, this.height);
    };
    function launchFullscreen(element) {
      var enabled = document.fullscreenEnabled || document.webkitFullscreenEnabled || document.mozFullScreenEnabled || document.msFullscreenEnabled;
      if (!enabled) {
        throw new Error('Fullscreen not enabled in this browser.');
      }
      if (element.requestFullscreen) {
        element.requestFullscreen();
      } else if (element.mozRequestFullScreen) {
        element.mozRequestFullScreen();
      } else if (element.webkitRequestFullscreen) {
        element.webkitRequestFullscreen();
      } else if (element.msRequestFullscreen) {
        element.msRequestFullscreen();
      }
    }
    function exitFullscreen() {
      if (document.exitFullscreen) {
        document.exitFullscreen();
      } else if (document.mozCancelFullScreen) {
        document.mozCancelFullScreen();
      } else if (document.webkitExitFullscreen) {
        document.webkitExitFullscreen();
      }
    }
    p5.prototype.getURL = function () {
      return location.href;
    };
    p5.prototype.getURLPath = function () {
      return location.pathname.split('/').filter(function (v) {
        return v !== '';
      });
    };
    p5.prototype.getURLParams = function () {
      var re = /[?&]([^&=]+)(?:[&=])([^&=]+)/gim;
      var m;
      var v = {};
      while ((m = re.exec(location.search)) != null) {
        if (m.index === re.lastIndex) {
          re.lastIndex++;
        }
        v[m[1]] = m[2];
      }
      return v;
    };
    return p5;
  }({}, core, constants);
var imageimage = function (require, core, constants) {
    'use strict';
    var p5 = core;
    var constants = constants;
    p5.prototype._imageMode = constants.CORNER;
    p5.prototype._tint = null;
    p5.prototype.createImage = function (width, height) {
      return new p5.Image(width, height);
    };
    return p5;
  }({}, core, constants);
var imageloading_displaying = function (require, core, canvas, constants) {
    'use strict';
    var p5 = core;
    var canvas = canvas;
    var constants = constants;
    p5.prototype.loadImage = function (path, callback) {
      var img = new Image();
      var pImg = new p5.Image(1, 1, this);
      img.onload = function () {
        pImg.width = pImg.canvas.width = img.width;
        pImg.height = pImg.canvas.height = img.height;
        pImg.canvas.getContext('2d').drawImage(img, 0, 0);
        if (typeof callback !== 'undefined') {
          callback(pImg);
        }
      };
      if (path.indexOf('data:image/') !== 0) {
        img.crossOrigin = 'Anonymous';
      }
      img.src = path;
      return pImg;
    };
    p5.prototype.image = function (img, x, y, width, height) {
      x = x || 0;
      y = y || 0;
      width = width || img.width;
      height = height || img.height;
      var vals = canvas.modeAdjust(x, y, width, height, this._imageMode);
      this._graphics.image(img, vals.x, vals.y, vals.w, vals.h);
    };
    p5.prototype.tint = function () {
      var c = p5.Color._getFormattedColor.apply(this, arguments);
      c = p5.Color._normalizeColorArray.call(this, c);
      this._tint = c;
    };
    p5.prototype.noTint = function () {
      this._tint = null;
    };
    p5.prototype.imageMode = function (m) {
      if (m === constants.CORNER || m === constants.CORNERS || m === constants.CENTER) {
        this._imageMode = m;
      }
    };
    return p5;
  }({}, core, canvas, constants);
var imagepixels = function (require, core, filters, p5Color) {
    'use strict';
    var p5 = core;
    var Filters = filters;
    p5.prototype.pixels = [];
    p5.prototype.blend = function () {
      this._graphics.blend.apply(this._graphics, arguments);
    };
    p5.prototype.copy = function () {
      this._graphics.copy.apply(this._graphics, arguments);
    };
    p5.prototype.filter = function (operation, value) {
      Filters.apply(this.canvas, Filters[operation.toLowerCase()], value);
    };
    p5.prototype.get = function (x, y, w, h) {
      return this._graphics.get(x, y, w, h);
    };
    p5.prototype.loadPixels = function () {
      this._graphics.loadPixels();
    };
    p5.prototype.set = function (x, y, imgOrCol) {
      this._graphics.set(x, y, imgOrCol);
    };
    p5.prototype.updatePixels = function (x, y, w, h) {
      this._graphics.updatePixels(x, y, w, h);
    };
    return p5;
  }({}, core, filters, p5Color);
=======
    }
  };
  p5.prototype.updatePixels = function (x, y, w, h) {
    if (x === undefined && y === undefined && w === undefined && h === undefined) {
      x = 0;
      y = 0;
      w = this.width;
      h = this.height;
    }
    this.drawingContext.putImageData(this.imageData, x, y, 0, 0, w, h);
  };
  return p5;
}({}, amdclean['core'], amdclean['filters'], amdclean['p5Color']);
>>>>>>> 6666c757
!function (name, context, definition) {
  if (typeof module != 'undefined' && module.exports)
    module.exports = definition();
  else if (typeof define == 'function' && define.amd)
    define('reqwest', definition);
  else
    context[name] = definition();
}('reqwest', amdclean, function () {
  var win = window, doc = document, httpsRe = /^http/, protocolRe = /(^\w+):\/\//, twoHundo = /^(20\d|1223)$/, byTag = 'getElementsByTagName', readyState = 'readyState', contentType = 'Content-Type', requestedWith = 'X-Requested-With', head = doc[byTag]('head')[0], uniqid = 0, callbackPrefix = 'reqwest_' + +new Date(), lastValue, xmlHttpRequest = 'XMLHttpRequest', xDomainRequest = 'XDomainRequest', noop = function () {
    }, isArray = typeof Array.isArray == 'function' ? Array.isArray : function (a) {
      return a instanceof Array;
    }, defaultHeaders = {
      'contentType': 'application/x-www-form-urlencoded',
      'requestedWith': xmlHttpRequest,
      'accept': {
        '*': 'text/javascript, text/html, application/xml, text/xml, */*',
        'xml': 'application/xml, text/xml',
        'html': 'text/html',
        'text': 'text/plain',
        'json': 'application/json, text/javascript',
        'js': 'application/javascript, text/javascript'
      }
    }, xhr = function (o) {
      if (o['crossOrigin'] === true) {
        var xhr = win[xmlHttpRequest] ? new XMLHttpRequest() : null;
        if (xhr && 'withCredentials' in xhr) {
          return xhr;
        } else if (win[xDomainRequest]) {
          return new XDomainRequest();
        } else {
          throw new Error('Browser does not support cross-origin requests');
        }
      } else if (win[xmlHttpRequest]) {
        return new XMLHttpRequest();
      } else {
        return new ActiveXObject('Microsoft.XMLHTTP');
      }
    }, globalSetupOptions = {
      dataFilter: function (data) {
        return data;
      }
    };
  function succeed(r) {
    var protocol = protocolRe.exec(r.url);
    protocol = protocol && protocol[1] || window.location.protocol;
    return httpsRe.test(protocol) ? twoHundo.test(r.request.status) : !!r.request.response;
  }
  function handleReadyState(r, success, error) {
    return function () {
      if (r._aborted)
        return error(r.request);
      if (r._timedOut)
        return error(r.request, 'Request is aborted: timeout');
      if (r.request && r.request[readyState] == 4) {
        r.request.onreadystatechange = noop;
        if (succeed(r))
          success(r.request);
        else
          error(r.request);
      }
    };
  }
  function setHeaders(http, o) {
    var headers = o['headers'] || {}, h;
    headers['Accept'] = headers['Accept'] || defaultHeaders['accept'][o['type']] || defaultHeaders['accept']['*'];
    var isAFormData = typeof FormData === 'function' && o['data'] instanceof FormData;
    if (!o['crossOrigin'] && !headers[requestedWith])
      headers[requestedWith] = defaultHeaders['requestedWith'];
    if (!headers[contentType] && !isAFormData)
      headers[contentType] = o['contentType'] || defaultHeaders['contentType'];
    for (h in headers)
      headers.hasOwnProperty(h) && 'setRequestHeader' in http && http.setRequestHeader(h, headers[h]);
  }
  function setCredentials(http, o) {
    if (typeof o['withCredentials'] !== 'undefined' && typeof http.withCredentials !== 'undefined') {
      http.withCredentials = !!o['withCredentials'];
    }
  }
  function generalCallback(data) {
    lastValue = data;
  }
  function urlappend(url, s) {
    return url + (/\?/.test(url) ? '&' : '?') + s;
  }
  function handleJsonp(o, fn, err, url) {
    var reqId = uniqid++, cbkey = o['jsonpCallback'] || 'callback', cbval = o['jsonpCallbackName'] || reqwest.getcallbackPrefix(reqId), cbreg = new RegExp('((^|\\?|&)' + cbkey + ')=([^&]+)'), match = url.match(cbreg), script = doc.createElement('script'), loaded = 0, isIE10 = navigator.userAgent.indexOf('MSIE 10.0') !== -1;
    if (match) {
      if (match[3] === '?') {
        url = url.replace(cbreg, '$1=' + cbval);
      } else {
        cbval = match[3];
      }
    } else {
      url = urlappend(url, cbkey + '=' + cbval);
    }
    win[cbval] = generalCallback;
    script.type = 'text/javascript';
    script.src = url;
    script.async = true;
    if (typeof script.onreadystatechange !== 'undefined' && !isIE10) {
      script.htmlFor = script.id = '_reqwest_' + reqId;
    }
    script.onload = script.onreadystatechange = function () {
      if (script[readyState] && script[readyState] !== 'complete' && script[readyState] !== 'loaded' || loaded) {
        return false;
      }
      script.onload = script.onreadystatechange = null;
      script.onclick && script.onclick();
      fn(lastValue);
      lastValue = undefined;
      head.removeChild(script);
      loaded = 1;
    };
    head.appendChild(script);
    return {
      abort: function () {
        script.onload = script.onreadystatechange = null;
        err({}, 'Request is aborted: timeout', {});
        lastValue = undefined;
        head.removeChild(script);
        loaded = 1;
      }
    };
  }
  function getRequest(fn, err) {
    var o = this.o, method = (o['method'] || 'GET').toUpperCase(), url = typeof o === 'string' ? o : o['url'], data = o['processData'] !== false && o['data'] && typeof o['data'] !== 'string' ? reqwest.toQueryString(o['data']) : o['data'] || null, http, sendWait = false;
    if ((o['type'] == 'jsonp' || method == 'GET') && data) {
      url = urlappend(url, data);
      data = null;
    }
    if (o['type'] == 'jsonp')
      return handleJsonp(o, fn, err, url);
    http = o.xhr && o.xhr(o) || xhr(o);
    http.open(method, url, o['async'] === false ? false : true);
    setHeaders(http, o);
    setCredentials(http, o);
    if (win[xDomainRequest] && http instanceof win[xDomainRequest]) {
      http.onload = fn;
      http.onerror = err;
      http.onprogress = function () {
      };
      sendWait = true;
    } else {
      http.onreadystatechange = handleReadyState(this, fn, err);
    }
    o['before'] && o['before'](http);
    if (sendWait) {
      setTimeout(function () {
        http.send(data);
      }, 200);
    } else {
      http.send(data);
    }
    return http;
  }
  function Reqwest(o, fn) {
    this.o = o;
    this.fn = fn;
    init.apply(this, arguments);
  }
  function setType(header) {
    if (header.match('json'))
      return 'json';
    if (header.match('javascript'))
      return 'js';
    if (header.match('text'))
      return 'html';
    if (header.match('xml'))
      return 'xml';
  }
  function init(o, fn) {
    this.url = typeof o == 'string' ? o : o['url'];
    this.timeout = null;
    this._fulfilled = false;
    this._successHandler = function () {
    };
    this._fulfillmentHandlers = [];
    this._errorHandlers = [];
    this._completeHandlers = [];
    this._erred = false;
    this._responseArgs = {};
    var self = this;
    fn = fn || function () {
    };
    if (o['timeout']) {
      this.timeout = setTimeout(function () {
        timedOut();
      }, o['timeout']);
    }
    if (o['success']) {
      this._successHandler = function () {
        o['success'].apply(o, arguments);
      };
    }
    if (o['error']) {
      this._errorHandlers.push(function () {
        o['error'].apply(o, arguments);
      });
    }
    if (o['complete']) {
      this._completeHandlers.push(function () {
        o['complete'].apply(o, arguments);
      });
    }
    function complete(resp) {
      o['timeout'] && clearTimeout(self.timeout);
      self.timeout = null;
      while (self._completeHandlers.length > 0) {
        self._completeHandlers.shift()(resp);
      }
    }
    function success(resp) {
      var type = o['type'] || resp && setType(resp.getResponseHeader('Content-Type'));
      resp = type !== 'jsonp' ? self.request : resp;
      var filteredResponse = globalSetupOptions.dataFilter(resp.responseText, type), r = filteredResponse;
      try {
        resp.responseText = r;
      } catch (e) {
      }
      if (r) {
        switch (type) {
        case 'json':
          try {
            resp = win.JSON ? win.JSON.parse(r) : eval('(' + r + ')');
          } catch (err) {
            return error(resp, 'Could not parse JSON in response', err);
          }
          break;
        case 'js':
          resp = eval(r);
          break;
        case 'html':
          resp = r;
          break;
        case 'xml':
          resp = resp.responseXML && resp.responseXML.parseError && resp.responseXML.parseError.errorCode && resp.responseXML.parseError.reason ? null : resp.responseXML;
          break;
        }
      }
      self._responseArgs.resp = resp;
      self._fulfilled = true;
      fn(resp);
      self._successHandler(resp);
      while (self._fulfillmentHandlers.length > 0) {
        resp = self._fulfillmentHandlers.shift()(resp);
      }
      complete(resp);
    }
    function timedOut() {
      self._timedOut = true;
      self.request.abort();
    }
    function error(resp, msg, t) {
      resp = self.request;
      self._responseArgs.resp = resp;
      self._responseArgs.msg = msg;
      self._responseArgs.t = t;
      self._erred = true;
      while (self._errorHandlers.length > 0) {
        self._errorHandlers.shift()(resp, msg, t);
      }
      complete(resp);
    }
    this.request = getRequest.call(this, success, error);
  }
  Reqwest.prototype = {
    abort: function () {
      this._aborted = true;
      this.request.abort();
    },
    retry: function () {
      init.call(this, this.o, this.fn);
    },
    then: function (success, fail) {
      success = success || function () {
      };
      fail = fail || function () {
      };
      if (this._fulfilled) {
        this._responseArgs.resp = success(this._responseArgs.resp);
      } else if (this._erred) {
        fail(this._responseArgs.resp, this._responseArgs.msg, this._responseArgs.t);
      } else {
        this._fulfillmentHandlers.push(success);
        this._errorHandlers.push(fail);
      }
      return this;
    },
    always: function (fn) {
      if (this._fulfilled || this._erred) {
        fn(this._responseArgs.resp);
      } else {
        this._completeHandlers.push(fn);
      }
      return this;
    },
    fail: function (fn) {
      if (this._erred) {
        fn(this._responseArgs.resp, this._responseArgs.msg, this._responseArgs.t);
      } else {
        this._errorHandlers.push(fn);
      }
      return this;
    },
    'catch': function (fn) {
      return this.fail(fn);
    }
  };
  function reqwest(o, fn) {
    return new Reqwest(o, fn);
  }
  function normalize(s) {
    return s ? s.replace(/\r?\n/g, '\r\n') : '';
  }
  function serial(el, cb) {
    var n = el.name, t = el.tagName.toLowerCase(), optCb = function (o) {
        if (o && !o['disabled'])
          cb(n, normalize(o['attributes']['value'] && o['attributes']['value']['specified'] ? o['value'] : o['text']));
      }, ch, ra, val, i;
    if (el.disabled || !n)
      return;
    switch (t) {
    case 'input':
      if (!/reset|button|image|file/i.test(el.type)) {
        ch = /checkbox/i.test(el.type);
        ra = /radio/i.test(el.type);
        val = el.value;
        (!(ch || ra) || el.checked) && cb(n, normalize(ch && val === '' ? 'on' : val));
      }
      break;
    case 'textarea':
      cb(n, normalize(el.value));
      break;
    case 'select':
      if (el.type.toLowerCase() === 'select-one') {
        optCb(el.selectedIndex >= 0 ? el.options[el.selectedIndex] : null);
      } else {
        for (i = 0; el.length && i < el.length; i++) {
          el.options[i].selected && optCb(el.options[i]);
        }
      }
      break;
    }
  }
  function eachFormElement() {
    var cb = this, e, i, serializeSubtags = function (e, tags) {
        var i, j, fa;
        for (i = 0; i < tags.length; i++) {
          fa = e[byTag](tags[i]);
          for (j = 0; j < fa.length; j++)
            serial(fa[j], cb);
        }
      };
    for (i = 0; i < arguments.length; i++) {
      e = arguments[i];
      if (/input|select|textarea/i.test(e.tagName))
        serial(e, cb);
      serializeSubtags(e, [
        'input',
        'select',
        'textarea'
      ]);
    }
  }
  function serializeQueryString() {
    return reqwest.toQueryString(reqwest.serializeArray.apply(null, arguments));
  }
  function serializeHash() {
    var hash = {};
    eachFormElement.apply(function (name, value) {
      if (name in hash) {
        hash[name] && !isArray(hash[name]) && (hash[name] = [hash[name]]);
        hash[name].push(value);
      } else
        hash[name] = value;
    }, arguments);
    return hash;
  }
  reqwest.serializeArray = function () {
    var arr = [];
    eachFormElement.apply(function (name, value) {
      arr.push({
        name: name,
        value: value
      });
    }, arguments);
    return arr;
  };
  reqwest.serialize = function () {
    if (arguments.length === 0)
      return '';
    var opt, fn, args = Array.prototype.slice.call(arguments, 0);
    opt = args.pop();
    opt && opt.nodeType && args.push(opt) && (opt = null);
    opt && (opt = opt.type);
    if (opt == 'map')
      fn = serializeHash;
    else if (opt == 'array')
      fn = reqwest.serializeArray;
    else
      fn = serializeQueryString;
    return fn.apply(null, args);
  };
  reqwest.toQueryString = function (o, trad) {
    var prefix, i, traditional = trad || false, s = [], enc = encodeURIComponent, add = function (key, value) {
        value = 'function' === typeof value ? value() : value == null ? '' : value;
        s[s.length] = enc(key) + '=' + enc(value);
      };
    if (isArray(o)) {
      for (i = 0; o && i < o.length; i++)
        add(o[i]['name'], o[i]['value']);
    } else {
      for (prefix in o) {
        if (o.hasOwnProperty(prefix))
          buildParams(prefix, o[prefix], traditional, add);
      }
    }
    return s.join('&').replace(/%20/g, '+');
  };
  function buildParams(prefix, obj, traditional, add) {
    var name, i, v, rbracket = /\[\]$/;
    if (isArray(obj)) {
      for (i = 0; obj && i < obj.length; i++) {
        v = obj[i];
        if (traditional || rbracket.test(prefix)) {
          add(prefix, v);
        } else {
          buildParams(prefix + '[' + (typeof v === 'object' ? i : '') + ']', v, traditional, add);
        }
      }
    } else if (obj && obj.toString() === '[object Object]') {
      for (name in obj) {
        buildParams(prefix + '[' + name + ']', obj[name], traditional, add);
      }
    } else {
      add(prefix, obj);
    }
  }
  reqwest.getcallbackPrefix = function () {
    return callbackPrefix;
  };
  reqwest.compat = function (o, fn) {
    if (o) {
      o['type'] && (o['method'] = o['type']) && delete o['type'];
      o['dataType'] && (o['type'] = o['dataType']);
      o['jsonpCallback'] && (o['jsonpCallbackName'] = o['jsonpCallback']) && delete o['jsonpCallback'];
      o['jsonp'] && (o['jsonpCallback'] = o['jsonp']);
    }
    return new Reqwest(o, fn);
  };
  reqwest.ajaxSetup = function (options) {
    options = options || {};
    for (var k in options) {
      globalSetupOptions[k] = options[k];
    }
  };
  return reqwest;
});
<<<<<<< HEAD
var inputfiles = function (require, core, reqwest) {
    'use strict';
    var p5 = core;
    var reqwest = reqwest;
    p5.prototype.createInput = function () {
      throw 'not yet implemented';
    };
    p5.prototype.createReader = function () {
      throw 'not yet implemented';
    };
    p5.prototype.loadBytes = function () {
      throw 'not yet implemented';
    };
    p5.prototype.loadJSON = function (path, callback, type) {
      var ret = [];
      var t = path.indexOf('http') === -1 ? 'json' : 'jsonp';
      if (typeof type === 'string') {
        if (type === 'jsonp' || type === 'json') {
          t = type;
        }
=======
amdclean['inputfiles'] = function (require, core, reqwest) {
  'use strict';
  var p5 = core;
  var reqwest = reqwest;
  p5.prototype.createInput = function () {
    throw 'not yet implemented';
  };
  p5.prototype.createReader = function () {
    throw 'not yet implemented';
  };
  p5.prototype.loadBytes = function () {
    throw 'not yet implemented';
  };
  p5.prototype.loadJSON = function () {
    var path = arguments[0];
    var callback = arguments[1];
    var ret = [];
    var t = 'json';
    if (typeof arguments[2] === 'string') {
      if (arguments[2] === 'jsonp' || arguments[2] === 'json') {
        t = arguments[2];
      }
    }
    reqwest({
      url: path,
      type: t,
      crossOrigin: true
    }).then(function (resp) {
      for (var k in resp) {
        ret[k] = resp[k];
      }
      if (typeof callback !== 'undefined') {
        callback(resp);
>>>>>>> 6666c757
      }
    });
    return ret;
  };
  p5.prototype.loadStrings = function (path, callback) {
    var ret = [];
    var req = new XMLHttpRequest();
    req.open('GET', path, true);
    req.onreadystatechange = function () {
      if (req.readyState === 4 && (req.status === 200 || req.status === 0)) {
        var arr = req.responseText.match(/[^\r\n]+/g);
        for (var k in arr) {
          ret[k] = arr[k];
        }
        if (typeof callback !== 'undefined') {
          callback(ret);
        }
      }
    };
    req.send(null);
    return ret;
  };
  p5.prototype.loadTable = function (path) {
    var callback = null;
    var options = [];
    var header = false;
    var sep = ',';
    var separatorSet = false;
    for (var i = 1; i < arguments.length; i++) {
      if (typeof arguments[i] === 'function') {
        callback = arguments[i];
      } else if (typeof arguments[i] === 'string') {
        options.push(arguments[i]);
        if (arguments[i] === 'header') {
          header = true;
        }
        if (arguments[i] === 'csv') {
          if (separatorSet) {
            throw new Error('Cannot set multiple separator types.');
          } else {
            sep = ',';
            separatorSet = true;
          }
        } else if (arguments[i] === 'tsv') {
          if (separatorSet) {
            throw new Error('Cannot set multiple separator types.');
          } else {
            sep = '\t';
            separatorSet = true;
          }
        }
      }
    }
    var t = new p5.Table();
    reqwest({
      url: path,
      crossOrigin: true,
      type: 'csv'
    }).then(function (resp) {
      resp = resp.responseText;
      var state = {};
      var PRE_TOKEN = 0, MID_TOKEN = 1, POST_TOKEN = 2, POST_RECORD = 4;
      var QUOTE = '"', CR = '\r', LF = '\n';
      var records = [];
      var offset = 0;
      var currentRecord = null;
      var currentChar;
      var recordBegin = function () {
        state.escaped = false;
        currentRecord = [];
        tokenBegin();
      };
      var recordEnd = function () {
        state.currentState = POST_RECORD;
        records.push(currentRecord);
        currentRecord = null;
      };
      var tokenBegin = function () {
        state.currentState = PRE_TOKEN;
        state.token = '';
      };
      var tokenEnd = function () {
        currentRecord.push(state.token);
        tokenBegin();
      };
      while (true) {
        currentChar = resp[offset++];
        if (currentChar == null) {
          if (state.escaped) {
            throw new Error('Unclosed quote in file.');
          }
          if (currentRecord) {
            tokenEnd();
            recordEnd();
            break;
          }
        }
        if (currentRecord === null) {
          recordBegin();
        }
        if (state.currentState === PRE_TOKEN) {
          if (currentChar === QUOTE) {
            state.escaped = true;
            state.currentState = MID_TOKEN;
            continue;
          }
          state.currentState = MID_TOKEN;
        }
        if (state.currentState === MID_TOKEN && state.escaped) {
          if (currentChar === QUOTE) {
            if (resp[offset] === QUOTE) {
              state.token += QUOTE;
              offset++;
            } else {
              state.escaped = false;
              state.currentState = POST_TOKEN;
            }
          } else {
            state.token += currentChar;
          }
          continue;
        }
        if (currentChar === CR) {
          if (resp[offset] === LF) {
            offset++;
          }
          tokenEnd();
          recordEnd();
        } else if (currentChar === LF) {
          tokenEnd();
          recordEnd();
        } else if (currentChar === sep) {
          tokenEnd();
        } else if (state.currentState === MID_TOKEN) {
          state.token += currentChar;
        }
      }
      if (header) {
        t.columns = records.shift();
      } else {
        for (i = 0; i < records.length; i++) {
          t.columns[i] = i.toString();
        }
      }
      var row;
      for (i = 0; i < records.length; i++) {
        row = new p5.TableRow();
        row.arr = records[i];
        row.obj = makeObject(records[i], t.columns);
        t.addRow(row);
      }
      if (callback !== null) {
        callback(t);
      }
    }).fail(function (err, msg) {
      if (typeof callback !== 'undefined') {
        callback(false);
      }
    });
    return t;
  };
  function makeObject(row, headers) {
    var ret = {};
    headers = headers || [];
    if (typeof headers === 'undefined') {
      for (var j = 0; j < row.length; j++) {
        headers[j.toString()] = j;
      }
    }
    for (var i = 0; i < headers.length; i++) {
      var key = headers[i];
      var val = row[i];
      ret[key] = val;
    }
    return ret;
  }
  p5.prototype.loadXML = function (path, callback) {
    var ret = [];
    reqwest({
      url: path,
      type: 'xml',
      crossOrigin: true
    }).then(function (resp) {
      callback(resp);
    });
    return ret;
  };
  p5.prototype.parseXML = function () {
    throw 'not yet implemented';
  };
  p5.prototype.selectFolder = function () {
    throw 'not yet implemented';
  };
  p5.prototype.selectInput = function () {
    throw 'not yet implemented';
  };
  p5.prototype.httpGet = function () {
    var args = Array.prototype.slice.call(arguments);
    args.push('GET');
    p5.prototype.httpDo.apply(this, args);
  };
  p5.prototype.httpPost = function () {
    var args = Array.prototype.slice.call(arguments);
    args.push('POST');
    p5.prototype.httpDo.apply(this, args);
  };
  p5.prototype.httpDo = function () {
    var method = 'GET';
    var path = arguments[0];
    var data = {};
    var type = '';
    var callback;
    for (var i = 1; i < arguments.length; i++) {
      var a = arguments[i];
      if (typeof a === 'string') {
        if (a === 'GET' || a === 'POST' || a === 'PUT') {
          method = a;
        } else {
          type = a;
        }
      } else if (typeof a === 'object') {
        data = a;
      } else if (typeof a === 'function') {
        callback = a;
      }
    }
    if (type === '') {
      if (path.indexOf('json') !== -1) {
        type = 'json';
      } else if (path.indexOf('xml') !== -1) {
        type = 'xml';
      } else {
        type = 'text';
      }
    }
    reqwest({
      url: path,
      method: method,
      data: data,
      type: type,
      crossOrigin: true,
      success: function (resp) {
        if (typeof callback !== 'undefined') {
          if (type === 'text') {
            callback(resp.response);
          } else {
            callback(resp);
          }
        }
      }
    });
  };
  return p5;
}({}, amdclean['core'], amdclean['reqwest']);
amdclean['inputkeyboard'] = function (require, core) {
  'use strict';
  var p5 = core;
  var downKeys = {};
  p5.prototype.isKeyPressed = false;
  p5.prototype.keyIsPressed = false;
  p5.prototype.key = '';
  p5.prototype.keyCode = 0;
  p5.prototype._onkeydown = function (e) {
    this._setProperty('isKeyPressed', true);
    this._setProperty('keyIsPressed', true);
    this._setProperty('keyCode', e.which);
    downKeys[e.which] = true;
    var key = String.fromCharCode(e.which);
    if (!key) {
      key = e.which;
    }
    this._setProperty('key', key);
    var keyPressed = this.keyPressed || window.keyPressed;
    if (typeof keyPressed === 'function' && !e.charCode) {
      var executeDefault = keyPressed(e);
      if (executeDefault === false) {
        e.preventDefault();
      }
    }
  };
  p5.prototype._onkeyup = function (e) {
    var keyReleased = this.keyReleased || window.keyReleased;
    this._setProperty('isKeyPressed', false);
    this._setProperty('keyIsPressed', false);
    downKeys[e.which] = false;
    var key = String.fromCharCode(e.which);
    if (!key) {
      key = e.which;
    }
    this._setProperty('key', key);
    this._setProperty('keyCode', e.which);
    if (typeof keyReleased === 'function') {
      var executeDefault = keyReleased(e);
      if (executeDefault === false) {
        e.preventDefault();
      }
    }
  };
  p5.prototype._onkeypress = function (e) {
    this._setProperty('keyCode', e.which);
    this._setProperty('key', String.fromCharCode(e.which));
    var keyTyped = this.keyTyped || window.keyTyped;
    if (typeof keyTyped === 'function') {
      var executeDefault = keyTyped(e);
      if (executeDefault === false) {
        e.preventDefault();
      }
    }
  };
  p5.prototype._onblur = function (e) {
    downKeys = {};
  };
  p5.prototype.keyIsDown = function (code) {
    return downKeys[code];
  };
  return p5;
}({}, amdclean['core']);
amdclean['inputacceleration'] = function (require, core) {
  'use strict';
  var p5 = core;
  p5.prototype.deviceOrientation = undefined;
  p5.prototype.accelerationX = 0;
  p5.prototype.accelerationY = 0;
  p5.prototype.accelerationZ = 0;
  p5.prototype.pAccelerationX = 0;
  p5.prototype.pAccelerationY = 0;
  p5.prototype.pAccelerationZ = 0;
  p5.prototype._updatePAccelerations = function () {
    this._setProperty('pAccelerationX', this.accelerationX);
    this._setProperty('pAccelerationY', this.accelerationY);
    this._setProperty('pAccelerationZ', this.accelerationZ);
  };
  var move_threshold = 0.5;
  p5.prototype.setMoveThreshold = function (val) {
    if (typeof val === 'number') {
      move_threshold = val;
    }
  };
  var old_max_axis = '';
  var new_max_axis = '';
  p5.prototype._ondeviceorientation = function (e) {
    this._setProperty('accelerationX', e.beta);
    this._setProperty('accelerationY', e.gamma);
    this._setProperty('accelerationZ', e.alpha);
    this._handleMotion();
  };
  p5.prototype._ondevicemotion = function (e) {
    this._setProperty('accelerationX', e.acceleration.x * 2);
    this._setProperty('accelerationY', e.acceleration.y * 2);
    this._setProperty('accelerationZ', e.acceleration.z * 2);
    this._handleMotion();
  };
  p5.prototype._onMozOrientation = function (e) {
    this._setProperty('accelerationX', e.x);
    this._setProperty('accelerationY', e.y);
    this._setProperty('accelerationZ', e.z);
    this._handleMotion();
  };
  p5.prototype._handleMotion = function () {
    if (window.orientation === 90 || window.orientation === -90) {
      this._setProperty('deviceOrientation', 'landscape');
    } else if (window.orientation === 0) {
      this._setProperty('deviceOrientation', 'portrait');
    } else if (window.orientation === undefined) {
      this._setProperty('deviceOrientation', 'undefined');
    }
    var onDeviceMove = this.onDeviceMove || window.onDeviceMove;
    if (typeof onDeviceMove === 'function') {
      if (Math.abs(this.accelerationX - this.pAccelerationX) > move_threshold || Math.abs(this.accelerationY - this.pAccelerationY) > move_threshold || Math.abs(this.accelerationZ - this.pAccelerationZ) > move_threshold) {
        onDeviceMove();
      }
    }
    var onDeviceTurn = this.onDeviceTurn || window.onDeviceTurn;
    if (typeof onDeviceTurn === 'function') {
      var max_val = 0;
      if (Math.abs(this.accelerationX) > max_val) {
        max_val = this.accelerationX;
        new_max_axis = 'x';
      }
      if (Math.abs(this.accelerationY) > max_val) {
        max_val = this.accelerationY;
        new_max_axis = 'y';
      }
      if (Math.abs(this.accelerationZ) > max_val) {
        new_max_axis = 'z';
      }
      if (old_max_axis !== '' && old_max_axis !== new_max_axis) {
        onDeviceTurn(new_max_axis);
      }
      old_max_axis = new_max_axis;
    }
  };
  return p5;
}({}, amdclean['core']);
amdclean['inputmouse'] = function (require, core, constants) {
  'use strict';
  var p5 = core;
  var constants = constants;
  p5.prototype.mouseX = 0;
  p5.prototype.mouseY = 0;
  p5.prototype.pmouseX = 0;
  p5.prototype.pmouseY = 0;
  p5.prototype.winMouseX = 0;
  p5.prototype.winMouseY = 0;
  p5.prototype.pwinMouseX = 0;
  p5.prototype.pwinMouseY = 0;
  p5.prototype.mouseButton = 0;
  p5.prototype.mouseIsPressed = false;
  p5.prototype.isMousePressed = false;
  p5.prototype._updateMouseCoords = function (e) {
    if (e.type === 'touchstart' || e.type === 'touchmove' || e.type === 'touchend') {
      this._setProperty('mouseX', this.touchX);
      this._setProperty('mouseY', this.touchY);
    } else {
      if (this._curElement !== null) {
        var mousePos = getMousePos(this._curElement.elt, e);
        this._setProperty('mouseX', mousePos.x);
        this._setProperty('mouseY', mousePos.y);
      }
    }
    this._setProperty('winMouseX', e.pageX);
    this._setProperty('winMouseY', e.pageY);
  };
  p5.prototype._updatePMouseCoords = function (e) {
    this._setProperty('pmouseX', this.mouseX);
    this._setProperty('pmouseY', this.mouseY);
    this._setProperty('pwinMouseX', this.winMouseX);
    this._setProperty('pwinMouseY', this.winMouseY);
  };
  function getMousePos(canvas, evt) {
    var rect = canvas.getBoundingClientRect();
    return {
      x: evt.clientX - rect.left,
      y: evt.clientY - rect.top
    };
  }
  p5.prototype._setMouseButton = function (e) {
    if (e.button === 1) {
      this._setProperty('mouseButton', constants.CENTER);
    } else if (e.button === 2) {
      this._setProperty('mouseButton', constants.RIGHT);
    } else {
      this._setProperty('mouseButton', constants.LEFT);
      if (e.type === 'touchstart' || e.type === 'touchmove') {
        this._setProperty('mouseX', this.touchX);
        this._setProperty('mouseY', this.touchY);
      }
    }
  };
  p5.prototype._onmousemove = function (e) {
    var context = this._isGlobal ? window : this;
    var executeDefault;
    this._updateMouseCoords(e);
    if (!this.isMousePressed) {
      if (typeof context.mouseMoved === 'function') {
        executeDefault = context.mouseMoved(e);
        if (executeDefault === false) {
          e.preventDefault();
        }
      }
    } else {
      if (typeof context.mouseDragged === 'function') {
        executeDefault = context.mouseDragged(e);
        if (executeDefault === false) {
          e.preventDefault();
        }
      } else if (typeof context.touchMoved === 'function') {
        executeDefault = context.touchMoved(e);
        if (executeDefault === false) {
          e.preventDefault();
        }
        this._updateTouchCoords(e);
      }
    }
  };
  p5.prototype._onmousedown = function (e) {
    var context = this._isGlobal ? window : this;
    var executeDefault;
    this._setProperty('isMousePressed', true);
    this._setProperty('mouseIsPressed', true);
    this._setMouseButton(e);
    this._updateMouseCoords(e);
    if (typeof context.mousePressed === 'function') {
      executeDefault = context.mousePressed(e);
      if (executeDefault === false) {
        e.preventDefault();
      }
    } else if (typeof context.touchStarted === 'function') {
      executeDefault = context.touchStarted(e);
      if (executeDefault === false) {
        e.preventDefault();
      }
      this._updateTouchCoords(e);
    }
  };
  p5.prototype._onmouseup = function (e) {
    var context = this._isGlobal ? window : this;
    var executeDefault;
    this._setProperty('isMousePressed', false);
    this._setProperty('mouseIsPressed', false);
    if (typeof context.mouseReleased === 'function') {
      executeDefault = context.mouseReleased(e);
      if (executeDefault === false) {
        e.preventDefault();
      }
    } else if (typeof context.touchEnded === 'function') {
      executeDefault = context.touchEnded(e);
      if (executeDefault === false) {
        e.preventDefault();
      }
      this._updateTouchCoords(e);
    }
  };
  p5.prototype._onclick = function (e) {
    var context = this._isGlobal ? window : this;
    if (typeof context.mouseClicked === 'function') {
      var executeDefault = context.mouseClicked(e);
      if (executeDefault === false) {
        e.preventDefault();
      }
    }
  };
  p5.prototype._onmousewheel = function (e) {
    var context = this._isGlobal ? window : this;
    if (typeof context.mouseWheel === 'function') {
      var executeDefault = context.mouseWheel(e);
      if (executeDefault === false) {
        e.preventDefault();
      }
    }
  };
  return p5;
}({}, amdclean['core'], amdclean['constants']);
amdclean['inputtime_date'] = function (require, core) {
  'use strict';
  var p5 = core;
  p5.prototype.day = function () {
    return new Date().getDate();
  };
  p5.prototype.hour = function () {
    return new Date().getHours();
  };
  p5.prototype.minute = function () {
    return new Date().getMinutes();
  };
  p5.prototype.millis = function () {
    return new Date().getTime() - this._startTime;
  };
  p5.prototype.month = function () {
    return new Date().getMonth() + 1;
  };
  p5.prototype.second = function () {
    return new Date().getSeconds();
  };
  p5.prototype.year = function () {
    return new Date().getFullYear();
  };
  return p5;
}({}, amdclean['core']);
amdclean['inputtouch'] = function (require, core) {
  'use strict';
  var p5 = core;
  p5.prototype.touchX = 0;
  p5.prototype.touchY = 0;
  p5.prototype.ptouchX = 0;
  p5.prototype.ptouchY = 0;
  p5.prototype.touches = [];
  p5.prototype.touchIsDown = false;
  p5.prototype._updateTouchCoords = function (e) {
    if (e.type === 'mousedown' || e.type === 'mousemove' || e.type === 'mouseup') {
      this._setProperty('touchX', this.mouseX);
      this._setProperty('touchY', this.mouseY);
    } else {
      var touchPos = getTouchPos(this._curElement.elt, e, 0);
      this._setProperty('touchX', touchPos.x);
      this._setProperty('touchY', touchPos.y);
      var touches = [];
      for (var i = 0; i < e.changedTouches.length; i++) {
        var pos = getTouchPos(this._curElement.elt, e, i);
        touches[i] = {
          x: pos.x,
          y: pos.y
        };
      }
      this._setProperty('touches', touches);
    }
  };
  p5.prototype._updatePTouchCoords = function () {
    this._setProperty('ptouchX', this.touchX);
    this._setProperty('ptouchY', this.touchY);
  };
  function getTouchPos(canvas, e, i) {
    i = i || 0;
    var rect = canvas.getBoundingClientRect();
    return {
      x: e.changedTouches[i].pageX - rect.left,
      y: e.changedTouches[i].pageY - rect.top
    };
  }
  p5.prototype._ontouchstart = function (e) {
    var context = this._isGlobal ? window : this;
    var executeDefault;
    this._updateTouchCoords(e);
    this._setProperty('touchIsDown', true);
    if (typeof context.touchStarted === 'function') {
      executeDefault = context.touchStarted(e);
      if (executeDefault === false) {
        e.preventDefault();
      }
    } else if (typeof context.mousePressed === 'function') {
      executeDefault = context.mousePressed(e);
      if (executeDefault === false) {
        e.preventDefault();
      }
    }
  };
  p5.prototype._ontouchmove = function (e) {
    var context = this._isGlobal ? window : this;
    var executeDefault;
    this._updateTouchCoords(e);
    if (typeof context.touchMoved === 'function') {
      executeDefault = context.touchMoved(e);
      if (executeDefault === false) {
        e.preventDefault();
      }
    } else if (typeof context.mouseDragged === 'function') {
      executeDefault = context.mouseDragged(e);
      if (executeDefault === false) {
        e.preventDefault();
      }
      this._updateMouseCoords(e);
    }
  };
  p5.prototype._ontouchend = function (e) {
    this._updateTouchCoords(e);
    if (this.touches.length === 0) {
      this._setProperty('touchIsDown', false);
    }
    var context = this._isGlobal ? window : this;
    var executeDefault;
    if (typeof context.touchEnded === 'function') {
      executeDefault = context.touchEnded(e);
      if (executeDefault === false) {
        e.preventDefault();
      }
    } else if (typeof context.mouseReleased === 'function') {
      executeDefault = context.mouseReleased(e);
      if (executeDefault === false) {
        e.preventDefault();
      }
      this._updateMouseCoords(e);
    }
  };
  return p5;
}({}, amdclean['core']);
amdclean['mathmath'] = function (require, core) {
  'use strict';
  var p5 = core;
  p5.prototype.createVector = function (x, y, z) {
    if (this instanceof p5) {
      return new p5.Vector(this, arguments);
    } else {
      return new p5.Vector(x, y, z);
    }
  };
  return p5;
}({}, amdclean['core']);
amdclean['mathcalculation'] = function (require, core) {
  'use strict';
  var p5 = core;
  p5.prototype.abs = Math.abs;
  p5.prototype.ceil = Math.ceil;
  p5.prototype.constrain = function (n, low, high) {
    return Math.max(Math.min(n, high), low);
  };
  p5.prototype.dist = function (x1, y1, x2, y2) {
    return Math.sqrt((x2 - x1) * (x2 - x1) + (y2 - y1) * (y2 - y1));
  };
  p5.prototype.exp = Math.exp;
  p5.prototype.floor = Math.floor;
  p5.prototype.lerp = function (start, stop, amt) {
    return amt * (stop - start) + start;
  };
  p5.prototype.log = Math.log;
  p5.prototype.mag = function (x, y) {
    return Math.sqrt(x * x + y * y);
  };
  p5.prototype.map = function (n, start1, stop1, start2, stop2) {
    return (n - start1) / (stop1 - start1) * (stop2 - start2) + start2;
  };
  p5.prototype.max = function () {
    if (arguments[0] instanceof Array) {
      return Math.max.apply(null, arguments[0]);
    } else {
      return Math.max.apply(null, arguments);
    }
  };
  p5.prototype.min = function () {
    if (arguments[0] instanceof Array) {
      return Math.min.apply(null, arguments[0]);
    } else {
      return Math.min.apply(null, arguments);
    }
  };
  p5.prototype.norm = function (n, start, stop) {
    return this.map(n, start, stop, 0, 1);
  };
  p5.prototype.pow = Math.pow;
  p5.prototype.round = Math.round;
  p5.prototype.sq = function (n) {
    return n * n;
  };
  p5.prototype.sqrt = Math.sqrt;
  return p5;
}({}, amdclean['core']);
amdclean['mathrandom'] = function (require, core) {
  'use strict';
  var p5 = core;
  var seeded = false;
  var lcg = function () {
      var m = 4294967296, a = 1664525, c = 1013904223, seed, z;
      return {
        setSeed: function (val) {
          z = seed = (val == null ? Math.random() * m : val) >>> 0;
        },
        getSeed: function () {
          return seed;
        },
        rand: function () {
          z = (a * z + c) % m;
          return z / m;
        }
      };
    }();
  p5.prototype.randomSeed = function (seed) {
    lcg.setSeed(seed);
    seeded = true;
  };
  p5.prototype.random = function (min, max) {
    var rand;
    if (seeded) {
      rand = lcg.rand();
    } else {
      rand = Math.random();
    }
    if (arguments.length === 0) {
      return rand;
    } else if (arguments.length === 1) {
      return rand * min;
    } else {
      if (min > max) {
        var tmp = min;
        min = max;
        max = tmp;
      }
      return rand * (max - min) + min;
    }
  };
  var y2;
  var previous = false;
  p5.prototype.randomGaussian = function (mean, sd) {
    var y1, x1, x2, w;
    if (previous) {
      y1 = y2;
      previous = false;
    } else {
      do {
        x1 = this.random(2) - 1;
        x2 = this.random(2) - 1;
        w = x1 * x1 + x2 * x2;
      } while (w >= 1);
      w = Math.sqrt(-2 * Math.log(w) / w);
      y1 = x1 * w;
      y2 = x2 * w;
      previous = true;
    }
    var m = mean || 0;
    var s = sd || 1;
    return y1 * s + m;
  };
  return p5;
}({}, amdclean['core']);
amdclean['mathnoise'] = function (require, core) {
  'use strict';
  var p5 = core;
  var PERLIN_YWRAPB = 4;
  var PERLIN_YWRAP = 1 << PERLIN_YWRAPB;
  var PERLIN_ZWRAPB = 8;
  var PERLIN_ZWRAP = 1 << PERLIN_ZWRAPB;
  var PERLIN_SIZE = 4095;
  var perlin_octaves = 4;
  var perlin_amp_falloff = 0.5;
  var SINCOS_PRECISION = 0.5;
  var SINCOS_LENGTH = Math.floor(360 / SINCOS_PRECISION);
  var sinLUT = new Array(SINCOS_LENGTH);
  var cosLUT = new Array(SINCOS_LENGTH);
  var DEG_TO_RAD = Math.PI / 180;
  for (var i = 0; i < SINCOS_LENGTH; i++) {
    sinLUT[i] = Math.sin(i * DEG_TO_RAD * SINCOS_PRECISION);
    cosLUT[i] = Math.cos(i * DEG_TO_RAD * SINCOS_PRECISION);
  }
  var perlin_PI = SINCOS_LENGTH;
  perlin_PI >>= 1;
  var perlin;
  p5.prototype.noise = function (x, y, z) {
    y = y || 0;
    z = z || 0;
    if (perlin == null) {
      perlin = new Array(PERLIN_SIZE + 1);
      for (var i = 0; i < PERLIN_SIZE + 1; i++) {
        perlin[i] = Math.random();
      }
    }
    if (x < 0) {
      x = -x;
    }
    if (y < 0) {
      y = -y;
    }
    if (z < 0) {
      z = -z;
    }
    var xi = Math.floor(x), yi = Math.floor(y), zi = Math.floor(z);
    var xf = x - xi;
    var yf = y - yi;
    var zf = z - zi;
    var rxf, ryf;
    var r = 0;
    var ampl = 0.5;
    var n1, n2, n3;
    var noise_fsc = function (i) {
      return 0.5 * (1 - cosLUT[Math.floor(i * perlin_PI) % SINCOS_LENGTH]);
    };
    for (var o = 0; o < perlin_octaves; o++) {
      var of = xi + (yi << PERLIN_YWRAPB) + (zi << PERLIN_ZWRAPB);
      rxf = noise_fsc(xf);
      ryf = noise_fsc(yf);
      n1 = perlin[of & PERLIN_SIZE];
      n1 += rxf * (perlin[of + 1 & PERLIN_SIZE] - n1);
      n2 = perlin[of + PERLIN_YWRAP & PERLIN_SIZE];
      n2 += rxf * (perlin[of + PERLIN_YWRAP + 1 & PERLIN_SIZE] - n2);
      n1 += ryf * (n2 - n1);
      of += PERLIN_ZWRAP;
      n2 = perlin[of & PERLIN_SIZE];
      n2 += rxf * (perlin[of + 1 & PERLIN_SIZE] - n2);
      n3 = perlin[of + PERLIN_YWRAP & PERLIN_SIZE];
      n3 += rxf * (perlin[of + PERLIN_YWRAP + 1 & PERLIN_SIZE] - n3);
      n2 += ryf * (n3 - n2);
      n1 += noise_fsc(zf) * (n2 - n1);
      r += n1 * ampl;
      ampl *= perlin_amp_falloff;
      xi <<= 1;
      xf *= 2;
      yi <<= 1;
      yf *= 2;
      zi <<= 1;
      zf *= 2;
      if (xf >= 1) {
        xi++;
        xf--;
      }
      if (yf >= 1) {
        yi++;
        yf--;
      }
      if (zf >= 1) {
        zi++;
        zf--;
      }
    }
    return r;
  };
  p5.prototype.noiseDetail = function (lod, falloff) {
    if (lod > 0) {
      perlin_octaves = lod;
    }
    if (falloff > 0) {
      perlin_amp_falloff = falloff;
    }
  };
  p5.prototype.noiseSeed = function (seed) {
    var lcg = function () {
        var m = 4294967296, a = 1664525, c = 1013904223, seed, z;
        return {
          setSeed: function (val) {
            z = seed = (val == null ? Math.random() * m : val) >>> 0;
          },
          getSeed: function () {
            return seed;
          },
          rand: function () {
            z = (a * z + c) % m;
            return z / m;
          }
        };
      }();
    lcg.setSeed(seed);
    perlin = new Array(PERLIN_SIZE + 1);
    for (var i = 0; i < PERLIN_SIZE + 1; i++) {
      perlin[i] = lcg.rand();
    }
  };
  return p5;
}({}, amdclean['core']);
amdclean['mathtrigonometry'] = function (require, core, polargeometry, constants) {
  'use strict';
  var p5 = core;
  var polarGeometry = polargeometry;
  var constants = constants;
  p5.prototype._angleMode = constants.RADIANS;
  p5.prototype.acos = function (ratio) {
    if (this._angleMode === constants.RADIANS) {
      return Math.acos(ratio);
    } else {
      return polarGeometry.radiansToDegrees(Math.acos(ratio));
    }
  };
  p5.prototype.asin = function (ratio) {
    if (this._angleMode === constants.RADIANS) {
      return Math.asin(ratio);
    } else {
      return polarGeometry.radiansToDegrees(Math.asin(ratio));
    }
  };
  p5.prototype.atan = function (ratio) {
    if (this._angleMode === constants.RADIANS) {
      return Math.atan(ratio);
    } else {
      return polarGeometry.radiansToDegrees(Math.atan(ratio));
    }
  };
  p5.prototype.atan2 = function (y, x) {
    if (this._angleMode === constants.RADIANS) {
      return Math.atan2(y, x);
    } else {
      return polarGeometry.radiansToDegrees(Math.atan2(y, x));
    }
  };
  p5.prototype.cos = function (angle) {
    if (this._angleMode === constants.RADIANS) {
      return Math.cos(angle);
    } else {
      return Math.cos(this.radians(angle));
    }
  };
  p5.prototype.sin = function (angle) {
    if (this._angleMode === constants.RADIANS) {
      return Math.sin(angle);
    } else {
      return Math.sin(this.radians(angle));
    }
  };
  p5.prototype.tan = function (angle) {
    if (this._angleMode === constants.RADIANS) {
      return Math.tan(angle);
    } else {
      return Math.tan(this.radians(angle));
    }
  };
  p5.prototype.degrees = function (angle) {
    return polarGeometry.radiansToDegrees(angle);
  };
  p5.prototype.radians = function (angle) {
    return polarGeometry.degreesToRadians(angle);
  };
  p5.prototype.angleMode = function (mode) {
    if (mode === constants.DEGREES || mode === constants.RADIANS) {
      this._angleMode = mode;
    }
  };
  return p5;
}({}, amdclean['core'], amdclean['polargeometry'], amdclean['constants']);
amdclean['outputfiles'] = function (require, core) {
  'use strict';
  var p5 = core;
  window.URL = window.URL || window.webkitURL;
  p5.prototype._pWriters = [];
  p5.prototype.beginRaw = function () {
    throw 'not yet implemented';
  };
  p5.prototype.beginRecord = function () {
    throw 'not yet implemented';
  };
  p5.prototype.createOutput = function () {
    throw 'not yet implemented';
  };
  p5.prototype.createWriter = function (name, extension) {
    var newPW;
    for (var i in p5.prototype._pWriters) {
      if (p5.prototype._pWriters[i].name === name) {
        newPW = new p5.PrintWriter(name + window.millis(), extension);
        p5.prototype._pWriters.push(newPW);
        return newPW;
      }
    }
    newPW = new p5.PrintWriter(name, extension);
    p5.prototype._pWriters.push(newPW);
    return newPW;
  };
  p5.prototype.endRaw = function () {
    throw 'not yet implemented';
  };
  p5.prototype.endRecord = function () {
    throw 'not yet implemented';
  };
  p5.PrintWriter = function (filename, extension) {
    var self = this;
    this.name = filename;
    this.content = '';
    this.print = function (data) {
      this.content += data;
    };
    this.println = function (data) {
      this.content += data + '\n';
    };
    this.flush = function () {
      this.content = '';
    };
    this.close = function () {
      var arr = [];
      arr.push(this.content);
      p5.prototype.writeFile(arr, filename, extension);
      for (var i in p5.prototype._pWriters) {
        if (p5.prototype._pWriters[i].name === this.name) {
          p5.prototype._pWriters.splice(i, 1);
        }
      }
      self.flush();
      self = {};
    };
  };
  p5.prototype.saveBytes = function () {
    throw 'not yet implemented';
  };
  p5.prototype.save = function (object, _filename, _options) {
    var args = arguments;
    var cnv = this._curElement.elt;
    if (args.length === 0) {
      p5.prototype.saveCanvas(cnv);
      return;
    } else if (args[0] instanceof p5.Graphics) {
      p5.prototype.saveCanvas(args[0].elt, args[1], args[2]);
      return;
    } else if (args.length === 1 && typeof args[0] === 'string') {
      p5.prototype.saveCanvas(cnv, args[0]);
    } else {
      var extension = _checkFileExtension(args[1], args[2])[1];
      switch (extension) {
      case 'json':
        p5.prototype.saveJSON(args[0], args[1], args[2]);
        return;
      case 'txt':
        p5.prototype.saveStrings(args[0], args[1], args[2]);
        return;
      default:
        if (args[0] instanceof Array) {
          p5.prototype.saveStrings(args[0], args[1], args[2]);
        } else if (args[0] instanceof p5.Table) {
          p5.prototype.saveTable(args[0], args[1], args[2], args[3]);
        } else if (args[0] instanceof p5.Image) {
          p5.prototype.saveCanvas(args[0].canvas, args[1]);
        } else if (args[0] instanceof p5.SoundFile) {
          p5.prototype.saveSound(args[0], args[1], args[2], args[3]);
        }
      }
    }
  };
  p5.prototype.saveJSON = function (json, filename, opt) {
    var stringify;
    if (opt) {
      stringify = JSON.stringify(json);
    } else {
      stringify = JSON.stringify(json, undefined, 2);
    }
    console.log(stringify);
    this.saveStrings(stringify.split('\n'), filename, 'json');
  };
  p5.prototype.saveJSONObject = p5.prototype.saveJSON;
  p5.prototype.saveJSONArray = p5.prototype.saveJSON;
  p5.prototype.saveStream = function () {
    throw 'not yet implemented';
  };
  p5.prototype.saveStrings = function (list, filename, extension) {
    var ext = extension || 'txt';
    var pWriter = this.createWriter(filename, ext);
    for (var i in list) {
      if (i < list.length - 1) {
        pWriter.println(list[i]);
      } else {
        pWriter.print(list[i]);
      }
    }
    pWriter.close();
    pWriter.flush();
  };
  p5.prototype.saveXML = function () {
    throw 'not yet implemented';
  };
  p5.prototype.selectOutput = function () {
    throw 'not yet implemented';
  };
  p5.prototype.saveTable = function (table, filename, options) {
    var pWriter = this.createWriter(filename, options);
    var header = table.columns;
    var sep = ',';
    if (options === 'tsv') {
      sep = '\t';
    }
    if (options !== 'html') {
      if (header[0] !== '0') {
        for (var h = 0; h < header.length; h++) {
          if (h < header.length - 1) {
            pWriter.print(header[h] + sep);
          } else {
            pWriter.println(header[h]);
          }
        }
      }
      for (var i = 0; i < table.rows.length; i++) {
        var j;
        for (j = 0; j < table.rows[i].arr.length; j++) {
          if (j < table.rows[i].arr.length - 1) {
            pWriter.print(table.rows[i].arr[j] + sep);
          } else if (i < table.rows.length - 1) {
            pWriter.println(table.rows[i].arr[j]);
          } else {
            pWriter.print(table.rows[i].arr[j]);
          }
        }
      }
    } else {
      pWriter.println('<html>');
      pWriter.println('<head>');
      var str = '  <meta http-equiv="content-type" content';
      str += '="text/html;charset=utf-8" />';
      pWriter.println(str);
      pWriter.println('</head>');
      pWriter.println('<body>');
      pWriter.println('  <table>');
      if (header[0] !== '0') {
        pWriter.println('    <tr>');
        for (var k = 0; k < header.length; k++) {
          var e = escapeHelper(header[k]);
          pWriter.println('      <td>' + e);
          pWriter.println('      </td>');
        }
        pWriter.println('    </tr>');
      }
      for (var row = 0; row < table.rows.length; row++) {
        pWriter.println('    <tr>');
        for (var col = 0; col < table.columns.length; col++) {
          var entry = table.rows[row].getString(col);
          var htmlEntry = escapeHelper(entry);
          pWriter.println('      <td>' + htmlEntry);
          pWriter.println('      </td>');
        }
        pWriter.println('    </tr>');
      }
      pWriter.println('  </table>');
      pWriter.println('</body>');
      pWriter.print('</html>');
    }
    pWriter.close();
    pWriter.flush();
  };
  var escapeHelper = function (content) {
    return content.replace(/&/g, '&amp;').replace(/</g, '&lt;').replace(/>/g, '&gt;').replace(/"/g, '&quot;').replace(/'/g, '&#039;');
  };
  p5.prototype.writeFile = function (dataToDownload, filename, extension) {
    var type = 'application/octet-stream';
    if (p5.prototype._isSafari()) {
      type = 'text/plain';
    }
    var blob = new Blob(dataToDownload, { 'type': type });
    var href = window.URL.createObjectURL(blob);
    p5.prototype.downloadFile(href, filename, extension);
  };
  p5.prototype.downloadFile = function (href, fName, extension) {
    var fx = _checkFileExtension(fName, extension);
    var filename = fx[0];
    var ext = fx[1];
    var a = document.createElement('a');
    a.href = href;
    a.download = filename;
    a.onclick = destroyClickedElement;
    a.style.display = 'none';
    document.body.appendChild(a);
    if (p5.prototype._isSafari()) {
      var aText = 'Hello, Safari user! To download this file...\n';
      aText += '1. Go to File --> Save As.\n';
      aText += '2. Choose "Page Source" as the Format.\n';
      aText += '3. Name it with this extension: ."' + ext + '"';
      alert(aText);
    }
    a.click();
    href = null;
  };
  function _checkFileExtension(filename, extension) {
    if (!extension || extension === true || extension === 'true') {
      extension = '';
    }
    if (!filename) {
      filename = 'untitled';
    }
    var ext = '';
    if (filename && filename.indexOf('.') > -1) {
      ext = filename.split('.').pop();
    }
    if (extension) {
      if (ext !== extension) {
        ext = extension;
        filename = filename + '.' + ext;
      }
    }
    return [
      filename,
      ext
    ];
  }
  p5.prototype._checkFileExtension = _checkFileExtension;
  p5.prototype._isSafari = function () {
    var x = Object.prototype.toString.call(window.HTMLElement);
    return x.indexOf('Constructor') > 0;
  };
  function destroyClickedElement(event) {
    document.body.removeChild(event.target);
  }
  return p5;
}({}, amdclean['core']);
amdclean['outputimage'] = function (require, core) {
  'use strict';
  var p5 = core;
  var frames = [];
  p5.prototype.saveCanvas = function (_cnv, filename, extension) {
    if (!extension) {
      extension = p5.prototype._checkFileExtension(filename, extension)[1];
      if (extension === '') {
        extension = 'png';
      }
    }
    var cnv;
    if (_cnv) {
      cnv = _cnv;
    } else if (this._curElement && this._curElement.elt) {
      cnv = this._curElement.elt;
    }
    if (p5.prototype._isSafari()) {
      var aText = 'Hello, Safari user!\n';
      aText += 'Now capturing a screenshot...\n';
      aText += 'To save this image,\n';
      aText += 'go to File --> Save As.\n';
      alert(aText);
      window.location.href = cnv.toDataURL();
    } else {
      var mimeType;
      if (typeof extension === 'undefined') {
        extension = 'png';
        mimeType = 'image/png';
      } else {
        switch (extension) {
        case 'png':
          mimeType = 'image/png';
          break;
        case 'jpeg':
          mimeType = 'image/jpeg';
          break;
        case 'jpg':
          mimeType = 'image/jpeg';
          break;
        default:
          mimeType = 'image/png';
          break;
        }
      }
      var downloadMime = 'image/octet-stream';
      var imageData = cnv.toDataURL(mimeType);
      imageData = imageData.replace(mimeType, downloadMime);
      p5.prototype.downloadFile(imageData, filename, extension);
    }
<<<<<<< HEAD
    p5.prototype.println = p5.prototype.print;
    return p5;
  }({}, core);
var renderingrendering = function (require, core, constants) {
    var p5 = core;
    var constants = constants;
    p5.prototype.createCanvas = function (w, h, renderer, isDefault) {
      var c = document.getElementById('defaultCanvas');
      if (c) {
        c.parentNode.removeChild(c);
        c = document.createElement('canvas');
        c.id = 'defaultCanvas';
      } else {
        c = document.createElement('canvas');
        c.id = 'defaultCanvas';
      }
      c.setAttribute('width', w * this._pixelDensity);
      c.setAttribute('height', h * this._pixelDensity);
      c.setAttribute('style', 'width:' + w + 'px !important; height:' + h + 'px !important;');
      if (!this._setupDone) {
        c.className += ' p5_hidden';
        c.style.visibility = 'hidden';
      }
      if (this._userNode) {
        this._userNode.appendChild(c);
=======
  };
  p5.prototype.saveFrames = function (fName, ext, _duration, _fps, callback) {
    var duration = _duration || 3;
    duration = p5.prototype.constrain(duration, 0, 15);
    duration = duration * 1000;
    var fps = _fps || 15;
    fps = p5.prototype.constrain(fps, 0, 22);
    var count = 0;
    var makeFrame = p5.prototype._makeFrame;
    var cnv = this._curElement.elt;
    var frameFactory = setInterval(function () {
        makeFrame(fName + count, ext, cnv);
        count++;
      }, 1000 / fps);
    setTimeout(function () {
      clearInterval(frameFactory);
      if (callback) {
        callback(frames);
>>>>>>> 6666c757
      } else {
        for (var i = 0; i < frames.length; i++) {
          var f = frames[i];
          p5.prototype.downloadFile(f.imageData, f.filename, f.ext);
        }
      }
<<<<<<< HEAD
      var pg;
      if (renderer === constants.P2D || typeof renderer === 'undefined') {
        pg = new p5.Graphics2D(c, this);
      } else if (renderer === constants.WEBGL) {
        pg = new p5.Graphics3D(c, this);
      }
      if (isDefault) {
        this._elements.push(pg);
      }
      this.scale(this._pixelDensity, this._pixelDensity);
      return pg;
    };
    p5.prototype.resizeCanvas = function (w, h) {
      if (this._graphics) {
        this._graphics.resize(w, h);
        this._graphics._applyDefaults();
        this.redraw();
      }
    };
    p5.prototype.noCanvas = function () {
      if (this.canvas) {
        this.canvas.parentNode.removeChild(this.canvas);
      }
    };
    p5.prototype.createGraphics = function (w, h, renderer) {
      var c = document.createElement('canvas');
      var node = this._userNode || document.body;
      node.appendChild(c);
      var pg;
      if (renderer === constants.P2D || typeof renderer === 'undefined') {
        pg = new p5.Graphics2D(c, this, false);
      } else if (renderer === constants.WEBGL) {
        pg = new p5.Graphics3D(c, this, false);
      }
      this._elements.push(pg);
      for (var p in p5.prototype) {
        if (!pg.hasOwnProperty(p)) {
          if (typeof p5.prototype[p] === 'function') {
            pg[p] = p5.prototype[p].bind(pg);
          } else {
            pg[p] = p5.prototype[p];
          }
=======
      frames = [];
    }, duration + 0.01);
  };
  p5.prototype._makeFrame = function (filename, extension, _cnv) {
    var cnv;
    if (this) {
      cnv = this._curElement.elt;
    } else {
      cnv = _cnv;
    }
    var mimeType;
    if (!extension) {
      extension = 'png';
      mimeType = 'image/png';
    } else {
      switch (extension.toLowerCase()) {
      case 'png':
        mimeType = 'image/png';
        break;
      case 'jpeg':
        mimeType = 'image/jpeg';
        break;
      case 'jpg':
        mimeType = 'image/jpeg';
        break;
      default:
        mimeType = 'image/png';
        break;
      }
    }
    var downloadMime = 'image/octet-stream';
    var imageData = cnv.toDataURL(mimeType);
    imageData = imageData.replace(mimeType, downloadMime);
    var thisFrame = {};
    thisFrame.imageData = imageData;
    thisFrame.filename = filename;
    thisFrame.ext = extension;
    frames.push(thisFrame);
  };
  return p5;
}({}, amdclean['core']);
amdclean['outputtext_area'] = function (require, core) {
  'use strict';
  var p5 = core;
  if (window.console && console.log) {
    p5.prototype.print = console.log.bind(console);
  } else {
    p5.prototype.print = function () {
    };
  }
  p5.prototype.println = p5.prototype.print;
  return p5;
}({}, amdclean['core']);
amdclean['renderingrendering'] = function (require, core, constants) {
  var p5 = core;
  var constants = constants;
  p5.prototype.createCanvas = function (w, h, isDefault) {
    var c;
    if (isDefault) {
      c = document.createElement('canvas');
      c.id = 'defaultCanvas';
    } else {
      c = this.canvas;
    }
    if (!this._setupDone) {
      c.className += ' p5_hidden';
      c.style.visibility = 'hidden';
    }
    if (this._userNode) {
      this._userNode.appendChild(c);
    } else {
      document.body.appendChild(c);
    }
    if (!this._defaultGraphics) {
      this._defaultGraphics = new p5.Graphics(c, this, true);
      this._elements.push(this._defaultGraphics);
    }
    this._defaultGraphics.resize(w, h);
    this._defaultGraphics._applyDefaults();
    return this._defaultGraphics;
  };
  p5.prototype.resizeCanvas = function (w, h, noRedraw) {
    if (this._defaultGraphics) {
      this._defaultGraphics.resize(w, h);
      this._defaultGraphics._applyDefaults();
      if (!noRedraw) {
        this.redraw();
      }
    }
  };
  p5.prototype.noCanvas = function () {
    if (this.canvas) {
      this.canvas.parentNode.removeChild(this.canvas);
    }
  };
  p5.prototype.createGraphics = function (w, h) {
    var c = document.createElement('canvas');
    var node = this._userNode || document.body;
    node.appendChild(c);
    var pg = new p5.Graphics(c, this, false);
    this._elements.push(pg);
    for (var p in p5.prototype) {
      if (!pg.hasOwnProperty(p)) {
        if (typeof p5.prototype[p] === 'function') {
          pg[p] = p5.prototype[p].bind(pg);
        } else {
          pg[p] = p5.prototype[p];
>>>>>>> 6666c757
        }
      }
    }
    pg.resize(w, h);
    pg._applyDefaults();
    return pg;
  };
  p5.prototype.blendMode = function (mode) {
    if (mode === constants.BLEND || mode === constants.DARKEST || mode === constants.LIGHTEST || mode === constants.DIFFERENCE || mode === constants.MULTIPLY || mode === constants.EXCLUSION || mode === constants.SCREEN || mode === constants.REPLACE || mode === constants.OVERLAY || mode === constants.HARD_LIGHT || mode === constants.SOFT_LIGHT || mode === constants.DODGE || mode === constants.BURN || mode === constants.ADD || mode === constants.NORMAL) {
      this.drawingContext.globalCompositeOperation = mode;
    } else {
      throw new Error('Mode ' + mode + ' not recognized.');
    }
  };
  return p5;
}({}, amdclean['core'], amdclean['constants']);
amdclean['shape2d_primitives'] = function (require, core, canvas, constants) {
  'use strict';
  var p5 = core;
  var canvas = canvas;
  var constants = constants;
  var EPSILON = 0.00001;
  function createArc(radius, startAngle, endAngle) {
    var twoPI = Math.PI * 2;
    var curves = [];
    var piOverTwo = Math.PI / 2;
    var sgn = startAngle < endAngle ? 1 : -1;
    var a1 = startAngle;
    var totalAngle = Math.min(twoPI, Math.abs(endAngle - startAngle));
    for (; totalAngle > EPSILON;) {
      var a2 = a1 + sgn * Math.min(totalAngle, piOverTwo);
      curves.push(createSmallArc(radius, a1, a2));
      totalAngle -= Math.abs(a2 - a1);
      a1 = a2;
    }
    return curves;
  }
  function createSmallArc(r, a1, a2) {
    var a = (a2 - a1) / 2;
    var x4 = r * Math.cos(a);
    var y4 = r * Math.sin(a);
    var x1 = x4;
    var y1 = -y4;
    var k = 0.5522847498;
    var f = k * Math.tan(a);
    var x2 = x1 + f * y4;
    var y2 = y1 + f * x4;
    var x3 = x2;
    var y3 = -y2;
    var ar = a + a1;
    var cos_ar = Math.cos(ar);
    var sin_ar = Math.sin(ar);
    return {
      x1: r * Math.cos(a1),
      y1: r * Math.sin(a1),
      x2: x2 * cos_ar - y2 * sin_ar,
      y2: x2 * sin_ar + y2 * cos_ar,
      x3: x3 * cos_ar - y3 * sin_ar,
      y3: x3 * sin_ar + y3 * cos_ar,
      x4: r * Math.cos(a2),
      y4: r * Math.sin(a2)
    };
<<<<<<< HEAD
    return p5;
  }({}, core, constants);
var shape2d_primitives = function (require, core, constants) {
    'use strict';
    var p5 = core;
    var constants = constants;
    p5.prototype.arc = function (x, y, width, height, start, stop, mode) {
      if (!this._doStroke && !this._doFill) {
        return this;
      }
      if (this._angleMode === constants.DEGREES) {
        start = this.radians(start);
        stop = this.radians(stop);
      }
      this._graphics.arc(x, y, width, height, start, stop, mode);
      return this;
    };
    p5.prototype.ellipse = function (x, y, w, h) {
      if (!this._doStroke && !this._doFill) {
        return this;
      }
      w = Math.abs(w);
      h = Math.abs(h);
      this._graphics.ellipse(x, y, w, h);
      return this;
    };
    p5.prototype.line = function () {
      if (!this._doStroke) {
        return this;
      }
      if (this._graphics.isP3D) {
        this._graphics.line(arguments[0], arguments[1], arguments[2], arguments[3], arguments[4], arguments[5]);
      } else {
        this._graphics.line(arguments[0], arguments[1], arguments[2], arguments[3]);
      }
    };
    p5.prototype.point = function (x, y) {
      if (!this._doStroke) {
        return this;
      }
      this._graphics.point(x, y);
      return this;
    };
    p5.prototype.quad = function (x1, y1, x2, y2, x3, y3, x4, y4) {
      if (!this._doStroke && !this._doFill) {
        return this;
      }
      this._graphics.quad(x1, y1, x2, y2, x3, y3, x4, y4);
      return this;
    };
    p5.prototype.rect = function (a, b, c, d) {
      if (!this._doStroke && !this._doFill) {
        return;
      }
      this._graphics.rect(a, b, c, d);
      return this;
    };
    p5.prototype.triangle = function (x1, y1, x2, y2, x3, y3) {
      if (!this._doStroke && !this._doFill) {
        return this;
      }
      this._graphics.triangle(x1, y1, x2, y2, x3, y3);
      return this;
    };
    return p5;
  }({}, core, constants);
var shapeattributes = function (require, core, constants) {
    'use strict';
    var p5 = core;
    var constants = constants;
    p5.prototype._rectMode = constants.CORNER;
    p5.prototype._ellipseMode = constants.CENTER;
    p5.prototype.ellipseMode = function (m) {
      if (m === constants.CORNER || m === constants.CORNERS || m === constants.RADIUS || m === constants.CENTER) {
        this._ellipseMode = m;
      }
      return this;
    };
    p5.prototype.noSmooth = function () {
      this._graphics.noSmooth();
      return this;
    };
    p5.prototype.rectMode = function (m) {
      if (m === constants.CORNER || m === constants.CORNERS || m === constants.RADIUS || m === constants.CENTER) {
        this._rectMode = m;
      }
      return this;
    };
    p5.prototype.smooth = function () {
      this._graphics.smooth();
      return this;
    };
    p5.prototype.strokeCap = function (cap) {
      if (cap === constants.ROUND || cap === constants.SQUARE || cap === constants.PROJECT) {
        this._graphics.strokeCap(cap);
      }
      return this;
    };
    p5.prototype.strokeJoin = function (join) {
      if (join === constants.ROUND || join === constants.BEVEL || join === constants.MITER) {
        this._graphics.strokeJoin(join);
      }
      return this;
    };
    p5.prototype.strokeWeight = function (w) {
      this._graphics.strokeWeight(w);
      return this;
    };
    return p5;
  }({}, core, constants);
var shapecurves = function (require, core) {
    'use strict';
    var p5 = core;
    var bezierDetail = 20;
    var curveDetail = 20;
    p5.prototype._curveTightness = 0;
    p5.prototype.bezier = function (x1, y1, x2, y2, x3, y3, x4, y4) {
      if (!this._doStroke) {
        return this;
      }
      this._graphics.bezier(x1, y1, x2, y2, x3, y3, x4, y4);
      return this;
    };
    p5.prototype.bezierDetail = function (d) {
      bezierDetail = d;
      return this;
    };
    p5.prototype.bezierPoint = function (a, b, c, d, t) {
      var adjustedT = 1 - t;
      return Math.pow(adjustedT, 3) * a + 3 * Math.pow(adjustedT, 2) * t * b + 3 * adjustedT * Math.pow(t, 2) * c + Math.pow(t, 3) * d;
    };
    p5.prototype.bezierTangent = function (a, b, c, d, t) {
      var adjustedT = 1 - t;
      return 3 * d * Math.pow(t, 2) - 3 * c * Math.pow(t, 2) + 6 * c * adjustedT * t - 6 * b * adjustedT * t + 3 * b * Math.pow(adjustedT, 2) - 3 * a * Math.pow(adjustedT, 2);
    };
    p5.prototype.curve = function (x1, y1, x2, y2, x3, y3, x4, y4) {
      if (!this._doStroke) {
        return;
      }
      this._graphics.curve(x1, y1, x2, y2, x3, y3, x4, y4);
      return this;
    };
    p5.prototype.curveDetail = function (d) {
      curveDetail = d;
      return this;
    };
    p5.prototype.curveTightness = function (t) {
      this._setProperty('_curveTightness', t);
    };
    p5.prototype.curvePoint = function (a, b, c, d, t) {
      var t3 = t * t * t, t2 = t * t, f1 = -0.5 * t3 + t2 - 0.5 * t, f2 = 1.5 * t3 - 2.5 * t2 + 1, f3 = -1.5 * t3 + 2 * t2 + 0.5 * t, f4 = 0.5 * t3 - 0.5 * t2;
      return a * f1 + b * f2 + c * f3 + d * f4;
    };
    p5.prototype.curveTangent = function (a, b, c, d, t) {
      var t2 = t * t, f1 = -3 * t2 / 2 + 2 * t - 0.5, f2 = 9 * t2 / 2 - 5 * t, f3 = -9 * t2 / 2 + 4 * t + 0.5, f4 = 3 * t2 / 2 - t;
      return a * f1 + b * f2 + c * f3 + d * f4;
    };
    p5.prototype.curveTightness = function () {
      throw 'not yet implemented';
    };
    return p5;
  }({}, core);
var shapevertex = function (require, core, constants) {
    'use strict';
    var p5 = core;
    var constants = constants;
    var shapeKind = null;
    var vertices = [];
    var contourVertices = [];
    var isBezier = false;
    var isCurve = false;
    var isQuadratic = false;
    var isContour = false;
    p5.prototype.beginContour = function () {
      contourVertices = [];
      isContour = true;
      return this;
    };
    p5.prototype.beginShape = function (kind) {
      if (kind === constants.POINTS || kind === constants.LINES || kind === constants.TRIANGLES || kind === constants.TRIANGLE_FAN || kind === constants.TRIANGLE_STRIP || kind === constants.QUADS || kind === constants.QUAD_STRIP) {
        shapeKind = kind;
      } else {
        shapeKind = null;
=======
  }
  p5.prototype.arc = function (x, y, width, height, start, stop, mode) {
    if (!this._doStroke && !this._doFill) {
      return;
    }
    if (this._angleMode === constants.DEGREES) {
      start = this.radians(start);
      stop = this.radians(stop);
    }
    var ctx = this.drawingContext;
    var vals = canvas.arcModeAdjust(x, y, width, height, this._ellipseMode);
    var curves = createArc(1, start, stop);
    var rx = vals.w / 2;
    var ry = vals.h / 2;
    ctx.beginPath();
    curves.forEach(function (curve, index) {
      if (index === 0) {
        ctx.moveTo(vals.x + curve.x1 * rx, vals.y + curve.y1 * ry);
      }
      ctx.bezierCurveTo(vals.x + curve.x2 * rx, vals.y + curve.y2 * ry, vals.x + curve.x3 * rx, vals.y + curve.y3 * ry, vals.x + curve.x4 * rx, vals.y + curve.y4 * ry);
    });
    if (this._doFill) {
      if (mode === constants.PIE || mode == null) {
        ctx.lineTo(vals.x, vals.y);
      }
      ctx.closePath();
      ctx.fill();
      if (this._doStroke) {
        if (mode === constants.CHORD || mode === constants.PIE) {
          ctx.stroke();
          return this;
        }
      }
    }
    if (this._doStroke) {
      if (mode === constants.OPEN || mode == null) {
        ctx.beginPath();
        curves.forEach(function (curve, index) {
          if (index === 0) {
            ctx.moveTo(vals.x + curve.x1 * rx, vals.y + curve.y1 * ry);
          }
          ctx.bezierCurveTo(vals.x + curve.x2 * rx, vals.y + curve.y2 * ry, vals.x + curve.x3 * rx, vals.y + curve.y3 * ry, vals.x + curve.x4 * rx, vals.y + curve.y4 * ry);
        });
        ctx.stroke();
      }
    }
    return this;
  };
  p5.prototype.ellipse = function (x, y, w, h) {
    if (!this._doStroke && !this._doFill) {
      return;
    }
    w = Math.abs(w);
    h = Math.abs(h);
    var ctx = this.drawingContext;
    var vals = canvas.modeAdjust(x, y, w, h, this._ellipseMode);
    ctx.beginPath();
    if (w === h) {
      ctx.arc(vals.x + vals.w / 2, vals.y + vals.w / 2, vals.w / 2, 0, 2 * Math.PI, false);
    } else {
      var kappa = 0.5522848, ox = vals.w / 2 * kappa, oy = vals.h / 2 * kappa, xe = vals.x + vals.w, ye = vals.y + vals.h, xm = vals.x + vals.w / 2, ym = vals.y + vals.h / 2;
      ctx.moveTo(vals.x, ym);
      ctx.bezierCurveTo(vals.x, ym - oy, xm - ox, vals.y, xm, vals.y);
      ctx.bezierCurveTo(xm + ox, vals.y, xe, ym - oy, xe, ym);
      ctx.bezierCurveTo(xe, ym + oy, xm + ox, ye, xm, ye);
      ctx.bezierCurveTo(xm - ox, ye, vals.x, ym + oy, vals.x, ym);
      ctx.closePath();
    }
    if (this._doFill) {
      ctx.fill();
    }
    if (this._doStroke) {
      ctx.stroke();
    }
    return this;
  };
  p5.prototype.line = function (x1, y1, x2, y2) {
    if (!this._doStroke) {
      return;
    }
    var ctx = this.drawingContext;
    if (ctx.strokeStyle === 'rgba(0,0,0,0)') {
      return;
    }
    ctx.beginPath();
    ctx.moveTo(x1, y1);
    ctx.lineTo(x2, y2);
    ctx.stroke();
    return this;
  };
  p5.prototype.point = function (x, y) {
    if (!this._doStroke) {
      return;
    }
    var ctx = this.drawingContext;
    var s = ctx.strokeStyle;
    var f = ctx.fillStyle;
    if (s === 'rgba(0,0,0,0)') {
      return;
    }
    x = Math.round(x);
    y = Math.round(y);
    ctx.fillStyle = s;
    if (ctx.lineWidth > 1) {
      ctx.beginPath();
      ctx.arc(x, y, ctx.lineWidth / 2, 0, constants.TWO_PI, false);
      ctx.fill();
    } else {
      ctx.fillRect(x, y, 1, 1);
    }
    ctx.fillStyle = f;
    return this;
  };
  p5.prototype.quad = function (x1, y1, x2, y2, x3, y3, x4, y4) {
    if (!this._doStroke && !this._doFill) {
      return;
    }
    var ctx = this.drawingContext;
    ctx.beginPath();
    ctx.moveTo(x1, y1);
    ctx.lineTo(x2, y2);
    ctx.lineTo(x3, y3);
    ctx.lineTo(x4, y4);
    ctx.closePath();
    if (this._doFill) {
      ctx.fill();
    }
    if (this._doStroke) {
      ctx.stroke();
    }
    return this;
  };
  p5.prototype.rect = function (a, b, c, d) {
    if (!this._doStroke && !this._doFill) {
      return;
    }
    var vals = canvas.modeAdjust(a, b, c, d, this._rectMode);
    var ctx = this.drawingContext;
    if (this._doStroke && ctx.lineWidth % 2 === 1) {
      ctx.translate(0.5, 0.5);
    }
    ctx.beginPath();
    ctx.rect(vals.x, vals.y, vals.w, vals.h);
    if (this._doFill) {
      ctx.fill();
    }
    if (this._doStroke) {
      ctx.stroke();
    }
    if (this._doStroke && ctx.lineWidth % 2 === 1) {
      ctx.translate(-0.5, -0.5);
    }
    return this;
  };
  p5.prototype.triangle = function (x1, y1, x2, y2, x3, y3) {
    if (!this._doStroke && !this._doFill) {
      return;
    }
    var ctx = this.drawingContext;
    ctx.beginPath();
    ctx.moveTo(x1, y1);
    ctx.lineTo(x2, y2);
    ctx.lineTo(x3, y3);
    ctx.closePath();
    if (this._doFill) {
      ctx.fill();
    }
    if (this._doStroke) {
      ctx.stroke();
    }
    return this;
  };
  return p5;
}({}, amdclean['core'], amdclean['canvas'], amdclean['constants']);
amdclean['shapeattributes'] = function (require, core, constants) {
  'use strict';
  var p5 = core;
  var constants = constants;
  p5.prototype._rectMode = constants.CORNER;
  p5.prototype._ellipseMode = constants.CENTER;
  p5.prototype.ellipseMode = function (m) {
    if (m === constants.CORNER || m === constants.CORNERS || m === constants.RADIUS || m === constants.CENTER) {
      this._ellipseMode = m;
    }
    return this;
  };
  p5.prototype.noSmooth = function () {
    this.drawingContext.mozImageSmoothingEnabled = false;
    this.drawingContext.webkitImageSmoothingEnabled = false;
    return this;
  };
  p5.prototype.rectMode = function (m) {
    if (m === constants.CORNER || m === constants.CORNERS || m === constants.RADIUS || m === constants.CENTER) {
      this._rectMode = m;
    }
    return this;
  };
  p5.prototype.smooth = function () {
    this.drawingContext.mozImageSmoothingEnabled = true;
    this.drawingContext.webkitImageSmoothingEnabled = true;
    return this;
  };
  p5.prototype.strokeCap = function (cap) {
    if (cap === constants.ROUND || cap === constants.SQUARE || cap === constants.PROJECT) {
      this.drawingContext.lineCap = cap;
    }
    return this;
  };
  p5.prototype.strokeJoin = function (join) {
    if (join === constants.ROUND || join === constants.BEVEL || join === constants.MITER) {
      this.drawingContext.lineJoin = join;
    }
    return this;
  };
  p5.prototype.strokeWeight = function (w) {
    if (typeof w === 'undefined' || w === 0) {
      this.drawingContext.lineWidth = 0.0001;
    } else {
      this.drawingContext.lineWidth = w;
    }
    return this;
  };
  return p5;
}({}, amdclean['core'], amdclean['constants']);
amdclean['shapecurves'] = function (require, core) {
  'use strict';
  var p5 = core;
  var bezierDetail = 20;
  var curveDetail = 20;
  p5.prototype._curveTightness = 0;
  p5.prototype.bezier = function (x1, y1, x2, y2, x3, y3, x4, y4) {
    if (!this._doStroke) {
      return;
    }
    this.beginShape();
    this.vertex(x1, y1);
    this.bezierVertex(x2, y2, x3, y3, x4, y4);
    this.endShape();
    this.stroke();
    return this;
  };
  p5.prototype.bezierDetail = function (d) {
    bezierDetail = d;
    return this;
  };
  p5.prototype.bezierPoint = function (a, b, c, d, t) {
    var adjustedT = 1 - t;
    return Math.pow(adjustedT, 3) * a + 3 * Math.pow(adjustedT, 2) * t * b + 3 * adjustedT * Math.pow(t, 2) * c + Math.pow(t, 3) * d;
  };
  p5.prototype.bezierTangent = function (a, b, c, d, t) {
    var adjustedT = 1 - t;
    return 3 * d * Math.pow(t, 2) - 3 * c * Math.pow(t, 2) + 6 * c * adjustedT * t - 6 * b * adjustedT * t + 3 * b * Math.pow(adjustedT, 2) - 3 * a * Math.pow(adjustedT, 2);
  };
  p5.prototype.curve = function (x1, y1, x2, y2, x3, y3, x4, y4) {
    if (!this._doStroke) {
      return;
    }
    this.beginShape();
    this.curveVertex(x1, y1);
    this.curveVertex(x2, y2);
    this.curveVertex(x3, y3);
    this.curveVertex(x4, y4);
    this.endShape();
    this.stroke();
    return this;
  };
  p5.prototype.curveDetail = function (d) {
    curveDetail = d;
    return this;
  };
  p5.prototype.curveTightness = function (t) {
    this._setProperty('_curveTightness', t);
  };
  p5.prototype.curvePoint = function (a, b, c, d, t) {
    var t3 = t * t * t, t2 = t * t, f1 = -0.5 * t3 + t2 - 0.5 * t, f2 = 1.5 * t3 - 2.5 * t2 + 1, f3 = -1.5 * t3 + 2 * t2 + 0.5 * t, f4 = 0.5 * t3 - 0.5 * t2;
    return a * f1 + b * f2 + c * f3 + d * f4;
  };
  p5.prototype.curveTangent = function (a, b, c, d, t) {
    var t2 = t * t, f1 = -3 * t2 / 2 + 2 * t - 0.5, f2 = 9 * t2 / 2 - 5 * t, f3 = -9 * t2 / 2 + 4 * t + 0.5, f4 = 3 * t2 / 2 - t;
    return a * f1 + b * f2 + c * f3 + d * f4;
  };
  p5.prototype.curveTightness = function () {
    throw 'not yet implemented';
  };
  return p5;
}({}, amdclean['core']);
amdclean['shapevertex'] = function (require, core, constants) {
  'use strict';
  var p5 = core;
  var constants = constants;
  var shapeKind = null;
  var vertices = [];
  var contourVertices = [];
  var isBezier = false;
  var isCurve = false;
  var isQuadratic = false;
  var isContour = false;
  p5.prototype._doFillStrokeClose = function () {
    if (this._doFill) {
      this.drawingContext.fill();
    }
    if (this._doStroke) {
      this.drawingContext.stroke();
    }
    this.drawingContext.closePath();
  };
  p5.prototype.beginContour = function () {
    contourVertices = [];
    isContour = true;
    return this;
  };
  p5.prototype.beginShape = function (kind) {
    if (kind === constants.POINTS || kind === constants.LINES || kind === constants.TRIANGLES || kind === constants.TRIANGLE_FAN || kind === constants.TRIANGLE_STRIP || kind === constants.QUADS || kind === constants.QUAD_STRIP) {
      shapeKind = kind;
    } else {
      shapeKind = null;
    }
    vertices = [];
    contourVertices = [];
    return this;
  };
  p5.prototype.bezierVertex = function (x2, y2, x3, y3, x4, y4) {
    if (vertices.length === 0) {
      throw 'vertex() must be used once before calling bezierVertex()';
    } else {
      isBezier = true;
      var vert = [];
      for (var i = 0; i < arguments.length; i++) {
        vert[i] = arguments[i];
>>>>>>> 6666c757
      }
      vert.isVert = false;
      if (isContour) {
        contourVertices.push(vert);
      } else {
        vertices.push(vert);
      }
    }
    return this;
  };
  p5.prototype.curveVertex = function (x, y) {
    isCurve = true;
    this.vertex(x, y);
    return this;
  };
  p5.prototype.endContour = function () {
    var vert = contourVertices[0].slice();
    vert.isVert = contourVertices[0].isVert;
    vert.moveTo = false;
    contourVertices.push(vert);
    vertices.push(vertices[0]);
    for (var i = 0; i < contourVertices.length; i++) {
      vertices.push(contourVertices[i]);
    }
    return this;
  };
  p5.prototype.endShape = function (mode) {
    if (vertices.length === 0) {
      return this;
    }
    if (!this._doStroke && !this._doFill) {
      return this;
    }
    var closeShape = mode === constants.CLOSE;
    var v;
    if (closeShape && !isContour) {
      vertices.push(vertices[0]);
<<<<<<< HEAD
      for (var i = 0; i < contourVertices.length; i++) {
        vertices.push(contourVertices[i]);
      }
      return this;
    };
    p5.prototype.endShape = function (mode) {
      if (vertices.length === 0) {
        return this;
      }
      if (!this._doStroke && !this._doFill) {
        return this;
      }
      var closeShape = mode === constants.CLOSE;
      if (closeShape && !isContour) {
        vertices.push(vertices[0]);
      }
      this._graphics.endShape(mode, vertices, isCurve, isBezier, isQuadratic, isContour, shapeKind);
      isCurve = false;
      isBezier = false;
      isQuadratic = false;
      isContour = false;
      if (closeShape) {
        vertices.pop();
      }
      return this;
    };
    p5.prototype.quadraticVertex = function (cx, cy, x3, y3) {
      if (this._contourInited) {
        var pt = {};
        pt.x = cx;
        pt.y = cy;
        pt.x3 = x3;
        pt.y3 = y3;
        pt.type = constants.QUADRATIC;
        this._contourVertices.push(pt);
        return this;
      }
      if (vertices.length > 0) {
        isQuadratic = true;
        var vert = [];
        for (var i = 0; i < arguments.length; i++) {
          vert[i] = arguments[i];
=======
    }
    var i, j;
    var numVerts = vertices.length;
    if (isCurve && (shapeKind === constants.POLYGON || shapeKind === null)) {
      if (numVerts > 3) {
        var b = [], s = 1 - this._curveTightness;
        this.drawingContext.beginPath();
        this.drawingContext.moveTo(vertices[1][0], vertices[1][1]);
        for (i = 1; i + 2 < numVerts; i++) {
          v = vertices[i];
          b[0] = [
            v[0],
            v[1]
          ];
          b[1] = [
            v[0] + (s * vertices[i + 1][0] - s * vertices[i - 1][0]) / 6,
            v[1] + (s * vertices[i + 1][1] - s * vertices[i - 1][1]) / 6
          ];
          b[2] = [
            vertices[i + 1][0] + (s * vertices[i][0] - s * vertices[i + 2][0]) / 6,
            vertices[i + 1][1] + (s * vertices[i][1] - s * vertices[i + 2][1]) / 6
          ];
          b[3] = [
            vertices[i + 1][0],
            vertices[i + 1][1]
          ];
          this.drawingContext.bezierCurveTo(b[1][0], b[1][1], b[2][0], b[2][1], b[3][0], b[3][1]);
        }
        if (closeShape) {
          this.drawingContext.lineTo(vertices[i + 1][0], vertices[i + 1][1]);
        }
        this._doFillStrokeClose();
      }
    } else if (isBezier && (shapeKind === constants.POLYGON || shapeKind === null)) {
      this.drawingContext.beginPath();
      for (i = 0; i < numVerts; i++) {
        if (vertices[i].isVert) {
          if (vertices[i].moveTo) {
            this.drawingContext.moveTo(vertices[i][0], vertices[i][1]);
          } else {
            this.drawingContext.lineTo(vertices[i][0], vertices[i][1]);
          }
        } else {
          this.drawingContext.bezierCurveTo(vertices[i][0], vertices[i][1], vertices[i][2], vertices[i][3], vertices[i][4], vertices[i][5]);
        }
      }
      this._doFillStrokeClose();
    } else if (isQuadratic && (shapeKind === constants.POLYGON || shapeKind === null)) {
      this.drawingContext.beginPath();
      for (i = 0; i < numVerts; i++) {
        if (vertices[i].isVert) {
          if (vertices[i].moveTo) {
            this.drawingContext.moveTo([0], vertices[i][1]);
          } else {
            this.drawingContext.lineTo(vertices[i][0], vertices[i][1]);
          }
        } else {
          this.drawingContext.quadraticCurveTo(vertices[i][0], vertices[i][1], vertices[i][2], vertices[i][3]);
        }
      }
      this._doFillStrokeClose();
    } else {
      if (shapeKind === constants.POINTS) {
        for (i = 0; i < numVerts; i++) {
          v = vertices[i];
          if (this._doStroke) {
            this.stroke(v[6]);
          }
          this.point(v[0], v[1]);
        }
      } else if (shapeKind === constants.LINES) {
        for (i = 0; i + 1 < numVerts; i += 2) {
          v = vertices[i];
          if (this._doStroke) {
            this.stroke(vertices[i + 1][6]);
          }
          this.line(v[0], v[1], vertices[i + 1][0], vertices[i + 1][1]);
        }
      } else if (shapeKind === constants.TRIANGLES) {
        for (i = 0; i + 2 < numVerts; i += 3) {
          v = vertices[i];
          this.drawingContext.beginPath();
          this.drawingContext.moveTo(v[0], v[1]);
          this.drawingContext.lineTo(vertices[i + 1][0], vertices[i + 1][1]);
          this.drawingContext.lineTo(vertices[i + 2][0], vertices[i + 2][1]);
          this.drawingContext.lineTo(v[0], v[1]);
          if (this._doFill) {
            this.fill(vertices[i + 2][5]);
            this.drawingContext.fill();
          }
          if (this._doStroke) {
            this.stroke(vertices[i + 2][6]);
            this.drawingContext.stroke();
          }
          this.drawingContext.closePath();
        }
      } else if (shapeKind === constants.TRIANGLE_STRIP) {
        for (i = 0; i + 1 < numVerts; i++) {
          v = vertices[i];
          this.drawingContext.beginPath();
          this.drawingContext.moveTo(vertices[i + 1][0], vertices[i + 1][1]);
          this.drawingContext.lineTo(v[0], v[1]);
          if (this._doStroke) {
            this.stroke(vertices[i + 1][6]);
          }
          if (this._doFill) {
            this.fill(vertices[i + 1][5]);
          }
          if (i + 2 < numVerts) {
            this.drawingContext.lineTo(vertices[i + 2][0], vertices[i + 2][1]);
            if (this._doStroke) {
              this.stroke(vertices[i + 2][6]);
            }
            if (this._doFill) {
              this.fill(vertices[i + 2][5]);
            }
          }
          this._doFillStrokeClose();
        }
      } else if (shapeKind === constants.TRIANGLE_FAN) {
        if (numVerts > 2) {
          this.drawingContext.beginPath();
          this.drawingContext.moveTo(vertices[0][0], vertices[0][1]);
          this.drawingContext.lineTo(vertices[1][0], vertices[1][1]);
          this.drawingContext.lineTo(vertices[2][0], vertices[2][1]);
          if (this._doFill) {
            this.fill(vertices[2][5]);
          }
          if (this._doStroke) {
            this.stroke(vertices[2][6]);
          }
          this._doFillStrokeClose();
          for (i = 3; i < numVerts; i++) {
            v = vertices[i];
            this.drawingContext.beginPath();
            this.drawingContext.moveTo(vertices[0][0], vertices[0][1]);
            this.drawingContext.lineTo(vertices[i - 1][0], vertices[i - 1][1]);
            this.drawingContext.lineTo(v[0], v[1]);
            if (this._doFill) {
              this.fill(v[5]);
            }
            if (this._doStroke) {
              this.stroke(v[6]);
            }
            this._doFillStrokeClose();
          }
        }
      } else if (shapeKind === constants.QUADS) {
        for (i = 0; i + 3 < numVerts; i += 4) {
          v = vertices[i];
          this.drawingContext.beginPath();
          this.drawingContext.moveTo(v[0], v[1]);
          for (j = 1; j < 4; j++) {
            this.drawingContext.lineTo(vertices[i + j][0], vertices[i + j][1]);
          }
          this.drawingContext.lineTo(v[0], v[1]);
          if (this._doFill) {
            this.fill(vertices[i + 3][5]);
          }
          if (this._doStroke) {
            this.stroke(vertices[i + 3][6]);
          }
          this._doFillStrokeClose();
        }
      } else if (shapeKind === constants.QUAD_STRIP) {
        if (numVerts > 3) {
          for (i = 0; i + 1 < numVerts; i += 2) {
            v = vertices[i];
            this.drawingContext.beginPath();
            if (i + 3 < numVerts) {
              this.drawingContext.moveTo(vertices[i + 2][0], vertices[i + 2][1]);
              this.drawingContext.lineTo(v[0], v[1]);
              this.drawingContext.lineTo(vertices[i + 1][0], vertices[i + 1][1]);
              this.drawingContext.lineTo(vertices[i + 3][0], vertices[i + 3][1]);
              if (this._doFill) {
                this.fill(vertices[i + 3][5]);
              }
              if (this._doStroke) {
                this.stroke(vertices[i + 3][6]);
              }
            } else {
              this.drawingContext.moveTo(v[0], v[1]);
              this.drawingContext.lineTo(vertices[i + 1][0], vertices[i + 1][1]);
            }
            this._doFillStrokeClose();
          }
        }
      } else {
        this.drawingContext.beginPath();
        this.drawingContext.moveTo(vertices[0][0], vertices[0][1]);
        for (i = 1; i < numVerts; i++) {
          v = vertices[i];
          if (v.isVert) {
            if (v.moveTo) {
              this.drawingContext.moveTo(v[0], v[1]);
            } else {
              this.drawingContext.lineTo(v[0], v[1]);
            }
          }
>>>>>>> 6666c757
        }
        this._doFillStrokeClose();
      }
    }
    isCurve = false;
    isBezier = false;
    isQuadratic = false;
    isContour = false;
    if (closeShape) {
      vertices.pop();
    }
    return this;
  };
  p5.prototype.quadraticVertex = function (cx, cy, x3, y3) {
    if (this._contourInited) {
      var pt = {};
      pt.x = cx;
      pt.y = cy;
      pt.x3 = x3;
      pt.y3 = y3;
      pt.type = constants.QUADRATIC;
      this._contourVertices.push(pt);
      return this;
    }
    if (vertices.length > 0) {
      isQuadratic = true;
      var vert = [];
<<<<<<< HEAD
      vert.isVert = true;
      vert[0] = x;
      vert[1] = y;
      vert[2] = 0;
      vert[3] = 0;
      vert[4] = 0;
      vert[5] = this._graphics._getFill();
      vert[6] = this._graphics._getStroke();
      if (moveTo) {
        vert.moveTo = moveTo;
=======
      for (var i = 0; i < arguments.length; i++) {
        vert[i] = arguments[i];
>>>>>>> 6666c757
      }
      vert.isVert = false;
      if (isContour) {
        contourVertices.push(vert);
      } else {
        vertices.push(vert);
      }
    } else {
      throw 'vertex() must be used once before calling quadraticVertex()';
    }
    return this;
  };
  p5.prototype.vertex = function (x, y, moveTo) {
    var vert = [];
    vert.isVert = true;
    vert[0] = x;
    vert[1] = y;
    vert[2] = 0;
    vert[3] = 0;
    vert[4] = 0;
    vert[5] = this.drawingContext.fillStyle;
    vert[6] = this.drawingContext.strokeStyle;
    if (moveTo) {
      vert.moveTo = moveTo;
    }
    if (isContour) {
      if (contourVertices.length === 0) {
        vert.moveTo = true;
      }
<<<<<<< HEAD
    };
    p5.prototype.loop = function () {
      this._loop = true;
      this._draw();
    };
    p5.prototype.push = function () {
      this._graphics.push();
      this._styles.push({
        doStroke: this._doStroke,
        doFill: this._doFill,
        tint: this._tint,
        imageMode: this._imageMode,
        rectMode: this._rectMode,
        ellipseMode: this._ellipseMode,
        colorMode: this._colorMode,
        textFont: this.textFont,
        textLeading: this.textLeading,
        textSize: this.textSize,
        textStyle: this.textStyle
      });
    };
    p5.prototype.pop = function () {
      this._graphics.pop();
      var lastS = this._styles.pop();
      this._doStroke = lastS.doStroke;
      this._doFill = lastS.doFill;
      this._tint = lastS.tint;
      this._imageMode = lastS.imageMode;
      this._rectMode = lastS.rectMode;
      this._ellipseMode = lastS.ellipseMode;
      this._colorMode = lastS.colorMode;
      this.textFont = lastS.textFont;
      this.textLeading = lastS.textLeading;
      this.textSize = lastS.textSize;
      this.textStyle = lastS.textStyle;
    };
    p5.prototype.pushStyle = function () {
      throw new Error('pushStyle() not used, see push()');
    };
    p5.prototype.popStyle = function () {
      throw new Error('popStyle() not used, see pop()');
    };
    p5.prototype.redraw = function () {
      var context = this._isGlobal ? window : this;
      if (context.draw) {
        context.draw();
      }
    };
    p5.prototype.size = function () {
      throw 'size() not implemented, see createCanvas()';
    };
    return p5;
  }({}, core);
var transform = function (require, core, constants, outputtext_area) {
    'use strict';
    var p5 = core;
    var constants = constants;
    p5.prototype.applyMatrix = function (n00, n01, n02, n10, n11, n12) {
      this._graphics.applyMatrix(n00, n01, n02, n10, n11, n12);
      return this;
    };
    p5.prototype.popMatrix = function () {
      throw new Error('popMatrix() not used, see pop()');
    };
    p5.prototype.printMatrix = function () {
      throw new Error('printMatrix() not implemented');
    };
    p5.prototype.pushMatrix = function () {
      throw new Error('pushMatrix() not used, see push()');
    };
    p5.prototype.resetMatrix = function () {
      this._graphics.resetMatrix();
      return this;
    };
    p5.prototype.rotate = function (r) {
      if (this._angleMode === constants.DEGREES) {
        r = this.radians(r);
      }
      this._graphics.rotate(r);
      return this;
    };
    p5.prototype.rotateX = function () {
      throw 'not yet implemented';
    };
    p5.prototype.rotateY = function () {
      throw 'not yet implemented';
    };
    p5.prototype.scale = function () {
      this._graphics.scale.apply(this._graphics, arguments);
      return this;
    };
    p5.prototype.shearX = function (angle) {
      if (this._angleMode === constants.DEGREES) {
        angle = this.radians(angle);
      }
      this._graphics.shearX(angle);
      return this;
    };
    p5.prototype.shearY = function (angle) {
      if (this._angleMode === constants.DEGREES) {
        angle = this.radians(angle);
      }
      this._graphics.shearY(angle);
      return this;
    };
    p5.prototype.translate = function (x, y) {
      this._graphics.translate(x, y);
      return this;
    };
    return p5;
  }({}, core, constants, outputtext_area);
var typographyattributes = function (require, core, constants) {
    'use strict';
    var p5 = core;
    var constants = constants;
    p5.prototype._textLeading = 15;
    p5.prototype._textFont = 'sans-serif';
    p5.prototype._textSize = 12;
    p5.prototype._textStyle = constants.NORMAL;
    p5.prototype._textAscent = null;
    p5.prototype._textDescent = null;
    p5.prototype.textAlign = function (a) {
      if (a === constants.LEFT || a === constants.RIGHT || a === constants.CENTER) {
        this._graphics.textAlign(a);
      }
    };
    p5.prototype.textLeading = function (l) {
      this._setProperty('_textLeading', l);
    };
    p5.prototype.textSize = function (s) {
      this._setProperty('_textSize', s);
      this._applyTextProperties();
    };
    p5.prototype.textStyle = function (s) {
      if (s === constants.NORMAL || s === constants.ITALIC || s === constants.BOLD) {
        this._setProperty('_textStyle', s);
        this._applyTextProperties();
      }
    };
    p5.prototype.textWidth = function (s) {
      return this._graphics.textWidth();
    };
    p5.prototype.textAscent = function () {
      if (this._textAscent == null) {
        this._updateTextMetrics();
      }
      return this._textAscent;
    };
    p5.prototype.textDescent = function () {
      if (this._textDescent == null) {
        this._updateTextMetrics();
      }
      return this._textDescent;
    };
    p5.prototype._applyTextProperties = function () {
      this._setProperty('_textAscent', null);
      this._setProperty('_textDescent', null);
      this._graphics._applyTextProperties();
    };
    p5.prototype._updateTextMetrics = function () {
      var text = document.createElement('span');
      text.style.fontFamily = this._textFont;
      text.style.fontSize = this._textSize + 'px';
      text.innerHTML = 'ABCjgq|';
      var block = document.createElement('div');
      block.style.display = 'inline-block';
      block.style.width = '1px';
      block.style.height = '0px';
      var container = document.createElement('div');
      container.appendChild(text);
      container.appendChild(block);
      container.style.height = '0px';
      container.style.overflow = 'hidden';
      document.body.appendChild(container);
      block.style.verticalAlign = 'baseline';
      var blockOffset = this._calculateOffset(block);
      var textOffset = this._calculateOffset(text);
      var ascent = blockOffset[1] - textOffset[1];
      block.style.verticalAlign = 'bottom';
      blockOffset = this._calculateOffset(block);
      textOffset = this._calculateOffset(text);
      var height = blockOffset[1] - textOffset[1];
      var descent = height - ascent;
      document.body.removeChild(container);
      this._setProperty('_textAscent', ascent);
      this._setProperty('_textDescent', descent);
    };
    p5.prototype._calculateOffset = function (object) {
      var currentLeft = 0, currentTop = 0;
      if (object.offsetParent) {
        do {
          currentLeft += object.offsetLeft;
          currentTop += object.offsetTop;
        } while (object = object.offsetParent);
      } else {
        currentLeft += object.offsetLeft;
        currentTop += object.offsetTop;
      }
      return [
        currentLeft,
        currentTop
      ];
    };
    return p5;
  }({}, core, constants);
var typographyloading_displaying = function (require, core) {
    'use strict';
    var p5 = core;
    p5.prototype.text = function (str, x, y, maxWidth, maxHeight) {
      if (!this._doFill && !this._doStroke) {
        return this;
      }
      this._graphics.text.apply(this._graphics, arguments);
    };
    p5.prototype.textFont = function (str) {
      this._setProperty('_textFont', str);
      this._applyTextProperties();
    };
    return p5;
  }({}, core);
var src_app = function (require, core, p5Color, p5Element, p5Graphics, p5Graphics2D, p5Graphics3D, p5Image, p5Vector, p5TableRow, p5Table, colorcreating_reading, colorsetting, constants, dataconversion, dataarray_functions, datastring_functions, environment, imageimage, imageloading_displaying, imagepixels, inputfiles, inputkeyboard, inputmouse, inputtime_date, inputtouch, mathmath, mathcalculation, mathrandom, mathnoise, mathtrigonometry, outputfiles, outputimage, outputtext_area, renderingrendering, shape2d_primitives, shapeattributes, shapecurves, shapevertex, structure, transform, typographyattributes, typographyloading_displaying, shaders) {
    'use strict';
    var p5 = core;
    var _globalInit = function () {
      if (!window.PHANTOMJS) {
        if (window.setup && typeof window.setup === 'function' || window.draw && typeof window.draw === 'function') {
          new p5();
        }
=======
      contourVertices.push(vert);
    } else {
      vertices.push(vert);
    }
    return this;
  };
  return p5;
}({}, amdclean['core'], amdclean['constants']);
amdclean['structure'] = function (require, core) {
  'use strict';
  var p5 = core;
  p5.prototype.exit = function () {
    throw 'exit() not implemented, see remove()';
  };
  p5.prototype.noLoop = function () {
    this._loop = false;
    if (this._drawInterval) {
      clearInterval(this._drawInterval);
    }
  };
  p5.prototype.loop = function () {
    this._loop = true;
    this._draw();
  };
  p5.prototype.push = function () {
    this.drawingContext.save();
    this._styles.push({
      doStroke: this._doStroke,
      doFill: this._doFill,
      tint: this._tint,
      imageMode: this._imageMode,
      rectMode: this._rectMode,
      ellipseMode: this._ellipseMode,
      colorMode: this._colorMode,
      textFont: this.textFont,
      textLeading: this.textLeading,
      textSize: this.textSize,
      textStyle: this.textStyle
    });
  };
  p5.prototype.pop = function () {
    this.drawingContext.restore();
    var lastS = this._styles.pop();
    this._doStroke = lastS.doStroke;
    this._doFill = lastS.doFill;
    this._tint = lastS.tint;
    this._imageMode = lastS.imageMode;
    this._rectMode = lastS.rectMode;
    this._ellipseMode = lastS.ellipseMode;
    this._colorMode = lastS.colorMode;
    this.textFont = lastS.textFont;
    this.textLeading = lastS.textLeading;
    this.textSize = lastS.textSize;
    this.textStyle = lastS.textStyle;
  };
  p5.prototype.pushStyle = function () {
    throw new Error('pushStyle() not used, see push()');
  };
  p5.prototype.popStyle = function () {
    throw new Error('popStyle() not used, see pop()');
  };
  p5.prototype.redraw = function () {
    var userSetup = this.setup || window.setup;
    var userDraw = this.draw || window.draw;
    if (typeof userDraw === 'function') {
      this.push();
      if (typeof userSetup === 'undefined') {
        this.scale(this._pixelDensity, this._pixelDensity);
      }
      this._registeredMethods.pre.forEach(function (f) {
        f.call(this);
      });
      userDraw();
      this._registeredMethods.post.forEach(function (f) {
        f.call(this);
      });
      this.pop();
    }
  };
  p5.prototype.size = function () {
    throw 'size() not implemented, see createCanvas()';
  };
  return p5;
}({}, amdclean['core']);
amdclean['transform'] = function (require, core, constants, outputtext_area) {
  'use strict';
  var p5 = core;
  var constants = constants;
  p5.prototype.applyMatrix = function (n00, n01, n02, n10, n11, n12) {
    this.drawingContext.transform(n00, n01, n02, n10, n11, n12);
    return this;
  };
  p5.prototype.popMatrix = function () {
    throw new Error('popMatrix() not used, see pop()');
  };
  p5.prototype.printMatrix = function () {
    throw new Error('printMatrix() not implemented');
  };
  p5.prototype.pushMatrix = function () {
    throw new Error('pushMatrix() not used, see push()');
  };
  p5.prototype.resetMatrix = function () {
    this.drawingContext.setTransform(1, 0, 0, 1, 0, 0);
    return this;
  };
  p5.prototype.rotate = function (r) {
    if (this._angleMode === constants.DEGREES) {
      r = this.radians(r);
    }
    this.drawingContext.rotate(r);
    return this;
  };
  p5.prototype.rotateX = function () {
    throw 'not yet implemented';
  };
  p5.prototype.rotateY = function () {
    throw 'not yet implemented';
  };
  p5.prototype.scale = function () {
    var x = 1, y = 1;
    if (arguments.length === 1) {
      x = y = arguments[0];
    } else {
      x = arguments[0];
      y = arguments[1];
    }
    this.drawingContext.scale(x, y);
    return this;
  };
  p5.prototype.shearX = function (angle) {
    if (this._angleMode === constants.DEGREES) {
      angle = this.radians(angle);
    }
    this.drawingContext.transform(1, 0, this.tan(angle), 1, 0, 0);
    return this;
  };
  p5.prototype.shearY = function (angle) {
    if (this._angleMode === constants.DEGREES) {
      angle = this.radians(angle);
    }
    this.drawingContext.transform(1, this.tan(angle), 0, 1, 0, 0);
    return this;
  };
  p5.prototype.translate = function (x, y) {
    this.drawingContext.translate(x, y);
    return this;
  };
  return p5;
}({}, amdclean['core'], amdclean['constants'], amdclean['outputtext_area']);
amdclean['typographyattributes'] = function (require, core, constants) {
  'use strict';
  var p5 = core;
  var constants = constants;
  p5.prototype._textLeading = 15;
  p5.prototype._textFont = 'sans-serif';
  p5.prototype._textSize = 12;
  p5.prototype._textStyle = constants.NORMAL;
  p5.prototype._textAscent = null;
  p5.prototype._textDescent = null;
  p5.prototype.textAlign = function (h, v) {
    if (h === constants.LEFT || h === constants.RIGHT || h === constants.CENTER) {
      this.drawingContext.textAlign = h;
    }
    if (v === constants.TOP || v === constants.BOTTOM || v === constants.CENTER || v === constants.BASELINE) {
      this.drawingContext.textBaseline = v;
    }
  };
  p5.prototype.textLeading = function (l) {
    this._setProperty('_textLeading', l);
  };
  p5.prototype.textSize = function (s) {
    this._setProperty('_textSize', s);
    this._setProperty('_textLeading', s * 1.25);
    this._applyTextProperties();
  };
  p5.prototype.textStyle = function (s) {
    if (s === constants.NORMAL || s === constants.ITALIC || s === constants.BOLD) {
      this._setProperty('_textStyle', s);
      this._applyTextProperties();
    }
  };
  p5.prototype.textWidth = function (s) {
    return this.drawingContext.measureText(s).width;
  };
  p5.prototype.textAscent = function () {
    if (this._textAscent == null) {
      this._updateTextMetrics();
    }
    return this._textAscent;
  };
  p5.prototype.textDescent = function () {
    if (this._textDescent == null) {
      this._updateTextMetrics();
    }
    return this._textDescent;
  };
  p5.prototype._applyTextProperties = function () {
    this._setProperty('_textAscent', null);
    this._setProperty('_textDescent', null);
    var str = this._textStyle + ' ' + this._textSize + 'px ' + this._textFont;
    this.drawingContext.font = str;
  };
  p5.prototype._updateTextMetrics = function () {
    var text = document.createElement('span');
    text.style.fontFamily = this._textFont;
    text.style.fontSize = this._textSize + 'px';
    text.innerHTML = 'ABCjgq|';
    var block = document.createElement('div');
    block.style.display = 'inline-block';
    block.style.width = '1px';
    block.style.height = '0px';
    var container = document.createElement('div');
    container.appendChild(text);
    container.appendChild(block);
    container.style.height = '0px';
    container.style.overflow = 'hidden';
    document.body.appendChild(container);
    block.style.verticalAlign = 'baseline';
    var blockOffset = this._calculateOffset(block);
    var textOffset = this._calculateOffset(text);
    var ascent = blockOffset[1] - textOffset[1];
    block.style.verticalAlign = 'bottom';
    blockOffset = this._calculateOffset(block);
    textOffset = this._calculateOffset(text);
    var height = blockOffset[1] - textOffset[1];
    var descent = height - ascent;
    document.body.removeChild(container);
    this._setProperty('_textAscent', ascent);
    this._setProperty('_textDescent', descent);
  };
  p5.prototype._calculateOffset = function (object) {
    var currentLeft = 0, currentTop = 0;
    if (object.offsetParent) {
      do {
        currentLeft += object.offsetLeft;
        currentTop += object.offsetTop;
      } while (object = object.offsetParent);
    } else {
      currentLeft += object.offsetLeft;
      currentTop += object.offsetTop;
    }
    return [
      currentLeft,
      currentTop
    ];
  };
  return p5;
}({}, amdclean['core'], amdclean['constants']);
amdclean['typographyloading_displaying'] = function (require, core) {
  'use strict';
  var p5 = core;
  p5.prototype.text = function (str, x, y, maxWidth, maxHeight) {
    if (typeof str !== 'string') {
      str = str.toString();
    }
    if (typeof maxWidth !== 'undefined') {
      y += this._textLeading;
      maxHeight += y;
    }
    str = str.replace(/(\t)/g, '  ');
    var cars = str.split('\n');
    for (var ii = 0; ii < cars.length; ii++) {
      var line = '';
      var words = cars[ii].split(' ');
      for (var n = 0; n < words.length; n++) {
        if (y + this._textLeading <= maxHeight || typeof maxHeight === 'undefined') {
          var testLine = line + words[n] + ' ';
          var metrics = this.drawingContext.measureText(testLine);
          var testWidth = metrics.width;
          if (typeof maxWidth !== 'undefined' && testWidth > maxWidth) {
            if (this._doFill) {
              this.drawingContext.fillText(line, x, y);
            }
            if (this._doStroke) {
              this.drawingContext.strokeText(line, x, y);
            }
            line = words[n] + ' ';
            y += this._textLeading;
          } else {
            line = testLine;
          }
        }
      }
      if (this._doFill) {
        this.drawingContext.fillText(line, x, y);
      }
      if (this._doStroke) {
        this.drawingContext.strokeText(line, x, y);
      }
      y += this._textLeading;
    }
  };
  p5.prototype.textFont = function (str) {
    this._setProperty('_textFont', str);
    this._applyTextProperties();
  };
  return p5;
}({}, amdclean['core']);
amdclean['src_app'] = function (require, core, p5Color, p5Element, p5Graphics, p5Image, p5File, p5Vector, p5TableRow, p5Table, colorcreating_reading, colorsetting, constants, dataconversion, dataarray_functions, datastring_functions, environment, imageimage, imageloading_displaying, imagepixels, inputfiles, inputkeyboard, inputacceleration, inputmouse, inputtime_date, inputtouch, mathmath, mathcalculation, mathrandom, mathnoise, mathtrigonometry, outputfiles, outputimage, outputtext_area, renderingrendering, shape2d_primitives, shapeattributes, shapecurves, shapevertex, structure, transform, typographyattributes, typographyloading_displaying) {
  'use strict';
  var p5 = core;
  var _globalInit = function () {
    if (!window.PHANTOMJS && !window.mocha) {
      if (window.setup && typeof window.setup === 'function' || window.draw && typeof window.draw === 'function') {
        new p5();
>>>>>>> 6666c757
      }
    }
<<<<<<< HEAD
    window.p5 = p5;
    return p5;
  }({}, core, p5Color, p5Element, p5Graphics, p5Graphics2D, p5Graphics3D, p5Image, p5Vector, p5TableRow, p5Table, colorcreating_reading, colorsetting, constants, dataconversion, dataarray_functions, datastring_functions, environment, imageimage, imageloading_displaying, imagepixels, inputfiles, inputkeyboard, inputmouse, inputtime_date, inputtouch, mathmath, mathcalculation, mathrandom, mathnoise, mathtrigonometry, outputfiles, outputimage, outputtext_area, renderingrendering, shape2d_primitives, shapeattributes, shapecurves, shapevertex, structure, transform, typographyattributes, typographyloading_displaying, shaders);
=======
  };
  if (document.readyState === 'complete') {
    _globalInit();
  } else {
    window.addEventListener('load', _globalInit, false);
  }
  return p5;
}({}, amdclean['core'], amdclean['p5Color'], amdclean['p5Element'], amdclean['p5Graphics'], amdclean['p5Image'], amdclean['p5File'], amdclean['p5Vector'], amdclean['p5TableRow'], amdclean['p5Table'], amdclean['colorcreating_reading'], amdclean['colorsetting'], amdclean['constants'], amdclean['dataconversion'], amdclean['dataarray_functions'], amdclean['datastring_functions'], amdclean['environment'], amdclean['imageimage'], amdclean['imageloading_displaying'], amdclean['imagepixels'], amdclean['inputfiles'], amdclean['inputkeyboard'], amdclean['inputacceleration'], amdclean['inputmouse'], amdclean['inputtime_date'], amdclean['inputtouch'], amdclean['mathmath'], amdclean['mathcalculation'], amdclean['mathrandom'], amdclean['mathnoise'], amdclean['mathtrigonometry'], amdclean['outputfiles'], amdclean['outputimage'], amdclean['outputtext_area'], amdclean['renderingrendering'], amdclean['shape2d_primitives'], amdclean['shapeattributes'], amdclean['shapecurves'], amdclean['shapevertex'], amdclean['structure'], amdclean['transform'], amdclean['typographyattributes'], amdclean['typographyloading_displaying']);
return amdclean['src_app'];
}));
>>>>>>> 6666c757
<|MERGE_RESOLUTION|>--- conflicted
+++ resolved
@@ -1,160 +1,3 @@
-<<<<<<< HEAD
-/*! p5.js v0.3.15 April 03, 2015 */
-var shim = function (require) {
-    window.requestDraw = function () {
-      return window.requestAnimationFrame || window.webkitRequestAnimationFrame || window.mozRequestAnimationFrame || window.oRequestAnimationFrame || window.msRequestAnimationFrame || function (callback, element) {
-        window.setTimeout(callback, 1000 / 60);
-      };
-    }();
-  }({});
-var constants = function (require) {
-    var PI = Math.PI;
-    return {
-      P2D: 'p2d',
-      WEBGL: 'webgl',
-      ARROW: 'default',
-      CROSS: 'crosshair',
-      HAND: 'pointer',
-      MOVE: 'move',
-      TEXT: 'text',
-      WAIT: 'wait',
-      HALF_PI: PI / 2,
-      PI: PI,
-      QUARTER_PI: PI / 4,
-      TAU: PI * 2,
-      TWO_PI: PI * 2,
-      DEGREES: 'degrees',
-      RADIANS: 'radians',
-      CORNER: 'corner',
-      CORNERS: 'corners',
-      RADIUS: 'radius',
-      RIGHT: 'right',
-      LEFT: 'left',
-      CENTER: 'center',
-      POINTS: 'points',
-      LINES: 'lines',
-      TRIANGLES: 'triangles',
-      TRIANGLE_FAN: 'triangles_fan',
-      TRIANGLE_STRIP: 'triangles_strip',
-      QUADS: 'quads',
-      QUAD_STRIP: 'quad_strip',
-      CLOSE: 'close',
-      OPEN: 'open',
-      CHORD: 'chord',
-      PIE: 'pie',
-      PROJECT: 'square',
-      SQUARE: 'butt',
-      ROUND: 'round',
-      BEVEL: 'bevel',
-      MITER: 'miter',
-      RGB: 'rgb',
-      HSB: 'hsb',
-      AUTO: 'auto',
-      ALT: 18,
-      BACKSPACE: 8,
-      CONTROL: 17,
-      DELETE: 46,
-      DOWN_ARROW: 40,
-      ENTER: 13,
-      ESCAPE: 27,
-      LEFT_ARROW: 37,
-      OPTION: 18,
-      RETURN: 13,
-      RIGHT_ARROW: 39,
-      SHIFT: 16,
-      TAB: 9,
-      UP_ARROW: 38,
-      BLEND: 'normal',
-      ADD: 'lighter',
-      DARKEST: 'darken',
-      LIGHTEST: 'lighten',
-      DIFFERENCE: 'difference',
-      EXCLUSION: 'exclusion',
-      MULTIPLY: 'multiply',
-      SCREEN: 'screen',
-      REPLACE: 'source-over',
-      OVERLAY: 'overlay',
-      HARD_LIGHT: 'hard-light',
-      SOFT_LIGHT: 'soft-light',
-      DODGE: 'color-dodge',
-      BURN: 'color-burn',
-      NORMAL: 'normal',
-      ITALIC: 'italic',
-      BOLD: 'bold',
-      LINEAR: 'linear',
-      QUADRATIC: 'quadratic',
-      BEZIER: 'bezier',
-      CURVE: 'curve'
-    };
-  }({});
-var core = function (require, shim, constants) {
-    'use strict';
-    var constants = constants;
-    var p5 = function (sketch, node) {
-      this._setupDone = false;
-      this._pixelDensity = window.devicePixelRatio || 1;
-      this._startTime = new Date().getTime();
-      this._userNode = node;
-      this._curElement = null;
-      this._elements = [];
-      this._preloadCount = 0;
-      this._updateInterval = 0;
-      this._isGlobal = false;
-      this._loop = true;
-      this._styles = [];
-      this._defaultCanvasSize = {
-        width: 100,
-        height: 100
-      };
-      this._events = {
-        'mousemove': null,
-        'mousedown': null,
-        'mouseup': null,
-        'click': null,
-        'mousewheel': null,
-        'mouseover': null,
-        'mouseout': null,
-        'keydown': null,
-        'keyup': null,
-        'keypress': null,
-        'touchstart': null,
-        'touchmove': null,
-        'touchend': null,
-        'resize': null,
-        'blur': null
-      };
-      this._loadingScreenId = 'p5_loading';
-      this._start = function () {
-        if (this._userNode) {
-          if (typeof this._userNode === 'string') {
-            this._userNode = document.getElementById(this._userNode);
-          }
-        }
-        this._loadingScreen = document.getElementById(this._loadingScreenId);
-        if (!this._loadingScreen) {
-          this._loadingScreen = document.createElement('loadingDiv');
-          this._loadingScreen.innerHTML = 'loading...';
-          this._loadingScreen.style.position = 'absolute';
-          var node = this._userNode || document.body;
-          node.appendChild(this._loadingScreen);
-        }
-        this.createCanvas(this._defaultCanvasSize.width, this._defaultCanvasSize.height, constants.P2D, true);
-        var userPreload = this.preload || window.preload;
-        var context = this._isGlobal ? window : this;
-        if (userPreload) {
-          this._preloadMethods.forEach(function (f) {
-            context[f] = function (path) {
-              return context._preload(f, path);
-            };
-          });
-          userPreload();
-          if (this._preloadCount === 0) {
-            this._setup();
-            this._runFrames();
-            this._draw();
-          }
-        } else {
-=======
 /*! p5.js v0.4.3 April 02, 2015 */
 (function (root, factory) {
   if (typeof define === 'function' && define.amd)
@@ -335,59 +178,10 @@
         });
         userPreload();
         if (this._preloadCount === 0) {
->>>>>>> 6666c757
           this._setup();
           this._runFrames();
           this._draw();
         }
-<<<<<<< HEAD
-      }.bind(this);
-      this._preload = function (func, path) {
-        var context = this._isGlobal ? window : this;
-        context._setProperty('_preloadCount', context._preloadCount + 1);
-        return p5.prototype[func].call(context, path, function (resp) {
-          context._setProperty('_preloadCount', context._preloadCount - 1);
-          if (context._preloadCount === 0) {
-            context._setup();
-            context._runFrames();
-            context._draw();
-          }
-        });
-      }.bind(this);
-      this._setup = function () {
-        var context = this._isGlobal ? window : this;
-        if (typeof context.preload === 'function') {
-          this._preloadMethods.forEach(function (f) {
-            context[f] = p5.prototype[f];
-          });
-        }
-        if (typeof context.setup === 'function') {
-          context.setup();
-        }
-        var reg = new RegExp(/(^|\s)p5_hidden(?!\S)/g);
-        var canvases = document.getElementsByClassName('p5_hidden');
-        for (var i = 0; i < canvases.length; i++) {
-          var k = canvases[i];
-          k.style.visibility = '';
-          k.className = k.className.replace(reg, '');
-        }
-        this._setupDone = true;
-        this._loadingScreen.parentNode.removeChild(this._loadingScreen);
-      }.bind(this);
-      this._draw = function () {
-        var userSetup = this.setup || window.setup;
-        var now = new Date().getTime();
-        this._frameRate = 1000 / (now - this._lastFrameTime);
-        this._lastFrameTime = now;
-        var userDraw = this.draw || window.draw;
-        if (this._loop) {
-          if (this._drawInterval) {
-            clearInterval(this._drawInterval);
-          }
-          this._drawInterval = setTimeout(function () {
-            window.requestDraw(this._draw.bind(this));
-          }.bind(this), 1000 / this._targetFrameRate);
-=======
       } else {
         this._setup();
         this._runFrames();
@@ -403,7 +197,6 @@
           context._setup();
           context._runFrames();
           context._draw();
->>>>>>> 6666c757
         }
       };
       args.push(preloadCallback);
@@ -1487,40 +1280,6 @@
       this.z -= x[2] || 0;
       return this;
     }
-<<<<<<< HEAD
-    p5.Element.prototype._setProperty = function (prop, value) {
-      this[prop] = value;
-    };
-    return p5.Element;
-  }({}, core);
-var p5Graphics = function (require, core, constants) {
-    var p5 = core;
-    var constants = constants;
-    p5.Graphics = function (renderer, elt, pInst, attrs, isMainCanvas) {
-      p5.Element.call(this, elt, pInst);
-      this.canvas = elt;
-      if (renderer === constants.P2D) {
-        this.drawingContext = this.canvas.getContext('2d');
-      } else if (renderer === constants.WEBGL) {
-        try {
-          this.drawingContext = this.canvas.getContext('webgl', attrs) || this.canvas.getContext('experimental-webgl', attrs);
-          if (this.drawingContext === null) {
-            throw 'Error creating webgl context';
-          } else {
-            console.log('p5.Graphics3d: enabled webgl context');
-          }
-        } catch (er) {
-          console.error(er);
-        }
-      }
-      this._pInst = pInst;
-      if (isMainCanvas) {
-        this._isMainCanvas = true;
-        this._pInst._setProperty('_curElement', this);
-        this._pInst._setProperty('canvas', this.canvas);
-        this._pInst._setProperty('width', this.width);
-        this._pInst._setProperty('height', this.height);
-=======
     this.x -= x || 0;
     this.y -= y || 0;
     this.z -= z || 0;
@@ -1588,108 +1347,9 @@
     if (this.p5) {
       if (this.p5._angleMode === constants.RADIANS) {
         return h;
->>>>>>> 6666c757
       } else {
         return polarGeometry.radiansToDegrees(h);
       }
-<<<<<<< HEAD
-    };
-    p5.Graphics.prototype = Object.create(p5.Element.prototype);
-    p5.Graphics.prototype._applyDefaults = function () {
-      this.drawingContext.fillStyle = '#FFFFFF';
-      this.drawingContext.strokeStyle = '#000000';
-      this.drawingContext.lineCap = constants.ROUND;
-      this.drawingContext.font = 'normal 12px sans-serif';
-    };
-    p5.Graphics.prototype.resize = function (w, h) {
-      this.width = w;
-      this.height = h;
-      this.elt.width = w * this._pInst._pixelDensity;
-      this.elt.height = h * this._pInst._pixelDensity;
-      this.elt.style.width = w + 'px';
-      this.elt.style.height = h + 'px';
-      if (this._isMainCanvas) {
-        this._pInst._setProperty('width', this.width);
-        this._pInst._setProperty('height', this.height);
-      }
-      this.drawingContext.scale(this._pInst._pixelDensity, this._pInst._pixelDensity);
-    };
-    return p5.Graphics;
-  }({}, core, constants);
-var canvas = function (require, constants) {
-    var constants = constants;
-    return {
-      modeAdjust: function (a, b, c, d, mode) {
-        if (mode === constants.CORNER) {
-          return {
-            x: a,
-            y: b,
-            w: c,
-            h: d
-          };
-        } else if (mode === constants.CORNERS) {
-          return {
-            x: a,
-            y: b,
-            w: c - a,
-            h: d - b
-          };
-        } else if (mode === constants.RADIUS) {
-          return {
-            x: a - c,
-            y: b - d,
-            w: 2 * c,
-            h: 2 * d
-          };
-        } else if (mode === constants.CENTER) {
-          return {
-            x: a - c * 0.5,
-            y: b - d * 0.5,
-            w: c,
-            h: d
-          };
-        }
-      },
-      arcModeAdjust: function (a, b, c, d, mode) {
-        if (mode === constants.CORNER) {
-          return {
-            x: a + c * 0.5,
-            y: b + d * 0.5,
-            w: c,
-            h: d
-          };
-        } else if (mode === constants.CORNERS) {
-          return {
-            x: a,
-            y: b,
-            w: c + a,
-            h: d + b
-          };
-        } else if (mode === constants.RADIUS) {
-          return {
-            x: a,
-            y: b,
-            w: 2 * c,
-            h: 2 * d
-          };
-        } else if (mode === constants.CENTER) {
-          return {
-            x: a,
-            y: b,
-            w: c,
-            h: d
-          };
-        }
-      }
-    };
-  }({}, constants);
-var filters = function (require) {
-    'use strict';
-    var Filters = {};
-    Filters._toPixels = function (canvas) {
-      if (canvas instanceof ImageData) {
-        return canvas.data;
-=======
     } else {
       return h;
     }
@@ -1759,7 +1419,6 @@
     if (this.p5) {
       if (this.p5._angleMode === constants.DEGREES) {
         angle = this.p5.random(360);
->>>>>>> 6666c757
       } else {
         angle = this.p5.random(constants.TWO_PI);
       }
@@ -2003,941 +1662,6 @@
         }
       }
     }
-<<<<<<< HEAD
-    Filters.blur = function (canvas, radius) {
-      blurARGB(canvas, radius);
-    };
-    return Filters;
-  }({});
-var p5Graphics2D = function (require, core, canvas, constants, filters) {
-    var p5 = core;
-    var canvas = canvas;
-    var constants = constants;
-    var filters = filters;
-    var styleEmpty = 'rgba(0,0,0,0)';
-    p5.Graphics2D = function (elt, pInst, isMainCanvas) {
-      p5.Graphics.call(this, constants.P2D, elt, pInst, {}, isMainCanvas);
-      this.drawingContext.fillStyle = '#FFFFFF';
-      this.drawingContext.strokeStyle = '#000000';
-      this.drawingContext.lineCap = constants.ROUND;
-      this._pInst._setProperty('_graphics', this);
-      return this;
-    };
-    p5.Graphics2D.prototype = Object.create(p5.Graphics.prototype);
-    p5.Graphics2D.prototype.background = function () {
-      var curFill = this.drawingContext.fillStyle;
-      this.drawingContext.fillStyle = p5.Color._getCanvasColor.apply(this._pInst, arguments);
-      this.drawingContext.fillRect(0, 0, this.width, this.height);
-      this.drawingContext.fillStyle = curFill;
-    };
-    p5.Graphics2D.prototype.clear = function () {
-      this.drawingContext.clearRect(0, 0, this._pInst.width, this._pInst.height);
-    };
-    p5.Graphics2D.prototype.fill = function () {
-      this.drawingContext.fillStyle = p5.Color._getCanvasColor.apply(this._pInst, arguments);
-    };
-    p5.Graphics2D.prototype.stroke = function () {
-      this.drawingContext.strokeStyle = p5.Color._getCanvasColor.apply(this._pInst, arguments);
-    };
-    p5.Graphics2D.prototype.image = function (img, x, y, w, h) {
-      if (this._pInst._tint) {
-        this.drawingContext.drawImage(getTintedImageCanvas(this._pInst._tint, img), x, y, w, h);
-      } else {
-        var frame = img.canvas || img.elt;
-        this.drawingContext.drawImage(frame, x, y, w, h);
-      }
-    };
-    function getTintedImageCanvas(tint, img) {
-      if (!img.canvas) {
-        return img;
-      }
-      var pixels = filters._toPixels(img.canvas);
-      var tmpCanvas = document.createElement('canvas');
-      tmpCanvas.width = img.canvas.width;
-      tmpCanvas.height = img.canvas.height;
-      var tmpCtx = tmpCanvas.getContext('2d');
-      var id = tmpCtx.createImageData(img.canvas.width, img.canvas.height);
-      var newPixels = id.data;
-      for (var i = 0; i < pixels.length; i += 4) {
-        var r = pixels[i];
-        var g = pixels[i + 1];
-        var b = pixels[i + 2];
-        var a = pixels[i + 3];
-        newPixels[i] = r * tint[0] / 255;
-        newPixels[i + 1] = g * tint[1] / 255;
-        newPixels[i + 2] = b * tint[2] / 255;
-        newPixels[i + 3] = a * tint[3] / 255;
-      }
-      tmpCtx.putImageData(id, 0, 0);
-      return tmpCanvas;
-    }
-    p5.Graphics2D.prototype.blend = function () {
-      var currBlend = this.drawingContext.globalCompositeOperation;
-      var blendMode = arguments[arguments.length - 1];
-      var copyArgs = Array.prototype.slice.call(arguments, 0, arguments.length - 1);
-      this.drawingContext.globalCompositeOperation = blendMode;
-      if (this._pInst) {
-        this._pInst.copy.apply(this._pInst, copyArgs);
-      } else {
-        this.copy.apply(this, copyArgs);
-      }
-      this.drawingContext.globalCompositeOperation = currBlend;
-    };
-    p5.Graphics2D.prototype.copy = function () {
-      var srcImage, sx, sy, sw, sh, dx, dy, dw, dh;
-      if (arguments.length === 9) {
-        srcImage = arguments[0];
-        sx = arguments[1];
-        sy = arguments[2];
-        sw = arguments[3];
-        sh = arguments[4];
-        dx = arguments[5];
-        dy = arguments[6];
-        dw = arguments[7];
-        dh = arguments[8];
-      } else if (arguments.length === 8) {
-        sx = arguments[0];
-        sy = arguments[1];
-        sw = arguments[2];
-        sh = arguments[3];
-        dx = arguments[4];
-        dy = arguments[5];
-        dw = arguments[6];
-        dh = arguments[7];
-        srcImage = this;
-      } else {
-        throw new Error('Signature not supported');
-      }
-      var s = srcImage.canvas.width / srcImage.width;
-      this.drawingContext.drawImage(srcImage.canvas, s * sx, s * sy, s * sw, s * sh, dx, dy, dw, dh);
-    };
-    p5.Graphics2D.prototype.get = function (x, y, w, h) {
-      if (x > this.width || y > this.height || x < 0 || y < 0) {
-        return [
-          0,
-          0,
-          0,
-          255
-        ];
-      } else if (x === undefined && y === undefined && w === undefined && h === undefined) {
-        x = 0;
-        y = 0;
-        w = this.width;
-        h = this.height;
-      } else if (w === undefined && h === undefined) {
-        w = 1;
-        h = 1;
-      }
-      var imageData = this.drawingContext.getImageData(x, y, w, h);
-      var data = imageData.data;
-      if (w === 1 && h === 1) {
-        var pixels = [];
-        for (var i = 0; i < data.length; i += 4) {
-          pixels.push(data[i], data[i + 1], data[i + 2], data[i + 3]);
-        }
-        return pixels;
-      } else {
-        w = Math.min(w, this.width);
-        h = Math.min(h, this.height);
-        var region = new p5.Image(w, h);
-        region.drawingContext.putImageData(imageData, 0, 0, 0, 0, w, h);
-        return region;
-      }
-    };
-    p5.Graphics2D.prototype.loadPixels = function () {
-      var imageData = this.drawingContext.getImageData(0, 0, this.width, this.height);
-      this._setProperty('imageData', imageData);
-      if (this._pInst) {
-        this._pInst._setProperty('pixels', imageData.data);
-      } else {
-        this._setProperty('pixels', imageData.data);
-      }
-    };
-    p5.Graphics2D.prototype.set = function (x, y, imgOrCol) {
-      var pix = this._pInst ? this._pInst.pixels : this.pixels;
-      if (imgOrCol instanceof p5.Image) {
-        this.drawingContext.drawImage(imgOrCol.canvas, x, y);
-        if (this._pInst) {
-          this._pInst.loadPixels.call(this._pInst);
-        } else {
-          this.loadPixels.call(this);
-        }
-      } else {
-        var idx = 4 * (y * this.width + x);
-        if (!this.imageData) {
-          if (this._pInst) {
-            this._pInst.loadPixels.call(this._pInst);
-          } else {
-            this.loadPixels.call(this);
-          }
-        }
-        if (typeof imgOrCol === 'number') {
-          if (idx < pix.length) {
-            pix[idx] = imgOrCol;
-            pix[idx + 1] = imgOrCol;
-            pix[idx + 2] = imgOrCol;
-            pix[idx + 3] = 255;
-          }
-        } else if (imgOrCol instanceof Array) {
-          if (imgOrCol.length < 4) {
-            throw new Error('pixel array must be of the form [R, G, B, A]');
-          }
-          if (idx < pix.length) {
-            pix[idx] = imgOrCol[0];
-            pix[idx + 1] = imgOrCol[1];
-            pix[idx + 2] = imgOrCol[2];
-            pix[idx + 3] = imgOrCol[3];
-          }
-        } else if (imgOrCol instanceof p5.Color) {
-          if (idx < pix.length) {
-            pix[idx] = imgOrCol.rgba[0];
-            pix[idx + 1] = imgOrCol.rgba[1];
-            pix[idx + 2] = imgOrCol.rgba[2];
-            pix[idx + 3] = imgOrCol.rgba[3];
-          }
-        }
-      }
-    };
-    p5.Graphics2D.prototype.updatePixels = function (x, y, w, h) {
-      if (x === undefined && y === undefined && w === undefined && h === undefined) {
-        x = 0;
-        y = 0;
-        w = this.width;
-        h = this.height;
-      }
-      this.drawingContext.putImageData(this.imageData, x, y, 0, 0, w, h);
-    };
-    p5.Graphics2D.prototype.arc = function (x, y, w, h, start, stop, mode) {
-      var vals = canvas.arcModeAdjust(x, y, w, h, this._pInst._ellipseMode);
-      var radius = vals.h > vals.w ? vals.h / 2 : vals.w / 2, xScale = vals.h > vals.w ? vals.w / vals.h : 1, yScale = vals.h > vals.w ? 1 : vals.h / vals.w;
-      this.drawingContext.save();
-      this.drawingContext.scale(xScale, yScale);
-      this.drawingContext.beginPath();
-      this.drawingContext.arc(vals.x, vals.y, radius, start, stop);
-      if (this._pInst._doStroke) {
-        this.drawingContext.stroke();
-      }
-      if (mode === constants.CHORD || mode === constants.OPEN) {
-        this.drawingContext.closePath();
-      } else if (mode === constants.PIE || mode === undefined) {
-        this.drawingContext.lineTo(vals.x, vals.y);
-        this.drawingContext.closePath();
-      }
-      if (this._pInst._doFill) {
-        this.drawingContext.fill();
-      }
-      if (this._pInst._doStroke && mode !== constants.OPEN && mode !== undefined) {
-        this.drawingContext.stroke();
-      }
-      this.drawingContext.restore();
-    };
-    p5.Graphics2D.prototype.ellipse = function (x, y, w, h) {
-      var vals = canvas.modeAdjust(x, y, w, h, this._pInst._ellipseMode);
-      this.drawingContext.beginPath();
-      if (w === h) {
-        this.drawingContext.arc(vals.x + vals.w / 2, vals.y + vals.w / 2, vals.w / 2, 0, 2 * Math.PI, false);
-      } else {
-        var kappa = 0.5522848, ox = vals.w / 2 * kappa, oy = vals.h / 2 * kappa, xe = vals.x + vals.w, ye = vals.y + vals.h, xm = vals.x + vals.w / 2, ym = vals.y + vals.h / 2;
-        this.drawingContext.moveTo(vals.x, ym);
-        this.drawingContext.bezierCurveTo(vals.x, ym - oy, xm - ox, vals.y, xm, vals.y);
-        this.drawingContext.bezierCurveTo(xm + ox, vals.y, xe, ym - oy, xe, ym);
-        this.drawingContext.bezierCurveTo(xe, ym + oy, xm + ox, ye, xm, ye);
-        this.drawingContext.bezierCurveTo(xm - ox, ye, vals.x, ym + oy, vals.x, ym);
-        this.drawingContext.closePath();
-      }
-      if (this._pInst._doFill) {
-        this.drawingContext.fill();
-      }
-      if (this._pInst._doStroke) {
-        this.drawingContext.stroke();
-      }
-    };
-    p5.Graphics2D.prototype.line = function (x1, y1, x2, y2) {
-      if (!this._pInst._doStroke) {
-        return this;
-      } else if (this.drawingContext.strokeStyle === styleEmpty) {
-        return this;
-      }
-      this.drawingContext.beginPath();
-      this.drawingContext.moveTo(x1, y1);
-      this.drawingContext.lineTo(x2, y2);
-      this.drawingContext.stroke();
-      return this;
-    };
-    p5.Graphics2D.prototype.point = function (x, y) {
-      var s = this.drawingContext.strokeStyle;
-      var f = this.drawingContext.fillStyle;
-      if (!this._pInst._doStroke) {
-        return this;
-      } else if (this.drawingContext.strokeStyle === styleEmpty) {
-        return this;
-      }
-      x = Math.round(x);
-      y = Math.round(y);
-      this.drawingContext.fillStyle = s;
-      if (this.drawingContext.lineWidth > 1) {
-        this.drawingContext.beginPath();
-        this.drawingContext.arc(x, y, this.drawingContext.lineWidth / 2, 0, constants.TWO_PI, false);
-        this.drawingContext.fill();
-      } else {
-        this.drawingContext.fillRect(x, y, 1, 1);
-      }
-      this.drawingContext.fillStyle = f;
-    };
-    p5.Graphics2D.prototype.quad = function (x1, y1, x2, y2, x3, y3, x4, y4) {
-      var doFill = this._pInst._doFill, doStroke = this._pInst._doStroke;
-      if (doFill && !doStroke) {
-        if (this.drawingContext.fillStyle === styleEmpty) {
-          return this;
-        }
-      } else if (!doFill && doStroke) {
-        if (this.drawingContext.strokeStyle === styleEmpty) {
-          return this;
-        }
-      }
-      this.drawingContext.beginPath();
-      this.drawingContext.moveTo(x1, y1);
-      this.drawingContext.lineTo(x2, y2);
-      this.drawingContext.lineTo(x3, y3);
-      this.drawingContext.lineTo(x4, y4);
-      this.drawingContext.closePath();
-      if (doFill) {
-        this.drawingContext.fill();
-      }
-      if (doStroke) {
-        this.drawingContext.stroke();
-      }
-      return this;
-    };
-    p5.Graphics2D.prototype.rect = function (a, b, c, d) {
-      var doFill = this._pInst._doFill, doStroke = this._pInst._doStroke;
-      if (doFill && !doStroke) {
-        if (this.drawingContext.fillStyle === styleEmpty) {
-          return this;
-        }
-      } else if (!doFill && doStroke) {
-        if (this.drawingContext.strokeStyle === styleEmpty) {
-          return this;
-        }
-      }
-      var vals = canvas.modeAdjust(a, b, c, d, this._pInst._rectMode);
-      this.drawingContext.beginPath();
-      this.drawingContext.rect(vals.x, vals.y, vals.w, vals.h);
-      if (doFill) {
-        this.drawingContext.fill();
-      }
-      if (doStroke) {
-        this.drawingContext.stroke();
-      }
-      return this;
-    };
-    p5.Graphics2D.prototype.triangle = function (x1, y1, x2, y2, x3, y3) {
-      var doFill = this._pInst._doFill, doStroke = this._pInst._doStroke;
-      if (doFill && !doStroke) {
-        if (this.drawingContext.fillStyle === styleEmpty) {
-          return this;
-        }
-      } else if (!doFill && doStroke) {
-        if (this.drawingContext.strokeStyle === styleEmpty) {
-          return this;
-        }
-      }
-      this.drawingContext.beginPath();
-      this.drawingContext.moveTo(x1, y1);
-      this.drawingContext.lineTo(x2, y2);
-      this.drawingContext.lineTo(x3, y3);
-      this.drawingContext.closePath();
-      if (doFill) {
-        this.drawingContext.fill();
-      }
-      if (doStroke) {
-        this.drawingContext.stroke();
-      }
-    };
-    p5.Graphics2D.prototype.noSmooth = function () {
-      this.drawingContext.mozImageSmoothingEnabled = false;
-      this.drawingContext.webkitImageSmoothingEnabled = false;
-    };
-    p5.Graphics2D.prototype.smooth = function () {
-      this.drawingContext.mozImageSmoothingEnabled = true;
-      this.drawingContext.webkitImageSmoothingEnabled = true;
-    };
-    p5.Graphics2D.prototype.strokeCap = function (cap) {
-      this.drawingContext.lineCap = cap;
-    };
-    p5.Graphics2D.prototype.strokeJoin = function (join) {
-      this.drawingContext.lineJoin = join;
-    };
-    p5.Graphics2D.prototype.strokeWeight = function (w) {
-      if (typeof w === 'undefined' || w === 0) {
-        this.drawingContext.lineWidth = 0.0001;
-      } else {
-        this.drawingContext.lineWidth = w;
-      }
-      return this;
-    };
-    p5.Graphics2D.prototype.bezier = function (x1, y1, x2, y2, x3, y3, x4, y4) {
-      this._pInst.beginShape();
-      this._pInst.vertex(x1, y1);
-      this._pInst.bezierVertex(x2, y2, x3, y3, x4, y4);
-      this._pInst.endShape();
-      this._pInst.stroke();
-    };
-    p5.Graphics2D.prototype.curve = function (x1, y1, x2, y2, x3, y3, x4, y4) {
-      this._pInst.beginShape();
-      this._pInst.curveVertex(x1, y1);
-      this._pInst.curveVertex(x2, y2);
-      this._pInst.curveVertex(x3, y3);
-      this._pInst.curveVertex(x4, y4);
-      this._pInst.endShape();
-      this._pInst.stroke();
-    };
-    p5.Graphics2D.prototype._doFillStrokeClose = function () {
-      if (this._pInst._doFill) {
-        this.drawingContext.fill();
-      }
-      if (this._pInst._doStroke) {
-        this.drawingContext.stroke();
-      }
-      this.drawingContext.closePath();
-    };
-    p5.Graphics2D.prototype._getFill = function () {
-      return this.drawingContext.fillStyle;
-    };
-    p5.Graphics.prototype._getStroke = function () {
-      return this.drawingContext.strokeStyle;
-    };
-    p5.Graphics2D.prototype.endShape = function (mode, vertices, isCurve, isBezier, isQuadratic, isContour, shapeKind) {
-      var v;
-      var i, j;
-      var numVerts = vertices.length;
-      if (isCurve && (shapeKind === constants.POLYGON || shapeKind === null)) {
-        if (numVerts > 3) {
-          var b = [], s = 1 - this._curveTightness;
-          this.drawingContext.beginPath();
-          this.drawingContext.moveTo(vertices[1][0], vertices[1][1]);
-          for (i = 1; i + 2 < numVerts; i++) {
-            v = vertices[i];
-            b[0] = [
-              v[0],
-              v[1]
-            ];
-            b[1] = [
-              v[0] + (s * vertices[i + 1][0] - s * vertices[i - 1][0]) / 6,
-              v[1] + (s * vertices[i + 1][1] - s * vertices[i - 1][1]) / 6
-            ];
-            b[2] = [
-              vertices[i + 1][0] + (s * vertices[i][0] - s * vertices[i + 2][0]) / 6,
-              vertices[i + 1][1] + (s * vertices[i][1] - s * vertices[i + 2][1]) / 6
-            ];
-            b[3] = [
-              vertices[i + 1][0],
-              vertices[i + 1][1]
-            ];
-            this.drawingContext.bezierCurveTo(b[1][0], b[1][1], b[2][0], b[2][1], b[3][0], b[3][1]);
-          }
-          if (mode === constants.CLOSE) {
-            this.drawingContext.lineTo(vertices[i + 1][0], vertices[i + 1][1]);
-          }
-          this._doFillStrokeClose();
-        }
-      } else if (isBezier && (shapeKind === constants.POLYGON || shapeKind === null)) {
-        this.drawingContext.beginPath();
-        for (i = 0; i < numVerts; i++) {
-          if (vertices[i].isVert) {
-            if (vertices[i].moveTo) {
-              this.drawingContext.moveTo(vertices[i][0], vertices[i][1]);
-            } else {
-              this.drawingContext.lineTo(vertices[i][0], vertices[i][1]);
-            }
-          } else {
-            this.drawingContext.bezierCurveTo(vertices[i][0], vertices[i][1], vertices[i][2], vertices[i][3], vertices[i][4], vertices[i][5]);
-          }
-        }
-        this._doFillStrokeClose();
-      } else if (isQuadratic && (shapeKind === constants.POLYGON || shapeKind === null)) {
-        this.drawingContext.beginPath();
-        for (i = 0; i < numVerts; i++) {
-          if (vertices[i].isVert) {
-            if (vertices[i].moveTo) {
-              this.drawingContext.moveTo([0], vertices[i][1]);
-            } else {
-              this.drawingContext.lineTo(vertices[i][0], vertices[i][1]);
-            }
-          } else {
-            this.drawingContext.quadraticCurveTo(vertices[i][0], vertices[i][1], vertices[i][2], vertices[i][3]);
-          }
-        }
-        this._doFillStrokeClose();
-      } else {
-        if (shapeKind === constants.POINTS) {
-          for (i = 0; i < numVerts; i++) {
-            v = vertices[i];
-            if (this._pInst._doStroke) {
-              this.stroke(v[6]);
-            }
-            this.point(v[0], v[1]);
-          }
-        } else if (shapeKind === constants.LINES) {
-          for (i = 0; i + 1 < numVerts; i += 2) {
-            v = vertices[i];
-            if (this._pInst._doStroke) {
-              this.stroke(vertices[i + 1][6]);
-            }
-            this.line(v[0], v[1], vertices[i + 1][0], vertices[i + 1][1]);
-          }
-        } else if (shapeKind === constants.TRIANGLES) {
-          for (i = 0; i + 2 < numVerts; i += 3) {
-            v = vertices[i];
-            this.drawingContext.beginPath();
-            this.drawingContext.moveTo(v[0], v[1]);
-            this.drawingContext.lineTo(vertices[i + 1][0], vertices[i + 1][1]);
-            this.drawingContext.lineTo(vertices[i + 2][0], vertices[i + 2][1]);
-            this.drawingContext.lineTo(v[0], v[1]);
-            if (this._pInst._doFill) {
-              this.fill(vertices[i + 2][5]);
-              this.drawingContext.fill();
-            }
-            if (this._pInst._doStroke) {
-              this.stroke(vertices[i + 2][6]);
-              this.drawingContext.stroke();
-            }
-            this.drawingContext.closePath();
-          }
-        } else if (shapeKind === constants.TRIANGLE_STRIP) {
-          for (i = 0; i + 1 < numVerts; i++) {
-            v = vertices[i];
-            this.drawingContext.beginPath();
-            this.drawingContext.moveTo(vertices[i + 1][0], vertices[i + 1][1]);
-            this.drawingContext.lineTo(v[0], v[1]);
-            if (this._pInst._doStroke) {
-              this.stroke(vertices[i + 1][6]);
-            }
-            if (this._pInst._doFill) {
-              this.fill(vertices[i + 1][5]);
-            }
-            if (i + 2 < numVerts) {
-              this.drawingContext.lineTo(vertices[i + 2][0], vertices[i + 2][1]);
-              if (this._pInst._doStroke) {
-                this.stroke(vertices[i + 2][6]);
-              }
-              if (this._pInst._doFill) {
-                this.fill(vertices[i + 2][5]);
-              }
-            }
-            this._doFillStrokeClose();
-          }
-        } else if (shapeKind === constants.TRIANGLE_FAN) {
-          if (numVerts > 2) {
-            this.drawingContext.beginPath();
-            this.drawingContext.moveTo(vertices[0][0], vertices[0][1]);
-            this.drawingContext.lineTo(vertices[1][0], vertices[1][1]);
-            this.drawingContext.lineTo(vertices[2][0], vertices[2][1]);
-            if (this._pInst._doFill) {
-              this.fill(vertices[2][5]);
-            }
-            if (this._pInst._doStroke) {
-              this.stroke(vertices[2][6]);
-            }
-            this._doFillStrokeClose();
-            for (i = 3; i < numVerts; i++) {
-              v = vertices[i];
-              this.drawingContext.beginPath();
-              this.drawingContext.moveTo(vertices[0][0], vertices[0][1]);
-              this.drawingContext.lineTo(vertices[i - 1][0], vertices[i - 1][1]);
-              this.drawingContext.lineTo(v[0], v[1]);
-              if (this._pInst._doFill) {
-                this.fill(v[5]);
-              }
-              if (this._pInst._doStroke) {
-                this.stroke(v[6]);
-              }
-              this._doFillStrokeClose();
-            }
-          }
-        } else if (shapeKind === constants.QUADS) {
-          for (i = 0; i + 3 < numVerts; i += 4) {
-            v = vertices[i];
-            this.drawingContext.beginPath();
-            this.drawingContext.moveTo(v[0], v[1]);
-            for (j = 1; j < 4; j++) {
-              this.drawingContext.lineTo(vertices[i + j][0], vertices[i + j][1]);
-            }
-            this.drawingContext.lineTo(v[0], v[1]);
-            if (this._pInst._doFill) {
-              this.fill(vertices[i + 3][5]);
-            }
-            if (this._pInst._doStroke) {
-              this.stroke(vertices[i + 3][6]);
-            }
-            this._doFillStrokeClose();
-          }
-        } else if (shapeKind === constants.QUAD_STRIP) {
-          if (numVerts > 3) {
-            for (i = 0; i + 1 < numVerts; i += 2) {
-              v = vertices[i];
-              this.drawingContext.beginPath();
-              if (i + 3 < numVerts) {
-                this.drawingContext.moveTo(vertices[i + 2][0], vertices[i + 2][1]);
-                this.drawingContext.lineTo(v[0], v[1]);
-                this.drawingContext.lineTo(vertices[i + 1][0], vertices[i + 1][1]);
-                this.drawingContext.lineTo(vertices[i + 3][0], vertices[i + 3][1]);
-                if (this._pInst._doFill) {
-                  this.fill(vertices[i + 3][5]);
-                }
-                if (this._pInst._doStroke) {
-                  this.stroke(vertices[i + 3][6]);
-                }
-              } else {
-                this.drawingContext.moveTo(v[0], v[1]);
-                this.drawingContext.lineTo(vertices[i + 1][0], vertices[i + 1][1]);
-              }
-              this._doFillStrokeClose();
-            }
-          }
-        } else {
-          this.drawingContext.beginPath();
-          this.drawingContext.moveTo(vertices[0][0], vertices[0][1]);
-          for (i = 1; i < numVerts; i++) {
-            v = vertices[i];
-            if (v.isVert) {
-              if (v.moveTo) {
-                this.drawingContext.moveTo(v[0], v[1]);
-              } else {
-                this.drawingContext.lineTo(v[0], v[1]);
-              }
-            }
-          }
-          this._doFillStrokeClose();
-        }
-      }
-    };
-    p5.Graphics2D.prototype.applyMatrix = function (n00, n01, n02, n10, n11, n12) {
-      this.drawingContext.transform(n00, n01, n02, n10, n11, n12);
-    };
-    p5.Graphics2D.prototype.resetMatrix = function () {
-      this.drawingContext.setTransform();
-    };
-    p5.Graphics2D.prototype.rotate = function (r) {
-      this.drawingContext.rotate(r);
-    };
-    p5.Graphics2D.prototype.scale = function () {
-      var x = 1, y = 1;
-      if (arguments.length === 1) {
-        x = y = arguments[0];
-      } else {
-        x = arguments[0];
-        y = arguments[1];
-      }
-      this.drawingContext.scale(x, y);
-      return this;
-    };
-    p5.Graphics2D.prototype.shearX = function (angle) {
-      this.drawingContext.transform(1, 0, this.tan(angle), 1, 0, 0);
-    };
-    p5.Graphics2D.prototype.shearY = function (angle) {
-      this.drawingContext.transform(1, this.tan(angle), 0, 1, 0, 0);
-    };
-    p5.Graphics2D.prototype.translate = function (x, y) {
-      this.drawingContext.translate(x, y);
-    };
-    p5.Graphics2D.prototype.push = function () {
-      this.drawingContext.save();
-    };
-    p5.Graphics2D.prototype.pop = function () {
-      this.drawingContext.restore();
-    };
-    p5.Graphics2D.prototype.textAlign = function (a) {
-      this.drawingContext.textAlign = a;
-    };
-    p5.Graphics2D.prototype.textWidth = function (s) {
-      return this.drawingContext.measureText(s).width;
-    };
-    p5.Graphics2D.prototype._applyTextProperties = function () {
-      var str = this._pInst._textStyle + ' ' + this._pInst._textSize + 'px ' + this._pInst._textFont;
-      this.drawingContext.font = str;
-    };
-    p5.Graphics2D.prototype.text = function (str, x, y, maxWidth, maxHeight) {
-      if (typeof maxWidth !== 'undefined') {
-        y += this._pInst._textLeading;
-        maxHeight += y;
-      }
-      str = str.toString();
-      str = str.replace(/(\t)/g, '  ');
-      var cars = str.split('\n');
-      for (var ii = 0; ii < cars.length; ii++) {
-        var line = '';
-        var words = cars[ii].split(' ');
-        for (var n = 0; n < words.length; n++) {
-          if (y + this._pInst._textLeading <= maxHeight || typeof maxHeight === 'undefined') {
-            var testLine = line + words[n] + ' ';
-            var metrics = this.drawingContext.measureText(testLine);
-            var testWidth = metrics.width;
-            if (typeof maxWidth !== 'undefined' && testWidth > maxWidth) {
-              if (this._pInst._doFill) {
-                this.drawingContext.fillText(line, x, y);
-              }
-              if (this._pInst._doStroke) {
-                this.drawingContext.strokeText(line, x, y);
-              }
-              line = words[n] + ' ';
-              y += this._pInst._textLeading;
-            } else {
-              line = testLine;
-            }
-          }
-        }
-        if (this._pInst._doFill) {
-          this.drawingContext.fillText(line, x, y);
-        }
-        if (this._pInst._doStroke) {
-          this.drawingContext.strokeText(line, x, y);
-        }
-        y += this._pInst._textLeading;
-      }
-    };
-    return p5.Graphics2D;
-  }({}, core, canvas, constants, filters);
-var shaders = function (require) {
-    return {
-      defaultVertShader: [
-        'attribute vec3 a_VertexPosition;',
-        'attribute vec4 a_VertexColor;',
-        'uniform vec3 u_resolution;',
-        'varying vec4 v_Color;',
-        'void main(void) {',
-        'vec3 zeroToOne = a_VertexPosition / u_resolution;',
-        'vec3 zeroToTwo = zeroToOne * 2.0;',
-        'vec3 clipSpace = zeroToTwo - 1.0;',
-        'gl_Position = vec4(clipSpace * vec3(1, -1, 1), 1.0);',
-        'v_Color = a_VertexColor;',
-        '}'
-      ].join('\n'),
-      defaultFragShader: [
-        'varying mediump vec4 v_Color;',
-        'void main(void) {',
-        'gl_FragColor = v_Color;',
-        '}'
-      ].join('\n')
-    };
-  }({});
-var p5Graphics3D = function (require, core, constants, shaders) {
-    var p5 = core;
-    var constants = constants;
-    var shaders = shaders;
-    var gl, shaderProgram;
-    var vertexPositionAttribute;
-    var vertexColorAttribute;
-    var attributes = {
-        alpha: false,
-        depth: true,
-        stencil: true,
-        antialias: false,
-        premultipliedAlpha: false,
-        preserveDrawingBuffer: false
-      };
-    p5.Graphics3D = function (elt, pInst, isMainCanvas) {
-      p5.Graphics.call(this, constants.WEBGL, elt, pInst, attributes, isMainCanvas);
-      this._pInst._setProperty('_graphics', this);
-      this.isP3D = true;
-      gl = this.drawingContext;
-      gl.clearColor(1, 1, 1, 1);
-      gl.clearDepth(1);
-      gl.enable(gl.DEPTH_TEST);
-      gl.depthFunc(gl.LEQUAL);
-      gl.clear(gl.COLOR_BUFFER_BIT | gl.DEPTH_BUFFER_BIT);
-      gl.viewport(0, 0, this.width, this.height);
-      this.initShaders();
-      return this;
-    };
-    p5.Graphics3D.prototype = Object.create(p5.Graphics.prototype);
-    p5.Graphics3D.prototype.background = function () {
-      var _col = p5.Color.getNormalizedColor.apply(this._pInst, arguments);
-      gl.clearColor(_col[0] / 255, _col[1] / 255, _col[2] / 255, _col[3] / 255);
-      gl.clear(gl.COLOR_BUFFER_BIT | gl.DEPTH_BUFFER_BIT);
-    };
-    p5.Graphics3D.prototype.stroke = function () {
-      this._stroke = p5.Color.getNormalizedColor.apply(this._pInst, arguments);
-    };
-    p5.Graphics3D.prototype.initShaders = function () {
-      var _vertShader = gl.createShader(gl.VERTEX_SHADER);
-      gl.shaderSource(_vertShader, shaders.defaultVertShader);
-      gl.compileShader(_vertShader);
-      if (!gl.getShaderParameter(_vertShader, gl.COMPILE_STATUS)) {
-        alert('Yikes! An error occurred compiling the shaders:' + gl.getShaderInfoLog(_vertShader));
-        return null;
-      }
-      var _fragShader = gl.createShader(gl.FRAGMENT_SHADER);
-      gl.shaderSource(_fragShader, shaders.defaultFragShader);
-      gl.compileShader(_fragShader);
-      if (!gl.getShaderParameter(_fragShader, gl.COMPILE_STATUS)) {
-        alert('Darn! An error occurred compiling the shaders:' + gl.getShaderInfoLog(_fragShader));
-        return null;
-      }
-      shaderProgram = gl.createProgram();
-      gl.attachShader(shaderProgram, _vertShader);
-      gl.attachShader(shaderProgram, _fragShader);
-      gl.linkProgram(shaderProgram);
-      if (!gl.getProgramParameter(shaderProgram, gl.LINK_STATUS)) {
-        alert('Snap! Error linking shader program');
-      }
-      gl.useProgram(shaderProgram);
-      var vertexResolution = gl.getUniformLocation(shaderProgram, 'u_resolution');
-      gl.uniform3f(vertexResolution, 300, 300, 1000);
-    };
-    p5.Graphics3D.prototype.line = function (x1, y1, z1, x2, y2, z2) {
-      if (!this._pInst._doStroke) {
-        return;
-      }
-      vertexPositionAttribute = gl.getAttribLocation(shaderProgram, 'a_VertexPosition');
-      var lineVertexBuffer = gl.createBuffer();
-      gl.bindBuffer(gl.ARRAY_BUFFER, lineVertexBuffer);
-      gl.bufferData(gl.ARRAY_BUFFER, new Float32Array([
-        x1,
-        y1,
-        z1,
-        x2,
-        y2,
-        z2
-      ]), gl.STATIC_DRAW);
-      gl.enableVertexAttribArray(vertexPositionAttribute);
-      gl.vertexAttribPointer(vertexPositionAttribute, 3, gl.FLOAT, false, 0, 0);
-      vertexColorAttribute = gl.getAttribLocation(shaderProgram, 'a_VertexColor');
-      var lineVertexColorBuffer = gl.createBuffer();
-      gl.bindBuffer(gl.ARRAY_BUFFER, lineVertexColorBuffer);
-      var colors = [
-          this._stroke[0] / 255,
-          this._stroke[1] / 255,
-          this._stroke[2] / 255,
-          this._stroke[3] / 255,
-          this._stroke[0] / 255,
-          this._stroke[1] / 255,
-          this._stroke[2] / 255,
-          this._stroke[3] / 255
-        ];
-      gl.bufferData(gl.ARRAY_BUFFER, new Float32Array(colors), gl.STATIC_DRAW);
-      gl.enableVertexAttribArray(vertexColorAttribute);
-      gl.vertexAttribPointer(vertexColorAttribute, 4, gl.FLOAT, false, 0, 0);
-      gl.drawArrays(gl.LINES, 0, 2);
-      return this;
-    };
-    p5.Graphics3D.prototype.scale = function () {
-    };
-    p5.Graphics3D.prototype.push = function () {
-    };
-    return p5.Graphics3D;
-  }({}, core, constants, shaders);
-var p5Image = function (require, core, filters) {
-    'use strict';
-    var p5 = core;
-    var Filters = filters;
-    p5.Image = function (width, height) {
-      this.width = width;
-      this.height = height;
-      this.canvas = document.createElement('canvas');
-      this.canvas.width = this.width;
-      this.canvas.height = this.height;
-      this.drawingContext = this.canvas.getContext('2d');
-      this.pixels = [];
-    };
-    p5.Image.prototype._setProperty = function (prop, value) {
-      this[prop] = value;
-    };
-    p5.Image.prototype.loadPixels = function () {
-      p5.Graphics2D.prototype.loadPixels.call(this);
-    };
-    p5.Image.prototype.updatePixels = function (x, y, w, h) {
-      p5.Graphics2D.prototype.updatePixels.call(this, x, y, w, h);
-    };
-    p5.Image.prototype.get = function (x, y, w, h) {
-      return p5.Graphics2D.prototype.get.call(this, x, y, w, h);
-    };
-    p5.Image.prototype.set = function (x, y, imgOrCol) {
-      p5.Graphics2D.prototype.set.call(this, x, y, imgOrCol);
-    };
-    p5.Image.prototype.resize = function (width, height) {
-      width = width || this.canvas.width;
-      height = height || this.canvas.height;
-      var tempCanvas = document.createElement('canvas');
-      tempCanvas.width = width;
-      tempCanvas.height = height;
-      tempCanvas.getContext('2d').drawImage(this.canvas, 0, 0, this.canvas.width, this.canvas.height, 0, 0, tempCanvas.width, tempCanvas.height);
-      this.canvas.width = this.width = width;
-      this.canvas.height = this.height = height;
-      this.drawingContext.drawImage(tempCanvas, 0, 0, width, height, 0, 0, width, height);
-      if (this.pixels.length > 0) {
-        this.loadPixels();
-      }
-    };
-    p5.Image.prototype.copy = function () {
-      p5.prototype.copy.apply(this, arguments);
-    };
-    p5.Image.prototype.mask = function (p5Image) {
-      if (p5Image === undefined) {
-        p5Image = this;
-      }
-      var currBlend = this.drawingContext.globalCompositeOperation;
-      var scaleFactor = 1;
-      if (p5Image instanceof p5.Graphics) {
-        scaleFactor = p5Image._pInst._pixelDensity;
-      }
-      var copyArgs = [
-          p5Image,
-          0,
-          0,
-          scaleFactor * p5Image.width,
-          scaleFactor * p5Image.height,
-          0,
-          0,
-          this.width,
-          this.height
-        ];
-      this.drawingContext.globalCompositeOperation = 'destination-out';
-      this.copy.apply(this, copyArgs);
-      this.drawingContext.globalCompositeOperation = currBlend;
-    };
-    p5.Image.prototype.filter = function (operation, value) {
-      Filters.apply(this.canvas, Filters[operation.toLowerCase()], value);
-    };
-    p5.Image.prototype.blend = function () {
-      p5.prototype.blend.apply(this, arguments);
-    };
-    p5.Image.prototype.save = function (filename, extension) {
-      var mimeType;
-      if (!extension) {
-        extension = 'png';
-        mimeType = 'image/png';
-      } else {
-        switch (extension.toLowerCase()) {
-        case 'png':
-          mimeType = 'image/png';
-          break;
-        case 'jpeg':
-          mimeType = 'image/jpeg';
-          break;
-        case 'jpg':
-          mimeType = 'image/jpeg';
-          break;
-        default:
-          mimeType = 'image/png';
-          break;
-        }
-      }
-      var downloadMime = 'image/octet-stream';
-      var imageData = this.canvas.toDataURL(mimeType);
-      imageData = imageData.replace(mimeType, downloadMime);
-      p5.prototype.downloadFile(imageData, filename, extension);
-    };
-    return p5.Image;
-  }({}, core, filters);
-var polargeometry = function (require) {
-    return {
-      degreesToRadians: function (x) {
-        return 2 * Math.PI * x / 360;
-      },
-      radiansToDegrees: function (x) {
-        return 360 * x / (2 * Math.PI);
-=======
     return null;
   };
   p5.Table.prototype.matchRows = function (regexp, column) {
@@ -2962,7 +1686,6 @@
     if (typeof value === 'string') {
       for (var i = 0; i < this.rows.length; i++) {
         ret.push(this.rows[i].obj[value]);
->>>>>>> 6666c757
       }
     } else {
       for (var j = 0; j < this.rows.length; j++) {
@@ -3895,729 +2618,6 @@
           this.pixels[idx + 3] = imgOrCol.rgba[3];
         }
       }
-<<<<<<< HEAD
-      return null;
-    };
-    p5.Table.prototype.matchRows = function (regexp, column) {
-      var ret = [];
-      if (typeof column === 'number') {
-        for (var j = 0; j < this.rows.length; j++) {
-          if (this.rows[j].arr[column].match(regexp)) {
-            ret.push(this.rows[j]);
-          }
-        }
-      } else {
-        for (var i = 0; i < this.rows.length; i++) {
-          if (this.rows[i].obj[column].match(regexp)) {
-            ret.push(this.rows[i]);
-          }
-        }
-      }
-      return ret;
-    };
-    p5.Table.prototype.getColumn = function (value) {
-      var ret = [];
-      if (typeof value === 'string') {
-        for (var i = 0; i < this.rows.length; i++) {
-          ret.push(this.rows[i].obj[value]);
-        }
-      } else {
-        for (var j = 0; j < this.rows.length; j++) {
-          ret.push(this.rows[j].arr[value]);
-        }
-      }
-      return ret;
-    };
-    p5.Table.prototype.clearRows = function () {
-      delete this.rows;
-      this.rows = [];
-    };
-    p5.Table.prototype.addColumn = function (title) {
-      var t = title || null;
-      this.columns.push(t);
-    };
-    p5.Table.prototype.getColumnCount = function () {
-      return this.columns.length;
-    };
-    p5.Table.prototype.getRowCount = function () {
-      return this.rows.length;
-    };
-    p5.Table.prototype.removeTokens = function (chars, column) {
-      var escape = function (s) {
-        return s.replace(/[-\/\\^$*+?.()|[\]{}]/g, '\\$&');
-      };
-      var charArray = [];
-      for (var i = 0; i < chars.length; i++) {
-        charArray.push(escape(chars.charAt(i)));
-      }
-      var regex = new RegExp(charArray.join('|'), 'g');
-      if (typeof column === 'undefined') {
-        for (var c = 0; c < this.columns.length; c++) {
-          for (var d = 0; d < this.rows.length; d++) {
-            var s = this.rows[d].arr[c];
-            s = s.replace(regex, '');
-            this.rows[d].arr[c] = s;
-            this.rows[d].obj[this.columns[c]] = s;
-          }
-        }
-      } else if (typeof column === 'string') {
-        for (var j = 0; j < this.rows.length; j++) {
-          var val = this.rows[j].obj[column];
-          val = val.replace(regex, '');
-          this.rows[j].obj[column] = val;
-          var pos = this.columns.indexOf(column);
-          this.rows[j].arr[pos] = val;
-        }
-      } else {
-        for (var k = 0; k < this.rows.length; k++) {
-          var str = this.rows[k].arr[column];
-          str = str.replace(regex, '');
-          this.rows[k].arr[column] = str;
-          this.rows[k].obj[this.columns[column]] = str;
-        }
-      }
-    };
-    p5.Table.prototype.trim = function (column) {
-      var regex = new RegExp(' ', 'g');
-      if (typeof column === 'undefined') {
-        for (var c = 0; c < this.columns.length; c++) {
-          for (var d = 0; d < this.rows.length; d++) {
-            var s = this.rows[d].arr[c];
-            s = s.replace(regex, '');
-            this.rows[d].arr[c] = s;
-            this.rows[d].obj[this.columns[c]] = s;
-          }
-        }
-      } else if (typeof column === 'string') {
-        for (var j = 0; j < this.rows.length; j++) {
-          var val = this.rows[j].obj[column];
-          val = val.replace(regex, '');
-          this.rows[j].obj[column] = val;
-          var pos = this.columns.indexOf(column);
-          this.rows[j].arr[pos] = val;
-        }
-      } else {
-        for (var k = 0; k < this.rows.length; k++) {
-          var str = this.rows[k].arr[column];
-          str = str.replace(regex, '');
-          this.rows[k].arr[column] = str;
-          this.rows[k].obj[this.columns[column]] = str;
-        }
-      }
-    };
-    p5.Table.prototype.removeColumn = function (c) {
-      var cString;
-      var cNumber;
-      if (typeof c === 'string') {
-        cString = c;
-        cNumber = this.columns.indexOf(c);
-        console.log('string');
-      } else {
-        cNumber = c;
-        cString = this.columns[c];
-      }
-      var chunk = this.columns.splice(cNumber + 1, this.columns.length);
-      this.columns.pop();
-      this.columns = this.columns.concat(chunk);
-      for (var i = 0; i < this.rows.length; i++) {
-        var tempR = this.rows[i].arr;
-        var chip = tempR.splice(cNumber + 1, tempR.length);
-        tempR.pop();
-        this.rows[i].arr = tempR.concat(chip);
-        delete this.rows[i].obj[cString];
-      }
-    };
-    return p5.Table;
-  }({}, core);
-var colorcreating_reading = function (require, core, p5Color) {
-    'use strict';
-    var p5 = core;
-    p5.prototype.alpha = function (c) {
-      if (c instanceof p5.Color) {
-        return c.rgba[3];
-      } else if (c instanceof Array) {
-        return c[3];
-      } else {
-        throw new Error('Needs p5.Color or pixel array as argument.');
-      }
-    };
-    p5.prototype.blue = function (c) {
-      if (c instanceof Array) {
-        return c[2];
-      } else if (c instanceof p5.Color) {
-        return c.rgba[2];
-      } else {
-        throw new Error('Needs p5.Color or pixel array as argument.');
-      }
-    };
-    p5.prototype.brightness = function (c) {
-      if (!c instanceof p5.Color) {
-        throw new Error('Needs p5.Color as argument.');
-      }
-      if (!c.hsba) {
-        c.hsba = p5.Color.getRGB(c.rgba);
-        c.hsba = c.hsba.concat(c.rgba[3]);
-      }
-      return c.hsba[2];
-    };
-    p5.prototype.color = function () {
-      if (arguments[0] instanceof Array) {
-        return new p5.Color(this, arguments[0], true);
-      } else {
-        return new p5.Color(this, arguments);
-      }
-    };
-    p5.prototype.green = function (c) {
-      if (c instanceof Array) {
-        return c[1];
-      } else if (c instanceof p5.Color) {
-        return c.rgba[1];
-      } else {
-        throw new Error('Needs p5.Color or pixel array as argument.');
-      }
-    };
-    p5.prototype.hue = function (c) {
-      if (!c instanceof p5.Color) {
-        throw new Error('Needs p5.Color as argument.');
-      }
-      if (!c.hsba) {
-        c.hsba = p5.Color.getRGB(c.rgba);
-      }
-      return c.hsba[0];
-    };
-    p5.prototype.lerpColor = function (c1, c2, amt) {
-      if (c1 instanceof Array) {
-        var c = [];
-        for (var i = 0; i < c1.length; i++) {
-          c.push(p5.prototype.lerp(c1[i], c2[i], amt));
-        }
-        return c;
-      } else if (c1 instanceof p5.Color) {
-        var pc = [];
-        for (var j = 0; j < 4; j++) {
-          pc.push(p5.prototype.lerp(c1.rgba[j], c2.rgba[j], amt));
-        }
-        return new p5.Color(this, pc);
-      } else {
-        return p5.prototype.lerp(c1, c2, amt);
-      }
-    };
-    p5.prototype.red = function (c) {
-      if (c instanceof Array) {
-        return c[0];
-      } else if (c instanceof p5.Color) {
-        return c.rgba[0];
-      } else {
-        throw new Error('Needs p5.Color or pixel array as argument.');
-      }
-    };
-    p5.prototype.saturation = function (c) {
-      if (!c instanceof p5.Color) {
-        throw new Error('Needs p5.Color as argument.');
-      }
-      if (!c.hsba) {
-        c.hsba = p5.Color.getRGB(c.rgba);
-        c.hsba = c.hsba.concat(c.rgba[3]);
-      }
-      return c.hsba[1];
-    };
-    return p5;
-  }({}, core, p5Color);
-var colorsetting = function (require, core, constants, p5Color) {
-    'use strict';
-    var p5 = core;
-    var constants = constants;
-    p5.prototype._doStroke = true;
-    p5.prototype._doFill = true;
-    p5.prototype._colorMode = constants.RGB;
-    p5.prototype._maxRGB = [
-      255,
-      255,
-      255,
-      255
-    ];
-    p5.prototype._maxHSB = [
-      255,
-      255,
-      255,
-      255
-    ];
-    p5.prototype.background = function () {
-      if (arguments[0] instanceof p5.Image) {
-        this.image(arguments[0], 0, 0, this.width, this.height);
-      } else {
-        this._graphics.background.apply(this._graphics, arguments);
-      }
-    };
-    p5.prototype.clear = function () {
-      this._graphics.clear();
-    };
-    p5.prototype.colorMode = function () {
-      if (arguments[0] === constants.RGB || arguments[0] === constants.HSB) {
-        this._colorMode = arguments[0];
-        var isRGB = this._colorMode === constants.RGB;
-        var maxArr = isRGB ? this._maxRGB : this._maxHSB;
-        if (arguments.length === 2) {
-          maxArr[0] = arguments[1];
-          maxArr[1] = arguments[1];
-          maxArr[2] = arguments[1];
-        } else if (arguments.length > 2) {
-          maxArr[0] = arguments[1];
-          maxArr[1] = arguments[2];
-          maxArr[2] = arguments[3];
-        }
-        if (arguments.length === 5) {
-          maxArr[3] = arguments[4];
-        }
-      }
-    };
-    p5.prototype.fill = function () {
-      this._setProperty('_doFill', true);
-      this._graphics.fill.apply(this._graphics, arguments);
-    };
-    p5.prototype.noFill = function () {
-      this._setProperty('_doFill', false);
-    };
-    p5.prototype.noStroke = function () {
-      this._setProperty('_doStroke', false);
-    };
-    p5.prototype.stroke = function () {
-      this._setProperty('_doStroke', true);
-      this._graphics.stroke.apply(this._graphics, arguments);
-    };
-    return p5;
-  }({}, core, constants, p5Color);
-var dataconversion = function (require, core) {
-    'use strict';
-    var p5 = core;
-    p5.prototype.float = function (str) {
-      return parseFloat(str);
-    };
-    p5.prototype.int = function (n, radix) {
-      if (typeof n === 'string') {
-        radix = radix || 10;
-        return parseInt(n, radix);
-      } else if (typeof n === 'number') {
-        return n | 0;
-      } else if (typeof n === 'boolean') {
-        return n ? 1 : 0;
-      } else if (n instanceof Array) {
-        return n.map(p5.prototype.int);
-      }
-    };
-    return p5;
-  }({}, core);
-var dataarray_functions = function (require, core) {
-    'use strict';
-    var p5 = core;
-    p5.prototype.append = function (array, value) {
-      array.push(value);
-      return array;
-    };
-    p5.prototype.arrayCopy = function (src, srcPosition, dst, dstPosition, length) {
-      var start, end;
-      if (typeof length !== 'undefined') {
-        end = Math.min(length, src.length);
-        start = dstPosition;
-        src = src.slice(srcPosition, end + srcPosition);
-      } else {
-        if (typeof dst !== 'undefined') {
-          end = dst;
-          end = Math.min(end, src.length);
-        } else {
-          end = src.length;
-        }
-        start = 0;
-        dst = srcPosition;
-        src = src.slice(0, end);
-      }
-      Array.prototype.splice.apply(dst, [
-        start,
-        end
-      ].concat(src));
-    };
-    p5.prototype.concat = function (list0, list1) {
-      return list0.concat(list1);
-    };
-    p5.prototype.reverse = function (list) {
-      return list.reverse();
-    };
-    p5.prototype.shorten = function (list) {
-      list.pop();
-      return list;
-    };
-    p5.prototype.sort = function (list, count) {
-      var arr = count ? list.slice(0, Math.min(count, list.length)) : list;
-      var rest = count ? list.slice(Math.min(count, list.length)) : [];
-      if (typeof arr[0] === 'string') {
-        arr = arr.sort();
-      } else {
-        arr = arr.sort(function (a, b) {
-          return a - b;
-        });
-      }
-      return arr.concat(rest);
-    };
-    p5.prototype.splice = function (list, value, index) {
-      Array.prototype.splice.apply(list, [
-        index,
-        0
-      ].concat(value));
-      return list;
-    };
-    p5.prototype.subset = function (list, start, count) {
-      if (typeof count !== 'undefined') {
-        return list.slice(start, start + count);
-      } else {
-        return list.slice(start, list.length);
-      }
-    };
-    return p5;
-  }({}, core);
-var datastring_functions = function (require, core) {
-    'use strict';
-    var p5 = core;
-    p5.prototype.join = function (list, separator) {
-      return list.join(separator);
-    };
-    p5.prototype.match = function (str, reg) {
-      return str.match(reg);
-    };
-    p5.prototype.matchAll = function (str, reg) {
-      var re = new RegExp(reg, 'g');
-      var match = re.exec(str);
-      var matches = [];
-      while (match !== null) {
-        matches.push(match);
-        match = re.exec(str);
-      }
-      return matches;
-    };
-    p5.prototype.nf = function () {
-      if (arguments[0] instanceof Array) {
-        var a = arguments[1];
-        var b = arguments[2];
-        return arguments[0].map(function (x) {
-          return doNf(x, a, b);
-        });
-      } else {
-        return doNf.apply(this, arguments);
-      }
-    };
-    function doNf() {
-      var num = arguments[0];
-      var neg = num < 0;
-      var n = neg ? num.toString().substring(1) : num.toString();
-      var decimalInd = n.indexOf('.');
-      var intPart = decimalInd !== -1 ? n.substring(0, decimalInd) : n;
-      var decPart = decimalInd !== -1 ? n.substring(decimalInd + 1) : '';
-      var str = neg ? '-' : '';
-      if (arguments.length === 3) {
-        for (var i = 0; i < arguments[1] - intPart.length; i++) {
-          str += '0';
-        }
-        str += intPart;
-        str += '.';
-        str += decPart;
-        for (var j = 0; j < arguments[2] - decPart.length; j++) {
-          str += '0';
-        }
-        return str;
-      } else {
-        for (var k = 0; k < Math.max(arguments[1] - intPart.length, 0); k++) {
-          str += '0';
-        }
-        str += n;
-        return str;
-      }
-    }
-    p5.prototype.nfc = function () {
-      if (arguments[0] instanceof Array) {
-        var a = arguments[1];
-        return arguments[0].map(function (x) {
-          return doNfc(x, a);
-        });
-      } else {
-        return doNfc.apply(this, arguments);
-      }
-    };
-    function doNfc() {
-      var num = arguments[0].toString();
-      var dec = num.indexOf('.');
-      var rem = dec !== -1 ? num.substring(dec) : '';
-      var n = dec !== -1 ? num.substring(0, dec) : num;
-      n = n.toString().replace(/\B(?=(\d{3})+(?!\d))/g, ',');
-      if (arguments[1] === 0) {
-        rem = '';
-      }
-      if (arguments.length > 1) {
-        rem = rem.substring(0, arguments[1] + 1);
-      }
-      return n + rem;
-    }
-    p5.prototype.nfp = function () {
-      var nfRes = this.nf.apply(this, arguments);
-      if (nfRes instanceof Array) {
-        return nfRes.map(addNfp);
-      } else {
-        return addNfp(nfRes);
-      }
-    };
-    function addNfp() {
-      return parseFloat(arguments[0]) > 0 ? '+' + arguments[0].toString() : arguments[0].toString();
-    }
-    p5.prototype.nfs = function () {
-      var nfRes = this.nf.apply(this, arguments);
-      if (nfRes instanceof Array) {
-        return nfRes.map(addNfs);
-      } else {
-        return addNfs(nfRes);
-      }
-    };
-    function addNfs() {
-      return parseFloat(arguments[0]) > 0 ? ' ' + arguments[0].toString() : arguments[0].toString();
-    }
-    p5.prototype.split = function (str, delim) {
-      return str.split(delim);
-    };
-    p5.prototype.splitTokens = function () {
-      var d = arguments.length > 0 ? arguments[1] : /\s/g;
-      return arguments[0].split(d).filter(function (n) {
-        return n;
-      });
-    };
-    p5.prototype.trim = function (str) {
-      if (str instanceof Array) {
-        return str.map(this.trim);
-      } else {
-        return str.trim();
-      }
-    };
-    return p5;
-  }({}, core);
-var environment = function (require, core, constants) {
-    'use strict';
-    var p5 = core;
-    var C = constants;
-    var standardCursors = [
-        C.ARROW,
-        C.CROSS,
-        C.HAND,
-        C.MOVE,
-        C.TEXT,
-        C.WAIT
-      ];
-    p5.prototype._frameRate = 0;
-    p5.prototype._lastFrameTime = new Date().getTime();
-    p5.prototype._targetFrameRate = 60;
-    p5.prototype.frameCount = 0;
-    p5.prototype.focused = true;
-    p5.prototype.cursor = function (type, x, y) {
-      var cursor = 'auto';
-      var canvas = this._curElement.elt;
-      if (standardCursors.indexOf(type) > -1) {
-        cursor = type;
-      } else if (typeof type === 'string') {
-        var coords = '';
-        if (x && y && (typeof x === 'number' && typeof y === 'number')) {
-          coords = x + ' ' + y;
-        }
-        if (type.substring(0, 6) !== 'http://') {
-          cursor = 'url(' + type + ') ' + coords + ', auto';
-        } else if (/\.(cur|jpg|jpeg|gif|png|CUR|JPG|JPEG|GIF|PNG)$/.test(type)) {
-          cursor = 'url(' + type + ') ' + coords + ', auto';
-        } else {
-          cursor = type;
-        }
-      }
-      canvas.style.cursor = cursor;
-    };
-    p5.prototype.frameRate = function (fps) {
-      if (typeof fps === 'undefined') {
-        return this._frameRate;
-      } else {
-        this._setProperty('_targetFrameRate', fps);
-        this._runFrames();
-        return this;
-      }
-    };
-    p5.prototype.getFrameRate = function () {
-      return this.frameRate();
-    };
-    p5.prototype.setFrameRate = function (fps) {
-      return this.frameRate(fps);
-    };
-    p5.prototype.noCursor = function () {
-      this._curElement.elt.style.cursor = 'none';
-    };
-    p5.prototype.displayWidth = screen.width;
-    p5.prototype.displayHeight = screen.height;
-    p5.prototype.windowWidth = window.innerWidth;
-    p5.prototype.windowHeight = window.innerHeight;
-    p5.prototype.onresize = function (e) {
-      this._setProperty('windowWidth', window.innerWidth);
-      this._setProperty('windowHeight', window.innerHeight);
-      var context = this._isGlobal ? window : this;
-      var executeDefault;
-      if (typeof context.windowResized === 'function') {
-        executeDefault = context.windowResized(e);
-        if (executeDefault !== undefined && !executeDefault) {
-          e.preventDefault();
-        }
-      }
-    };
-    p5.prototype.width = 0;
-    p5.prototype.height = 0;
-    p5.prototype.fullscreen = function (val) {
-      if (typeof val === 'undefined') {
-        return document.fullscreenElement || document.webkitFullscreenElement || document.mozFullScreenElement || document.msFullscreenElement;
-      } else {
-        if (val) {
-          launchFullscreen(document.documentElement);
-        } else {
-          exitFullscreen();
-        }
-      }
-    };
-    p5.prototype.devicePixelScaling = function (val) {
-      if (val) {
-        this._pixelDensity = window.devicePixelRatio || 1;
-      } else {
-        this._pixelDensity = 1;
-      }
-      this.resizeCanvas(this.width, this.height);
-    };
-    function launchFullscreen(element) {
-      var enabled = document.fullscreenEnabled || document.webkitFullscreenEnabled || document.mozFullScreenEnabled || document.msFullscreenEnabled;
-      if (!enabled) {
-        throw new Error('Fullscreen not enabled in this browser.');
-      }
-      if (element.requestFullscreen) {
-        element.requestFullscreen();
-      } else if (element.mozRequestFullScreen) {
-        element.mozRequestFullScreen();
-      } else if (element.webkitRequestFullscreen) {
-        element.webkitRequestFullscreen();
-      } else if (element.msRequestFullscreen) {
-        element.msRequestFullscreen();
-      }
-    }
-    function exitFullscreen() {
-      if (document.exitFullscreen) {
-        document.exitFullscreen();
-      } else if (document.mozCancelFullScreen) {
-        document.mozCancelFullScreen();
-      } else if (document.webkitExitFullscreen) {
-        document.webkitExitFullscreen();
-      }
-    }
-    p5.prototype.getURL = function () {
-      return location.href;
-    };
-    p5.prototype.getURLPath = function () {
-      return location.pathname.split('/').filter(function (v) {
-        return v !== '';
-      });
-    };
-    p5.prototype.getURLParams = function () {
-      var re = /[?&]([^&=]+)(?:[&=])([^&=]+)/gim;
-      var m;
-      var v = {};
-      while ((m = re.exec(location.search)) != null) {
-        if (m.index === re.lastIndex) {
-          re.lastIndex++;
-        }
-        v[m[1]] = m[2];
-      }
-      return v;
-    };
-    return p5;
-  }({}, core, constants);
-var imageimage = function (require, core, constants) {
-    'use strict';
-    var p5 = core;
-    var constants = constants;
-    p5.prototype._imageMode = constants.CORNER;
-    p5.prototype._tint = null;
-    p5.prototype.createImage = function (width, height) {
-      return new p5.Image(width, height);
-    };
-    return p5;
-  }({}, core, constants);
-var imageloading_displaying = function (require, core, canvas, constants) {
-    'use strict';
-    var p5 = core;
-    var canvas = canvas;
-    var constants = constants;
-    p5.prototype.loadImage = function (path, callback) {
-      var img = new Image();
-      var pImg = new p5.Image(1, 1, this);
-      img.onload = function () {
-        pImg.width = pImg.canvas.width = img.width;
-        pImg.height = pImg.canvas.height = img.height;
-        pImg.canvas.getContext('2d').drawImage(img, 0, 0);
-        if (typeof callback !== 'undefined') {
-          callback(pImg);
-        }
-      };
-      if (path.indexOf('data:image/') !== 0) {
-        img.crossOrigin = 'Anonymous';
-      }
-      img.src = path;
-      return pImg;
-    };
-    p5.prototype.image = function (img, x, y, width, height) {
-      x = x || 0;
-      y = y || 0;
-      width = width || img.width;
-      height = height || img.height;
-      var vals = canvas.modeAdjust(x, y, width, height, this._imageMode);
-      this._graphics.image(img, vals.x, vals.y, vals.w, vals.h);
-    };
-    p5.prototype.tint = function () {
-      var c = p5.Color._getFormattedColor.apply(this, arguments);
-      c = p5.Color._normalizeColorArray.call(this, c);
-      this._tint = c;
-    };
-    p5.prototype.noTint = function () {
-      this._tint = null;
-    };
-    p5.prototype.imageMode = function (m) {
-      if (m === constants.CORNER || m === constants.CORNERS || m === constants.CENTER) {
-        this._imageMode = m;
-      }
-    };
-    return p5;
-  }({}, core, canvas, constants);
-var imagepixels = function (require, core, filters, p5Color) {
-    'use strict';
-    var p5 = core;
-    var Filters = filters;
-    p5.prototype.pixels = [];
-    p5.prototype.blend = function () {
-      this._graphics.blend.apply(this._graphics, arguments);
-    };
-    p5.prototype.copy = function () {
-      this._graphics.copy.apply(this._graphics, arguments);
-    };
-    p5.prototype.filter = function (operation, value) {
-      Filters.apply(this.canvas, Filters[operation.toLowerCase()], value);
-    };
-    p5.prototype.get = function (x, y, w, h) {
-      return this._graphics.get(x, y, w, h);
-    };
-    p5.prototype.loadPixels = function () {
-      this._graphics.loadPixels();
-    };
-    p5.prototype.set = function (x, y, imgOrCol) {
-      this._graphics.set(x, y, imgOrCol);
-    };
-    p5.prototype.updatePixels = function (x, y, w, h) {
-      this._graphics.updatePixels(x, y, w, h);
-    };
-    return p5;
-  }({}, core, filters, p5Color);
-=======
     }
   };
   p5.prototype.updatePixels = function (x, y, w, h) {
@@ -4631,7 +2631,6 @@
   };
   return p5;
 }({}, amdclean['core'], amdclean['filters'], amdclean['p5Color']);
->>>>>>> 6666c757
 !function (name, context, definition) {
   if (typeof module != 'undefined' && module.exports)
     module.exports = definition();
@@ -5090,28 +3089,6 @@
   };
   return reqwest;
 });
-<<<<<<< HEAD
-var inputfiles = function (require, core, reqwest) {
-    'use strict';
-    var p5 = core;
-    var reqwest = reqwest;
-    p5.prototype.createInput = function () {
-      throw 'not yet implemented';
-    };
-    p5.prototype.createReader = function () {
-      throw 'not yet implemented';
-    };
-    p5.prototype.loadBytes = function () {
-      throw 'not yet implemented';
-    };
-    p5.prototype.loadJSON = function (path, callback, type) {
-      var ret = [];
-      var t = path.indexOf('http') === -1 ? 'json' : 'jsonp';
-      if (typeof type === 'string') {
-        if (type === 'jsonp' || type === 'json') {
-          t = type;
-        }
-=======
 amdclean['inputfiles'] = function (require, core, reqwest) {
   'use strict';
   var p5 = core;
@@ -5145,7 +3122,6 @@
       }
       if (typeof callback !== 'undefined') {
         callback(resp);
->>>>>>> 6666c757
       }
     });
     return ret;
@@ -6425,33 +4401,6 @@
       imageData = imageData.replace(mimeType, downloadMime);
       p5.prototype.downloadFile(imageData, filename, extension);
     }
-<<<<<<< HEAD
-    p5.prototype.println = p5.prototype.print;
-    return p5;
-  }({}, core);
-var renderingrendering = function (require, core, constants) {
-    var p5 = core;
-    var constants = constants;
-    p5.prototype.createCanvas = function (w, h, renderer, isDefault) {
-      var c = document.getElementById('defaultCanvas');
-      if (c) {
-        c.parentNode.removeChild(c);
-        c = document.createElement('canvas');
-        c.id = 'defaultCanvas';
-      } else {
-        c = document.createElement('canvas');
-        c.id = 'defaultCanvas';
-      }
-      c.setAttribute('width', w * this._pixelDensity);
-      c.setAttribute('height', h * this._pixelDensity);
-      c.setAttribute('style', 'width:' + w + 'px !important; height:' + h + 'px !important;');
-      if (!this._setupDone) {
-        c.className += ' p5_hidden';
-        c.style.visibility = 'hidden';
-      }
-      if (this._userNode) {
-        this._userNode.appendChild(c);
-=======
   };
   p5.prototype.saveFrames = function (fName, ext, _duration, _fps, callback) {
     var duration = _duration || 3;
@@ -6470,57 +4419,12 @@
       clearInterval(frameFactory);
       if (callback) {
         callback(frames);
->>>>>>> 6666c757
       } else {
         for (var i = 0; i < frames.length; i++) {
           var f = frames[i];
           p5.prototype.downloadFile(f.imageData, f.filename, f.ext);
         }
       }
-<<<<<<< HEAD
-      var pg;
-      if (renderer === constants.P2D || typeof renderer === 'undefined') {
-        pg = new p5.Graphics2D(c, this);
-      } else if (renderer === constants.WEBGL) {
-        pg = new p5.Graphics3D(c, this);
-      }
-      if (isDefault) {
-        this._elements.push(pg);
-      }
-      this.scale(this._pixelDensity, this._pixelDensity);
-      return pg;
-    };
-    p5.prototype.resizeCanvas = function (w, h) {
-      if (this._graphics) {
-        this._graphics.resize(w, h);
-        this._graphics._applyDefaults();
-        this.redraw();
-      }
-    };
-    p5.prototype.noCanvas = function () {
-      if (this.canvas) {
-        this.canvas.parentNode.removeChild(this.canvas);
-      }
-    };
-    p5.prototype.createGraphics = function (w, h, renderer) {
-      var c = document.createElement('canvas');
-      var node = this._userNode || document.body;
-      node.appendChild(c);
-      var pg;
-      if (renderer === constants.P2D || typeof renderer === 'undefined') {
-        pg = new p5.Graphics2D(c, this, false);
-      } else if (renderer === constants.WEBGL) {
-        pg = new p5.Graphics3D(c, this, false);
-      }
-      this._elements.push(pg);
-      for (var p in p5.prototype) {
-        if (!pg.hasOwnProperty(p)) {
-          if (typeof p5.prototype[p] === 'function') {
-            pg[p] = p5.prototype[p].bind(pg);
-          } else {
-            pg[p] = p5.prototype[p];
-          }
-=======
       frames = [];
     }, duration + 0.01);
   };
@@ -6628,7 +4532,6 @@
           pg[p] = p5.prototype[p].bind(pg);
         } else {
           pg[p] = p5.prototype[p];
->>>>>>> 6666c757
         }
       }
     }
@@ -6691,191 +4594,6 @@
       x4: r * Math.cos(a2),
       y4: r * Math.sin(a2)
     };
-<<<<<<< HEAD
-    return p5;
-  }({}, core, constants);
-var shape2d_primitives = function (require, core, constants) {
-    'use strict';
-    var p5 = core;
-    var constants = constants;
-    p5.prototype.arc = function (x, y, width, height, start, stop, mode) {
-      if (!this._doStroke && !this._doFill) {
-        return this;
-      }
-      if (this._angleMode === constants.DEGREES) {
-        start = this.radians(start);
-        stop = this.radians(stop);
-      }
-      this._graphics.arc(x, y, width, height, start, stop, mode);
-      return this;
-    };
-    p5.prototype.ellipse = function (x, y, w, h) {
-      if (!this._doStroke && !this._doFill) {
-        return this;
-      }
-      w = Math.abs(w);
-      h = Math.abs(h);
-      this._graphics.ellipse(x, y, w, h);
-      return this;
-    };
-    p5.prototype.line = function () {
-      if (!this._doStroke) {
-        return this;
-      }
-      if (this._graphics.isP3D) {
-        this._graphics.line(arguments[0], arguments[1], arguments[2], arguments[3], arguments[4], arguments[5]);
-      } else {
-        this._graphics.line(arguments[0], arguments[1], arguments[2], arguments[3]);
-      }
-    };
-    p5.prototype.point = function (x, y) {
-      if (!this._doStroke) {
-        return this;
-      }
-      this._graphics.point(x, y);
-      return this;
-    };
-    p5.prototype.quad = function (x1, y1, x2, y2, x3, y3, x4, y4) {
-      if (!this._doStroke && !this._doFill) {
-        return this;
-      }
-      this._graphics.quad(x1, y1, x2, y2, x3, y3, x4, y4);
-      return this;
-    };
-    p5.prototype.rect = function (a, b, c, d) {
-      if (!this._doStroke && !this._doFill) {
-        return;
-      }
-      this._graphics.rect(a, b, c, d);
-      return this;
-    };
-    p5.prototype.triangle = function (x1, y1, x2, y2, x3, y3) {
-      if (!this._doStroke && !this._doFill) {
-        return this;
-      }
-      this._graphics.triangle(x1, y1, x2, y2, x3, y3);
-      return this;
-    };
-    return p5;
-  }({}, core, constants);
-var shapeattributes = function (require, core, constants) {
-    'use strict';
-    var p5 = core;
-    var constants = constants;
-    p5.prototype._rectMode = constants.CORNER;
-    p5.prototype._ellipseMode = constants.CENTER;
-    p5.prototype.ellipseMode = function (m) {
-      if (m === constants.CORNER || m === constants.CORNERS || m === constants.RADIUS || m === constants.CENTER) {
-        this._ellipseMode = m;
-      }
-      return this;
-    };
-    p5.prototype.noSmooth = function () {
-      this._graphics.noSmooth();
-      return this;
-    };
-    p5.prototype.rectMode = function (m) {
-      if (m === constants.CORNER || m === constants.CORNERS || m === constants.RADIUS || m === constants.CENTER) {
-        this._rectMode = m;
-      }
-      return this;
-    };
-    p5.prototype.smooth = function () {
-      this._graphics.smooth();
-      return this;
-    };
-    p5.prototype.strokeCap = function (cap) {
-      if (cap === constants.ROUND || cap === constants.SQUARE || cap === constants.PROJECT) {
-        this._graphics.strokeCap(cap);
-      }
-      return this;
-    };
-    p5.prototype.strokeJoin = function (join) {
-      if (join === constants.ROUND || join === constants.BEVEL || join === constants.MITER) {
-        this._graphics.strokeJoin(join);
-      }
-      return this;
-    };
-    p5.prototype.strokeWeight = function (w) {
-      this._graphics.strokeWeight(w);
-      return this;
-    };
-    return p5;
-  }({}, core, constants);
-var shapecurves = function (require, core) {
-    'use strict';
-    var p5 = core;
-    var bezierDetail = 20;
-    var curveDetail = 20;
-    p5.prototype._curveTightness = 0;
-    p5.prototype.bezier = function (x1, y1, x2, y2, x3, y3, x4, y4) {
-      if (!this._doStroke) {
-        return this;
-      }
-      this._graphics.bezier(x1, y1, x2, y2, x3, y3, x4, y4);
-      return this;
-    };
-    p5.prototype.bezierDetail = function (d) {
-      bezierDetail = d;
-      return this;
-    };
-    p5.prototype.bezierPoint = function (a, b, c, d, t) {
-      var adjustedT = 1 - t;
-      return Math.pow(adjustedT, 3) * a + 3 * Math.pow(adjustedT, 2) * t * b + 3 * adjustedT * Math.pow(t, 2) * c + Math.pow(t, 3) * d;
-    };
-    p5.prototype.bezierTangent = function (a, b, c, d, t) {
-      var adjustedT = 1 - t;
-      return 3 * d * Math.pow(t, 2) - 3 * c * Math.pow(t, 2) + 6 * c * adjustedT * t - 6 * b * adjustedT * t + 3 * b * Math.pow(adjustedT, 2) - 3 * a * Math.pow(adjustedT, 2);
-    };
-    p5.prototype.curve = function (x1, y1, x2, y2, x3, y3, x4, y4) {
-      if (!this._doStroke) {
-        return;
-      }
-      this._graphics.curve(x1, y1, x2, y2, x3, y3, x4, y4);
-      return this;
-    };
-    p5.prototype.curveDetail = function (d) {
-      curveDetail = d;
-      return this;
-    };
-    p5.prototype.curveTightness = function (t) {
-      this._setProperty('_curveTightness', t);
-    };
-    p5.prototype.curvePoint = function (a, b, c, d, t) {
-      var t3 = t * t * t, t2 = t * t, f1 = -0.5 * t3 + t2 - 0.5 * t, f2 = 1.5 * t3 - 2.5 * t2 + 1, f3 = -1.5 * t3 + 2 * t2 + 0.5 * t, f4 = 0.5 * t3 - 0.5 * t2;
-      return a * f1 + b * f2 + c * f3 + d * f4;
-    };
-    p5.prototype.curveTangent = function (a, b, c, d, t) {
-      var t2 = t * t, f1 = -3 * t2 / 2 + 2 * t - 0.5, f2 = 9 * t2 / 2 - 5 * t, f3 = -9 * t2 / 2 + 4 * t + 0.5, f4 = 3 * t2 / 2 - t;
-      return a * f1 + b * f2 + c * f3 + d * f4;
-    };
-    p5.prototype.curveTightness = function () {
-      throw 'not yet implemented';
-    };
-    return p5;
-  }({}, core);
-var shapevertex = function (require, core, constants) {
-    'use strict';
-    var p5 = core;
-    var constants = constants;
-    var shapeKind = null;
-    var vertices = [];
-    var contourVertices = [];
-    var isBezier = false;
-    var isCurve = false;
-    var isQuadratic = false;
-    var isContour = false;
-    p5.prototype.beginContour = function () {
-      contourVertices = [];
-      isContour = true;
-      return this;
-    };
-    p5.prototype.beginShape = function (kind) {
-      if (kind === constants.POINTS || kind === constants.LINES || kind === constants.TRIANGLES || kind === constants.TRIANGLE_FAN || kind === constants.TRIANGLE_STRIP || kind === constants.QUADS || kind === constants.QUAD_STRIP) {
-        shapeKind = kind;
-      } else {
-        shapeKind = null;
-=======
   }
   p5.prototype.arc = function (x, y, width, height, start, stop, mode) {
     if (!this._doStroke && !this._doFill) {
@@ -7205,7 +4923,6 @@
       var vert = [];
       for (var i = 0; i < arguments.length; i++) {
         vert[i] = arguments[i];
->>>>>>> 6666c757
       }
       vert.isVert = false;
       if (isContour) {
@@ -7243,50 +4960,6 @@
     var v;
     if (closeShape && !isContour) {
       vertices.push(vertices[0]);
-<<<<<<< HEAD
-      for (var i = 0; i < contourVertices.length; i++) {
-        vertices.push(contourVertices[i]);
-      }
-      return this;
-    };
-    p5.prototype.endShape = function (mode) {
-      if (vertices.length === 0) {
-        return this;
-      }
-      if (!this._doStroke && !this._doFill) {
-        return this;
-      }
-      var closeShape = mode === constants.CLOSE;
-      if (closeShape && !isContour) {
-        vertices.push(vertices[0]);
-      }
-      this._graphics.endShape(mode, vertices, isCurve, isBezier, isQuadratic, isContour, shapeKind);
-      isCurve = false;
-      isBezier = false;
-      isQuadratic = false;
-      isContour = false;
-      if (closeShape) {
-        vertices.pop();
-      }
-      return this;
-    };
-    p5.prototype.quadraticVertex = function (cx, cy, x3, y3) {
-      if (this._contourInited) {
-        var pt = {};
-        pt.x = cx;
-        pt.y = cy;
-        pt.x3 = x3;
-        pt.y3 = y3;
-        pt.type = constants.QUADRATIC;
-        this._contourVertices.push(pt);
-        return this;
-      }
-      if (vertices.length > 0) {
-        isQuadratic = true;
-        var vert = [];
-        for (var i = 0; i < arguments.length; i++) {
-          vert[i] = arguments[i];
-=======
     }
     var i, j;
     var numVerts = vertices.length;
@@ -7486,7 +5159,6 @@
               this.drawingContext.lineTo(v[0], v[1]);
             }
           }
->>>>>>> 6666c757
         }
         this._doFillStrokeClose();
       }
@@ -7514,21 +5186,8 @@
     if (vertices.length > 0) {
       isQuadratic = true;
       var vert = [];
-<<<<<<< HEAD
-      vert.isVert = true;
-      vert[0] = x;
-      vert[1] = y;
-      vert[2] = 0;
-      vert[3] = 0;
-      vert[4] = 0;
-      vert[5] = this._graphics._getFill();
-      vert[6] = this._graphics._getStroke();
-      if (moveTo) {
-        vert.moveTo = moveTo;
-=======
       for (var i = 0; i < arguments.length; i++) {
         vert[i] = arguments[i];
->>>>>>> 6666c757
       }
       vert.isVert = false;
       if (isContour) {
@@ -7558,236 +5217,6 @@
       if (contourVertices.length === 0) {
         vert.moveTo = true;
       }
-<<<<<<< HEAD
-    };
-    p5.prototype.loop = function () {
-      this._loop = true;
-      this._draw();
-    };
-    p5.prototype.push = function () {
-      this._graphics.push();
-      this._styles.push({
-        doStroke: this._doStroke,
-        doFill: this._doFill,
-        tint: this._tint,
-        imageMode: this._imageMode,
-        rectMode: this._rectMode,
-        ellipseMode: this._ellipseMode,
-        colorMode: this._colorMode,
-        textFont: this.textFont,
-        textLeading: this.textLeading,
-        textSize: this.textSize,
-        textStyle: this.textStyle
-      });
-    };
-    p5.prototype.pop = function () {
-      this._graphics.pop();
-      var lastS = this._styles.pop();
-      this._doStroke = lastS.doStroke;
-      this._doFill = lastS.doFill;
-      this._tint = lastS.tint;
-      this._imageMode = lastS.imageMode;
-      this._rectMode = lastS.rectMode;
-      this._ellipseMode = lastS.ellipseMode;
-      this._colorMode = lastS.colorMode;
-      this.textFont = lastS.textFont;
-      this.textLeading = lastS.textLeading;
-      this.textSize = lastS.textSize;
-      this.textStyle = lastS.textStyle;
-    };
-    p5.prototype.pushStyle = function () {
-      throw new Error('pushStyle() not used, see push()');
-    };
-    p5.prototype.popStyle = function () {
-      throw new Error('popStyle() not used, see pop()');
-    };
-    p5.prototype.redraw = function () {
-      var context = this._isGlobal ? window : this;
-      if (context.draw) {
-        context.draw();
-      }
-    };
-    p5.prototype.size = function () {
-      throw 'size() not implemented, see createCanvas()';
-    };
-    return p5;
-  }({}, core);
-var transform = function (require, core, constants, outputtext_area) {
-    'use strict';
-    var p5 = core;
-    var constants = constants;
-    p5.prototype.applyMatrix = function (n00, n01, n02, n10, n11, n12) {
-      this._graphics.applyMatrix(n00, n01, n02, n10, n11, n12);
-      return this;
-    };
-    p5.prototype.popMatrix = function () {
-      throw new Error('popMatrix() not used, see pop()');
-    };
-    p5.prototype.printMatrix = function () {
-      throw new Error('printMatrix() not implemented');
-    };
-    p5.prototype.pushMatrix = function () {
-      throw new Error('pushMatrix() not used, see push()');
-    };
-    p5.prototype.resetMatrix = function () {
-      this._graphics.resetMatrix();
-      return this;
-    };
-    p5.prototype.rotate = function (r) {
-      if (this._angleMode === constants.DEGREES) {
-        r = this.radians(r);
-      }
-      this._graphics.rotate(r);
-      return this;
-    };
-    p5.prototype.rotateX = function () {
-      throw 'not yet implemented';
-    };
-    p5.prototype.rotateY = function () {
-      throw 'not yet implemented';
-    };
-    p5.prototype.scale = function () {
-      this._graphics.scale.apply(this._graphics, arguments);
-      return this;
-    };
-    p5.prototype.shearX = function (angle) {
-      if (this._angleMode === constants.DEGREES) {
-        angle = this.radians(angle);
-      }
-      this._graphics.shearX(angle);
-      return this;
-    };
-    p5.prototype.shearY = function (angle) {
-      if (this._angleMode === constants.DEGREES) {
-        angle = this.radians(angle);
-      }
-      this._graphics.shearY(angle);
-      return this;
-    };
-    p5.prototype.translate = function (x, y) {
-      this._graphics.translate(x, y);
-      return this;
-    };
-    return p5;
-  }({}, core, constants, outputtext_area);
-var typographyattributes = function (require, core, constants) {
-    'use strict';
-    var p5 = core;
-    var constants = constants;
-    p5.prototype._textLeading = 15;
-    p5.prototype._textFont = 'sans-serif';
-    p5.prototype._textSize = 12;
-    p5.prototype._textStyle = constants.NORMAL;
-    p5.prototype._textAscent = null;
-    p5.prototype._textDescent = null;
-    p5.prototype.textAlign = function (a) {
-      if (a === constants.LEFT || a === constants.RIGHT || a === constants.CENTER) {
-        this._graphics.textAlign(a);
-      }
-    };
-    p5.prototype.textLeading = function (l) {
-      this._setProperty('_textLeading', l);
-    };
-    p5.prototype.textSize = function (s) {
-      this._setProperty('_textSize', s);
-      this._applyTextProperties();
-    };
-    p5.prototype.textStyle = function (s) {
-      if (s === constants.NORMAL || s === constants.ITALIC || s === constants.BOLD) {
-        this._setProperty('_textStyle', s);
-        this._applyTextProperties();
-      }
-    };
-    p5.prototype.textWidth = function (s) {
-      return this._graphics.textWidth();
-    };
-    p5.prototype.textAscent = function () {
-      if (this._textAscent == null) {
-        this._updateTextMetrics();
-      }
-      return this._textAscent;
-    };
-    p5.prototype.textDescent = function () {
-      if (this._textDescent == null) {
-        this._updateTextMetrics();
-      }
-      return this._textDescent;
-    };
-    p5.prototype._applyTextProperties = function () {
-      this._setProperty('_textAscent', null);
-      this._setProperty('_textDescent', null);
-      this._graphics._applyTextProperties();
-    };
-    p5.prototype._updateTextMetrics = function () {
-      var text = document.createElement('span');
-      text.style.fontFamily = this._textFont;
-      text.style.fontSize = this._textSize + 'px';
-      text.innerHTML = 'ABCjgq|';
-      var block = document.createElement('div');
-      block.style.display = 'inline-block';
-      block.style.width = '1px';
-      block.style.height = '0px';
-      var container = document.createElement('div');
-      container.appendChild(text);
-      container.appendChild(block);
-      container.style.height = '0px';
-      container.style.overflow = 'hidden';
-      document.body.appendChild(container);
-      block.style.verticalAlign = 'baseline';
-      var blockOffset = this._calculateOffset(block);
-      var textOffset = this._calculateOffset(text);
-      var ascent = blockOffset[1] - textOffset[1];
-      block.style.verticalAlign = 'bottom';
-      blockOffset = this._calculateOffset(block);
-      textOffset = this._calculateOffset(text);
-      var height = blockOffset[1] - textOffset[1];
-      var descent = height - ascent;
-      document.body.removeChild(container);
-      this._setProperty('_textAscent', ascent);
-      this._setProperty('_textDescent', descent);
-    };
-    p5.prototype._calculateOffset = function (object) {
-      var currentLeft = 0, currentTop = 0;
-      if (object.offsetParent) {
-        do {
-          currentLeft += object.offsetLeft;
-          currentTop += object.offsetTop;
-        } while (object = object.offsetParent);
-      } else {
-        currentLeft += object.offsetLeft;
-        currentTop += object.offsetTop;
-      }
-      return [
-        currentLeft,
-        currentTop
-      ];
-    };
-    return p5;
-  }({}, core, constants);
-var typographyloading_displaying = function (require, core) {
-    'use strict';
-    var p5 = core;
-    p5.prototype.text = function (str, x, y, maxWidth, maxHeight) {
-      if (!this._doFill && !this._doStroke) {
-        return this;
-      }
-      this._graphics.text.apply(this._graphics, arguments);
-    };
-    p5.prototype.textFont = function (str) {
-      this._setProperty('_textFont', str);
-      this._applyTextProperties();
-    };
-    return p5;
-  }({}, core);
-var src_app = function (require, core, p5Color, p5Element, p5Graphics, p5Graphics2D, p5Graphics3D, p5Image, p5Vector, p5TableRow, p5Table, colorcreating_reading, colorsetting, constants, dataconversion, dataarray_functions, datastring_functions, environment, imageimage, imageloading_displaying, imagepixels, inputfiles, inputkeyboard, inputmouse, inputtime_date, inputtouch, mathmath, mathcalculation, mathrandom, mathnoise, mathtrigonometry, outputfiles, outputimage, outputtext_area, renderingrendering, shape2d_primitives, shapeattributes, shapecurves, shapevertex, structure, transform, typographyattributes, typographyloading_displaying, shaders) {
-    'use strict';
-    var p5 = core;
-    var _globalInit = function () {
-      if (!window.PHANTOMJS) {
-        if (window.setup && typeof window.setup === 'function' || window.draw && typeof window.draw === 'function') {
-          new p5();
-        }
-=======
       contourVertices.push(vert);
     } else {
       vertices.push(vert);
@@ -8093,14 +5522,8 @@
     if (!window.PHANTOMJS && !window.mocha) {
       if (window.setup && typeof window.setup === 'function' || window.draw && typeof window.draw === 'function') {
         new p5();
->>>>>>> 6666c757
-      }
-    }
-<<<<<<< HEAD
-    window.p5 = p5;
-    return p5;
-  }({}, core, p5Color, p5Element, p5Graphics, p5Graphics2D, p5Graphics3D, p5Image, p5Vector, p5TableRow, p5Table, colorcreating_reading, colorsetting, constants, dataconversion, dataarray_functions, datastring_functions, environment, imageimage, imageloading_displaying, imagepixels, inputfiles, inputkeyboard, inputmouse, inputtime_date, inputtouch, mathmath, mathcalculation, mathrandom, mathnoise, mathtrigonometry, outputfiles, outputimage, outputtext_area, renderingrendering, shape2d_primitives, shapeattributes, shapecurves, shapevertex, structure, transform, typographyattributes, typographyloading_displaying, shaders);
-=======
+      }
+    }
   };
   if (document.readyState === 'complete') {
     _globalInit();
@@ -8110,5 +5533,4 @@
   return p5;
 }({}, amdclean['core'], amdclean['p5Color'], amdclean['p5Element'], amdclean['p5Graphics'], amdclean['p5Image'], amdclean['p5File'], amdclean['p5Vector'], amdclean['p5TableRow'], amdclean['p5Table'], amdclean['colorcreating_reading'], amdclean['colorsetting'], amdclean['constants'], amdclean['dataconversion'], amdclean['dataarray_functions'], amdclean['datastring_functions'], amdclean['environment'], amdclean['imageimage'], amdclean['imageloading_displaying'], amdclean['imagepixels'], amdclean['inputfiles'], amdclean['inputkeyboard'], amdclean['inputacceleration'], amdclean['inputmouse'], amdclean['inputtime_date'], amdclean['inputtouch'], amdclean['mathmath'], amdclean['mathcalculation'], amdclean['mathrandom'], amdclean['mathnoise'], amdclean['mathtrigonometry'], amdclean['outputfiles'], amdclean['outputimage'], amdclean['outputtext_area'], amdclean['renderingrendering'], amdclean['shape2d_primitives'], amdclean['shapeattributes'], amdclean['shapecurves'], amdclean['shapevertex'], amdclean['structure'], amdclean['transform'], amdclean['typographyattributes'], amdclean['typographyloading_displaying']);
 return amdclean['src_app'];
-}));
->>>>>>> 6666c757
+}));