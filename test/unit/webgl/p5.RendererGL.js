suite('p5.RendererGL', function() {
  var myp5;

  if (!window.Modernizr.webgl) {
    return;
  }

  setup(function() {
    myp5 = new p5(function(p) {
      p.setup = function() {};
      p.draw = function() {};
    });
  });

  teardown(function() {
    //myp5.remove();
  });

  suite('createCanvas(w, h, WEBGL)', function() {
    test('creates a p5.RendererGL renderer', function() {
      myp5.createCanvas(100, 100, myp5.WEBGL);
      assert.instanceOf(myp5._renderer, p5.RendererGL);
    });
  });

  suite('webglVersion', function() {
    test('should return WEBGL2 by default', function() {
      myp5.createCanvas(10, 10, myp5.WEBGL);
      assert.equal(myp5.webglVersion, myp5.WEBGL2);
    });

    test('should return WEBGL1 after setAttributes', function() {
      myp5.createCanvas(10, 10, myp5.WEBGL);
      myp5.setAttributes({ version: 1 });
      assert.equal(myp5.webglVersion, myp5.WEBGL);
    });

    test('works on p5.Graphics', function() {
      myp5.createCanvas(10, 10, myp5.WEBGL);
      myp5.setAttributes({ version: 1 });
      const g = myp5.createGraphics(10, 10, myp5.WEBGL);
      assert.equal(myp5.webglVersion, myp5.WEBGL);
      assert.equal(g.webglVersion, myp5.WEBGL2);
    });

    suite('when WebGL2 is unavailable', function() {
      let prevGetContext;
      setup(function() {
        prevGetContext = HTMLCanvasElement.prototype.getContext;
        // Mock WebGL2 being unavailable
        HTMLCanvasElement.prototype.getContext = function(type, attrs) {
          if (type === 'webgl2') {
            return undefined;
          } else {
            return prevGetContext.call(this, type, attrs);
          }
        };
      });

      teardown(function() {
        // Put back the actual implementation
        HTMLCanvasElement.prototype.getContext = prevGetContext;
      });

      test('should return WEBGL1', function() {
        myp5.createCanvas(10, 10, myp5.WEBGL);
        assert.equal(myp5.webglVersion, myp5.WEBGL);
      });
    });
  });

  suite('default stroke shader', function() {
    test('check activate and deactivating fill and stroke', function(done) {
      myp5.noStroke();
      assert(
        !myp5._renderer._doStroke,
        'stroke shader still active after noStroke()'
      );
      assert.isTrue(
        myp5._renderer._doFill,
        'fill shader deactivated by noStroke()'
      );
      myp5.stroke(0);
      myp5.noFill();
      assert(
        myp5._renderer._doStroke,
        'stroke shader not active after stroke()'
      );
      assert.isTrue(
        !myp5._renderer._doFill,
        'fill shader still active after noFill()'
      );
      done();
    });

    test('coplanar strokes match 2D', function(done) {
      const getColors = function(mode) {
        myp5.createCanvas(20, 20, mode);
        myp5.pixelDensity(1);
        myp5.background(255);
        myp5.strokeCap(myp5.SQUARE);
        myp5.strokeJoin(myp5.MITER);
        if (mode === myp5.WEBGL) {
          myp5.translate(-myp5.width/2, -myp5.height/2);
        }
        myp5.stroke('black');
        myp5.strokeWeight(4);
        myp5.fill('red');
        myp5.rect(10, 10, 15, 15);
        myp5.fill('blue');
        myp5.rect(0, 0, 15, 15);
        myp5.loadPixels();
        return [...myp5.pixels];
      };

      assert.deepEqual(getColors(myp5.P2D), getColors(myp5.WEBGL));
      done();
    });
  });

  suite('filter shader', function() {
    setup(function() {
      vert = `attribute vec3 aPosition;
      attribute vec2 aTexCoord;
      
      varying vec2 vTexCoord;
      
      void main() {
        vTexCoord = aTexCoord;
        vec4 positionVec4 = vec4(aPosition, 1.0);
        positionVec4.xy = positionVec4.xy * 2.0 - 1.0;
        gl_Position = positionVec4;
      }`;

      frag = `precision highp float;
      varying vec2 vTexCoord;
      
      uniform sampler2D tex0;
      
      float luma(vec3 color) {
        return dot(color, vec3(0.299, 0.587, 0.114));
      }
      
      void main() {
        vec2 uv = vTexCoord;
        uv.y = 1.0 - uv.y;
        vec4 sampledColor = texture2D(tex0, uv);
        float gray = luma(sampledColor.rgb);
        gl_FragColor = vec4(gray, gray, gray, 1);
      }`;
    });

    teardown(function() {
    });

    test('filter accepts correct params', function() {
      myp5.createCanvas(5, 5, myp5.WEBGL);
      let s = myp5.createShader(vert, frag);
      myp5.filter(s);
      myp5.filter(myp5.POSTERIZE, 64);
    });

    test('secondary graphics layer is instantiated', function() {
      let renderer = myp5.createCanvas(5, 5, myp5.WEBGL);
      let s = myp5.createShader(vert, frag);
      myp5.filter(s);
      assert.notStrictEqual(renderer.filterGraphicsLayer, undefined);
    });

    test('custom shader makes changes to main canvas', function() {
      myp5.createCanvas(5, 5, myp5.WEBGL);
      let s = myp5.createShader(vert, frag);
      myp5.background('RED');
      myp5.loadPixels();
      let p1 = myp5.pixels.slice(); // copy before pixels is reassigned
      myp5.filter(s);
      myp5.loadPixels();
      let p2 = myp5.pixels;
      assert.notDeepEqual(p1, p2);
    });

    test('secondary graphics layer matches main canvas size', function() {
      let g1 = myp5.createCanvas(5, 5, myp5.WEBGL);
      let s = myp5.createShader(vert, frag);
      myp5.filter(s);
      let g2 = g1.filterGraphicsLayer;
      assert.deepEqual([g1.width, g1.height], [g2.width, g2.height]);
      myp5.resizeCanvas(4, 4);
      assert.deepEqual([g1.width, g1.height], [g2.width, g2.height]);
    });

    test('create graphics is unaffected after filter', function() {
      myp5.createCanvas(5, 5, myp5.WEBGL);
      let pg = myp5.createGraphics(5, 5, myp5.WEBGL);
      pg.circle(1, 1, 1);
      pg.loadPixels();
      let p1 = pg.pixels.slice();
      let s = myp5.createShader(vert, frag);
      myp5.filter(s);
      pg.loadPixels();
      let p2 = pg.pixels;
      assert.deepEqual(p1, p2);
    });

    test('stroke and other settings are unaffected after filter', function() {
      let c = myp5.createCanvas(5, 5, myp5.WEBGL);
      let getShapeAttributes = () => [
        c._ellipseMode,
        c.drawingContext.imageSmoothingEnabled,
        c._rectMode,
        c.curStrokeWeight,
        c.curStrokeCap,
        c.curStrokeJoin,
        c.curStrokeColor
      ];
      let a1 = getShapeAttributes();
      let s = myp5.createShader(vert, frag);
      myp5.filter(s);
      let a2 = getShapeAttributes();
      console.log(a1);
      assert.deepEqual(a1, a2);
    });

    test('geometries added after filter do not have shader applied', function() {
      myp5.createCanvas(4, 4, myp5.WEBGL);
      let s = myp5.createShader(vert, frag);
      myp5.filter(s);
      myp5.fill('RED');
      myp5.noStroke();
      myp5.rect(-2,-2,2,2);
      myp5.loadPixels();
      assert.equal(myp5.pixels[0], 255);
    });

    test('createFilterShader takes a custom frag shader src', function() {
      let testCreateFilterShader = () => {
        myp5.createCanvas(4, 4, myp5.WEBGL);
        let s = myp5.createFilterShader(frag);
        myp5.filter(s);
      };
      assert.doesNotThrow(testCreateFilterShader, 'this should not throw');
    });

    test('default vertex shader behaves the same as supplied vertex shader', function() {
      myp5.createCanvas(4,4, myp5.WEBGL);
      let s1 = myp5.createFilterShader(frag);
      let s2 = myp5.createShader(vert, frag);
      myp5.background('RED');
      myp5.filter(s1);
      myp5.loadPixels();
      let p1 = myp5.pixels.slice();
      myp5.clear();
      myp5.background('RED');
      myp5.filter(s2);
      myp5.loadPixels();
      let p2 = myp5.pixels;
      assert.deepEqual(p1, p2);
    });

    test('filter shader works on a p5.Graphics', function() {
      myp5.createCanvas(3,3, myp5.WEBGL);
      let pg = myp5.createGraphics(3,3, myp5.WEBGL);
      let s = pg.createFilterShader(frag);
      pg.background('RED');
      pg.loadPixels();
      let p1 = pg.pixels.slice();
      pg.filter(s);
      pg.loadPixels();
      let p2 = pg.pixels;
      assert.notDeepEqual(p1, p2);
    });
  });

  test('contours match 2D', function() {
    const getColors = function(mode) {
      myp5.createCanvas(50, 50, mode);
      myp5.pixelDensity(1);
      myp5.background(200);
      myp5.strokeCap(myp5.SQUARE);
      myp5.strokeJoin(myp5.MITER);
      if (mode === myp5.WEBGL) {
        myp5.translate(-myp5.width/2, -myp5.height/2);
      }
      myp5.stroke('black');
      myp5.strokeWeight(2);
      myp5.translate(25, 25);
      myp5.beginShape();
      // Exterior part of shape, clockwise winding
      myp5.vertex(-20, -20);
      myp5.vertex(20, -20);
      myp5.vertex(20, 20);
      myp5.vertex(-20, 20);
      // Interior part of shape, counter-clockwise winding
      myp5.beginContour();
      myp5.vertex(-10, -10);
      myp5.vertex(-10, 10);
      myp5.vertex(10, 10);
      myp5.vertex(10, -10);
      myp5.endContour();
      myp5.endShape(myp5.CLOSE);
      myp5.loadPixels();
      return [...myp5.pixels];
    };

    assert.deepEqual(getColors(myp5.P2D), getColors(myp5.WEBGL));
  });

  suite('text shader', function() {
    test('rendering looks the same in WebGL1 and 2', function(done) {
      myp5.loadFont('manual-test-examples/p5.Font/Inconsolata-Bold.ttf', function(font) {
        const webgl2 = myp5.createGraphics(100, 20, myp5.WEBGL);
        const webgl1 = myp5.createGraphics(100, 20, myp5.WEBGL);
        webgl1.setAttributes({ version: 1 });

        for (const graphic of [webgl1, webgl2]) {
          graphic.background(255);
          graphic.fill(0);
          graphic.textFont(font);
          graphic.textAlign(myp5.CENTER, myp5.CENTER);
          graphic.text(
            'Hello!',
            -graphic.width / 2,
            -graphic.height / 2,
            graphic.width,
            graphic.height
          );
          graphic.loadPixels();
        }

        assert.deepEqual(webgl1.pixels, webgl2.pixels);
        done();
      });
    });
  });

  suite('push() and pop() work in WEBGL Mode', function() {
    test('push/pop and translation works as expected in WEBGL Mode', function(done) {
      myp5.createCanvas(100, 100, myp5.WEBGL);
      var modelView = myp5._renderer.uMVMatrix.copy();
      myp5.push();
      myp5.rotateX(Math.random(0, 100));
      myp5.translate(20, 100, 5);
      assert.notEqual(modelView.mat4, myp5._renderer.uMVMatrix.mat4);
      myp5.pop();
      assert.deepEqual(modelView.mat4, myp5._renderer.uMVMatrix.mat4);
      done();
    });

    test('push/pop and directionalLight() works', function(done) {
      myp5.createCanvas(100, 100, myp5.WEBGL);
      myp5.directionalLight(255, 0, 0, 0, 0, 0);
      var dirDiffuseColors =
        myp5._renderer.directionalLightDiffuseColors.slice();
      var dirSpecularColors =
        myp5._renderer.directionalLightSpecularColors.slice();
      var dirLightDirections =
        myp5._renderer.directionalLightDirections.slice();
      myp5.push();
      myp5.directionalLight(0, 0, 255, 0, 10, 5);
      assert.notEqual(
        dirDiffuseColors,
        myp5._renderer.directionalLightDiffuseColors
      );
      assert.notEqual(
        dirSpecularColors,
        myp5._renderer.directionalLightSpecularColors
      );
      assert.notEqual(
        dirLightDirections,
        myp5._renderer.directionalLightDirections
      );
      myp5.pop();
      assert.deepEqual(
        dirDiffuseColors,
        myp5._renderer.directionalLightDiffuseColors
      );
      assert.deepEqual(
        dirSpecularColors,
        myp5._renderer.directionalLightSpecularColors
      );
      assert.deepEqual(
        dirLightDirections,
        myp5._renderer.directionalLightDirections
      );
      done();
    });

    test('push/pop and ambientLight() works', function(done) {
      myp5.createCanvas(100, 100, myp5.WEBGL);
      myp5.ambientLight(100, 0, 100);
      myp5.ambientLight(0, 0, 200);
      var ambColors = myp5._renderer.ambientLightColors.slice();
      myp5.push();
      myp5.ambientLight(0, 0, 0);
      assert.notEqual(ambColors, myp5._renderer.ambientLightColors);
      myp5.pop();
      assert.deepEqual(ambColors, myp5._renderer.ambientLightColors);
      done();
    });

    test('push/pop and pointLight() works', function(done) {
      myp5.createCanvas(100, 100, myp5.WEBGL);
      myp5.pointLight(255, 0, 0, 0, 0, 0);
      var pointDiffuseColors = myp5._renderer.pointLightDiffuseColors.slice();
      var pointSpecularColors = myp5._renderer.pointLightSpecularColors.slice();
      var pointLocs = myp5._renderer.pointLightPositions.slice();
      myp5.push();
      myp5.pointLight(0, 0, 255, 0, 10, 5);
      assert.notEqual(
        pointDiffuseColors,
        myp5._renderer.pointLightDiffuseColors
      );
      assert.notEqual(
        pointSpecularColors,
        myp5._renderer.pointLightSpecularColors
      );
      assert.notEqual(pointLocs, myp5._renderer.pointLightPositions);
      myp5.pop();
      assert.deepEqual(
        pointDiffuseColors,
        myp5._renderer.pointLightDiffuseColors
      );
      assert.deepEqual(
        pointSpecularColors,
        myp5._renderer.pointLightSpecularColors
      );
      assert.deepEqual(pointLocs, myp5._renderer.pointLightPositions);
      done();
    });

    test('push/pop and specularColor() works', function(done) {
      myp5.createCanvas(100, 100, myp5.WEBGL);
      myp5.specularColor(255, 0, 0);
      var specularColors = myp5._renderer.specularColors.slice();
      myp5.push();
      myp5.specularColor(0, 0, 255);
      assert.notEqual(specularColors, myp5._renderer.specularColors);
      myp5.pop();
      assert.deepEqual(specularColors, myp5._renderer.specularColors);
      done();
    });

    test('push/pop and spotLight() works', function(done) {
      myp5.createCanvas(100, 100, myp5.WEBGL);
      myp5.spotLight(255, 0, 255, 1, 2, 3, 0, 1, 0, Math.PI / 4, 7);
      let spotLightDiffuseColors =
        myp5._renderer.spotLightDiffuseColors.slice();
      let spotLightSpecularColors =
        myp5._renderer.spotLightSpecularColors.slice();
      let spotLightPositions = myp5._renderer.spotLightPositions.slice();
      let spotLightDirections = myp5._renderer.spotLightDirections.slice();
      let spotLightAngle = myp5._renderer.spotLightAngle.slice();
      let spotLightConc = myp5._renderer.spotLightConc.slice();
      myp5.push();
      myp5.spotLight(255, 0, 0, 2, 2, 3, 1, 0, 0, Math.PI / 3, 8);
      assert.notEqual(
        spotLightDiffuseColors,
        myp5._renderer.spotLightDiffuseColors
      );
      assert.notEqual(
        spotLightSpecularColors,
        myp5._renderer.spotLightSpecularColors
      );
      assert.notEqual(spotLightPositions, myp5._renderer.spotLightPositions);
      assert.notEqual(spotLightDirections, myp5._renderer.spotLightDirections);
      assert.notEqual(spotLightAngle, myp5._renderer.spotLightAngle);
      assert.notEqual(spotLightConc, myp5._renderer.spotLightConc);
      myp5.pop();
      assert.deepEqual(
        spotLightDiffuseColors,
        myp5._renderer.spotLightDiffuseColors
      );
      assert.deepEqual(
        spotLightSpecularColors,
        myp5._renderer.spotLightSpecularColors
      );
      assert.deepEqual(spotLightPositions, myp5._renderer.spotLightPositions);
      assert.deepEqual(spotLightDirections, myp5._renderer.spotLightDirections);
      assert.deepEqual(spotLightAngle, myp5._renderer.spotLightAngle);
      assert.deepEqual(spotLightConc, myp5._renderer.spotLightConc);
      done();
    });

    test('push/pop and noLights() works', function(done) {
      myp5.createCanvas(100, 100, myp5.WEBGL);
      myp5.ambientLight(0, 0, 200);
      var ambColors = myp5._renderer.ambientLightColors.slice();
      myp5.push();
      myp5.ambientLight(0, 200, 0);
      var ambPopColors = myp5._renderer.ambientLightColors.slice();
      myp5.noLights();
      assert.notEqual(ambColors, myp5._renderer.ambientLightColors);
      assert.notEqual(ambPopColors, myp5._renderer.ambientLightColors);
      myp5.pop();
      assert.deepEqual(ambColors, myp5._renderer.ambientLightColors);
      done();
    });

    test('push/pop and texture() works', function(done) {
      myp5.createCanvas(100, 100, myp5.WEBGL);
      var tex1 = myp5.createGraphics(1, 1);
      myp5.texture(tex1);
      assert.equal(tex1, myp5._renderer._tex);
      myp5.push();
      var tex2 = myp5.createGraphics(2, 2);
      myp5.texture(tex2);
      assert.equal(tex2, myp5._renderer._tex);
      assert.notEqual(tex1, myp5._renderer._tex);
      myp5.pop();
      assert.equal(tex1, myp5._renderer._tex);
      done();
    });

    test('push/pop and shader() works with fill', function(done) {
      myp5.createCanvas(100, 100, myp5.WEBGL);
      var fillShader1 = myp5._renderer._getLightShader();
      var fillShader2 = myp5._renderer._getColorShader();
      myp5.shader(fillShader1);
      assert.equal(fillShader1, myp5._renderer.userFillShader);
      myp5.push();
      myp5.shader(fillShader2);
      assert.equal(fillShader2, myp5._renderer.userFillShader);
      assert.notEqual(fillShader1, myp5._renderer.userFillShader);
      myp5.pop();
      assert.equal(fillShader1, myp5._renderer.userFillShader);
      done();
    });

    test('push/pop builds/unbuilds stack properly', function(done) {
      myp5.createCanvas(100, 100, myp5.WEBGL);
      var col1 = myp5.color(255, 0, 0);
      var col2 = myp5.color(0, 255, 0);
      for (var i = 0; i < 10; i++) {
        myp5.push();
        if (i % 2 === 0) {
          myp5.fill(col1);
        } else {
          myp5.fill(col2);
        }
      }
      for (var j = i; j > 0; j--) {
        if (j % 2 === 0) {
          assert.deepEqual(col2._array, myp5._renderer.curFillColor);
        } else {
          assert.deepEqual(col1._array, myp5._renderer.curFillColor);
        }
        myp5.pop();
      }
      assert.isTrue(myp5._styles.length === 0);
      done();
    });
  });

  suite('materials', function() {
    test('ambient color defaults to the fill color', function() {
      myp5.createCanvas(100, 100, myp5.WEBGL);
      myp5.noStroke();
      myp5.lights();
      myp5.fill('red');
      myp5.sphere(25);
      const pixel = myp5.get(50, 50);
      expect(pixel[0]).to.equal(221);
      expect(pixel[1]).to.equal(0);
      expect(pixel[2]).to.equal(0);
    });

    test('ambient color can be set manually', function() {
      myp5.createCanvas(100, 100, myp5.WEBGL);
      myp5.noStroke();
      myp5.lights();
      myp5.fill('red');
      myp5.ambientMaterial(255, 255, 255);
      myp5.sphere(25);
      const pixel = myp5.get(50, 50);
      expect(pixel[0]).to.equal(221);
      expect(pixel[1]).to.equal(128);
      expect(pixel[2]).to.equal(128);
    });

    test('specular is not lost by texture()', function() {
      myp5.createCanvas(100, 100, myp5.WEBGL);
      const tex = myp5.createGraphics(100, 100);
      tex.background(64);
      myp5.noStroke();
      myp5.lights();

      myp5.specularMaterial(128);
      myp5.texture(tex);

      myp5.plane(100);
      const pixel = myp5.get(50, 50);
      assert.deepEqual(pixel, [184, 184, 184, 255]);
    });

    test('specularMaterial() does not kill texture', function() {
      myp5.createCanvas(100, 100, myp5.WEBGL);
      const tex = myp5.createGraphics(100, 100);
      tex.background(64);
      myp5.noStroke();
      myp5.lights();

      myp5.texture(tex);
      myp5.specularMaterial(128);

      myp5.plane(100);
      const pixel = myp5.get(50, 50);
      assert.deepEqual(pixel, [184, 184, 184, 255]);
    });

    test('ambientMaterial() does not kill texture', function() {
      myp5.createCanvas(100, 100, myp5.WEBGL);
      const tex = myp5.createGraphics(100, 100);
      tex.background(64);
      myp5.noStroke();
      myp5.lights();

      myp5.texture(tex);
      myp5.ambientMaterial(128);

      myp5.plane(100);
      const pixel = myp5.get(50, 50);
      assert.deepEqual(pixel, [88, 88, 88, 255]);
    });

    test('emissiveMaterial() does not kill texture', function() {
      myp5.createCanvas(100, 100, myp5.WEBGL);
      const tex = myp5.createGraphics(100, 100);
      tex.background(64);
      myp5.noStroke();
      myp5.lights();

      myp5.texture(tex);
      myp5.emissiveMaterial(128);

      myp5.plane(100);
      const pixel = myp5.get(50, 50);
      assert.deepEqual(pixel, [184, 184, 184, 255]);
    });
  });

  suite('loadpixels()', function() {
    test('loadPixels color check', function(done) {
      myp5.createCanvas(100, 100, myp5.WEBGL);
      myp5.background(0, 100, 0);
      myp5.loadPixels();
      var pixels = myp5.pixels;
      assert.deepEqual(pixels[1], 100);
      assert.deepEqual(pixels[3], 255);
      done();
    });

    test('get() singlePixel color and size, with loadPixels', function(done) {
      myp5.createCanvas(100, 100, myp5.WEBGL);
      myp5.background(100, 115, 100);
      myp5.loadPixels();
      var img = myp5.get(0, 0);
      assert.isTrue(img[1] === 115);
      assert.isTrue(img.length === 4);
      done();
    });

    test('updatePixels() matches 2D mode', function() {
      myp5.createCanvas(20, 20);
      myp5.pixelDensity(1);
      const getColors = function(mode) {
        const g = myp5.createGraphics(20, 20, mode);
        g.pixelDensity(1);
        g.background(255);
        g.loadPixels();
        for (let y = 0; y < g.height; y++) {
          for (let x = 0; x < g.width; x++) {
            const idx = (y * g.width + x) * 4;
            g.pixels[idx] = (x / g.width) * 255;
            g.pixels[idx + 1] = (y / g.height) * 255;
            g.pixels[idx + 2] = 255;
            g.pixels[idx + 3] = 255;
          }
        }
        g.updatePixels();
        return g;
      };

      const p2d = getColors(myp5.P2D);
      const webgl = getColors(myp5.WEBGL);
      myp5.image(p2d, 0, 0);
      myp5.blendMode(myp5.DIFFERENCE);
      myp5.image(webgl, 0, 0);
      myp5.loadPixels();

      // There should be no difference, so the result should be all black
      // at 100% opacity. We add +/- 1 for wiggle room to account for precision
      // loss.
      for (let i = 0; i < myp5.pixels.length; i++) {
        expect(myp5.pixels[i]).to.be.closeTo(i % 4 === 3 ? 255 : 0, 1);
      }
    });
  });

  suite('get()', function() {
    var img;
    test('get() size check', function(done) {
      myp5.createCanvas(100, 100, myp5.WEBGL);
      img = myp5.get();
      assert.deepEqual(img.width, myp5.width);
      done();
    });

    test('get() can create p5.Image', function(done) {
      myp5.createCanvas(100, 100, myp5.WEBGL);
      assert.isTrue(img instanceof p5.Image);
      done();
    });

    test('get() singlePixel color and size', function(done) {
      myp5.createCanvas(100, 100, myp5.WEBGL);
      myp5.background(100, 115, 100);
      img = myp5.get(0, 0);
      assert.isTrue(img[1] === 115);
      assert.isTrue(img.length === 4);
      myp5.loadPixels();
      img = myp5.get(0, 0);
      assert.isTrue(img[1] === 115);
      assert.isTrue(img.length === 4);
      done();
    });
  });

  suite('GL Renderer clear()', function() {
    var pg;
    var pixel;
    test('webgl graphics background draws into webgl canvas', function(done) {
      myp5.createCanvas(50, 50, myp5.WEBGL);
      myp5.background(0, 255, 255, 255);
      pg = myp5.createGraphics(25, 50, myp5.WEBGL);
      pg.background(0);
      myp5.image(pg, -myp5.width / 2, -myp5.height / 2);
      pixel = myp5.get(0, 0);
      assert.deepEqual(pixel, [0, 0, 0, 255]);
      done();
    });

    test('transparent GL graphics with GL canvas', function(done) {
      myp5.createCanvas(50, 50, myp5.WEBGL);
      pg = myp5.createGraphics(25, 50, myp5.WEBGL);
      myp5.background(0, 255, 255);
      pg.clear();
      myp5.image(pg, -myp5.width / 2, -myp5.height / 2);
      pixel = myp5.get(0, 0);
      assert.deepEqual(pixel, [0, 255, 255, 255]);
      done();
    });

    test('clear color with rgba arguments', function(done) {
      myp5.createCanvas(50, 50, myp5.WEBGL);
      myp5.clear(1, 0, 0, 1);
      pixel = myp5.get(0, 0);
      assert.deepEqual(pixel, [255, 0, 0, 255]);
      pg = myp5.createGraphics(50, 50, myp5.WEBGL);
      pg.clear(1, 0, 0, 1);
      pixel = pg.get(0, 0);
      assert.deepEqual(pixel, [255, 0, 0, 255]);
      done();
    });

    test('semi-transparent GL graphics with GL canvas', function(done) {
      myp5.createCanvas(50, 50, myp5.WEBGL);
      pg = myp5.createGraphics(25, 50, myp5.WEBGL);
      myp5.background(0, 255, 255);
      pg.background(100, 100, 100, 100);
      myp5.image(pg, -myp5.width / 2, -myp5.height / 2);
      pixel = myp5.get(0, 0);
      assert.deepEqual(pixel, [39, 194, 194, 255]);
      done();
    });

    test('webgl graphics background draws into 2D canvas', function(done) {
      myp5.createCanvas(50, 50);
      myp5.background(0, 255, 255, 255);
      pg = myp5.createGraphics(25, 50, myp5.WEBGL);
      pg.background(0);
      myp5.image(pg, 0, 0);
      pixel = myp5.get(0, 0);
      assert.deepEqual(pixel, [0, 0, 0, 255]);
      done();
    });

    test('transparent GL graphics with 2D canvas', function(done) {
      myp5.createCanvas(50, 50);
      pg = myp5.createGraphics(25, 50, myp5.WEBGL);
      myp5.background(0, 255, 255);
      pg.clear();
      myp5.image(pg, 0, 0);
      pixel = myp5.get(0, 0);
      assert.deepEqual(pixel, [0, 255, 255, 255]);
      done();
    });

    test('semi-transparent GL graphics with 2D canvas', function(done) {
      myp5.createCanvas(50, 50);
      pg = myp5.createGraphics(25, 50, myp5.WEBGL);
      myp5.background(0, 255, 255);
      pg.background(100, 100, 100, 100);
      myp5.image(pg, 0, 0);
      pixel = myp5.get(0, 0);
      assert.deepEqual(pixel, [39, 194, 194, 255]);
      done();
    });
  });

  suite('background()', function() {
    function assertAllPixelsAreColor(target, r, g, b, a) {
      target.loadPixels();
      const expectedPixels = [];
      for (let i = 0; i < target.width * target.height; i++) {
        expectedPixels.push(r, g, b, a);
      }
      assert.deepEqual([ ...target.pixels ], expectedPixels);
    }

    function testDepthGetsCleared(target) {
      target.pixelDensity(1);
      target.noStroke();
      target.fill(255, 0, 0);
      target.plane(target.width, target.height);
      assertAllPixelsAreColor(target, 255, 0, 0, 255);

      target.background(255);
      target.push();
      target.translate(0, 0, -10); // Move farther away
      target.fill(0, 0, 255);
      // expanded to fill the screen
      target.plane(target.width * 4, target.height * 4);
      target.pop();
      // The farther-away plane should not be occluded because we cleared
      // the screen with background()
      assertAllPixelsAreColor(target, 0, 0, 255, 255);
    }

    test('background() resets the depth buffer of the main canvas', function() {
      myp5.createCanvas(10, 10, myp5.WEBGL);
      testDepthGetsCleared(myp5);
    });

    test('background() resets the depth buffer of p5.Graphics', function() {
      const graphics = myp5.createGraphics(10, 10, myp5.WEBGL);
      testDepthGetsCleared(graphics);
    });
  });

  suite('blendMode()', function() {
    var testBlend = function(mode, intended) {
      myp5.blendMode(mode);
      assert.deepEqual(intended, myp5._renderer.curBlendMode);
    };

    test('blendMode sets _curBlendMode correctly', function(done) {
      myp5.createCanvas(100, 100, myp5.WEBGL);
      testBlend(myp5.ADD, myp5.ADD);
      testBlend(myp5.REPLACE, myp5.REPLACE);
      testBlend(myp5.SUBTRACT, myp5.SUBTRACT);
      testBlend(myp5.SCREEN, myp5.SCREEN);
      testBlend(myp5.EXCLUSION, myp5.EXCLUSION);
      testBlend(myp5.MULTIPLY, myp5.MULTIPLY);
      testBlend(myp5.LIGHTEST, myp5.LIGHTEST);
      testBlend(myp5.DARKEST, myp5.DARKEST);
      done();
    });

    test('blendMode doesnt change when mode unavailable in 3D', function(done) {
      myp5.createCanvas(100, 100, myp5.WEBGL);
      myp5.blendMode(myp5.DARKEST);
      testBlend(myp5.BURN, myp5.DARKEST);
      testBlend(myp5.DODGE, myp5.DARKEST);
      testBlend(myp5.SOFT_LIGHT, myp5.DARKEST);
      testBlend(myp5.HARD_LIGHT, myp5.DARKEST);
      testBlend(myp5.OVERLAY, myp5.DARKEST);
      done();
    });

    var mixAndReturn = function(mode, bgCol) {
      myp5.background(bgCol);
      myp5.blendMode(mode);
      myp5.fill(255, 0, 0, 122);
      myp5.plane(10);
      myp5.fill(0, 0, 255, 122);
      myp5.plane(10);
      return myp5.get(5, 5);
    };

    test('blendModes change pixel colors as expected', function(done) {
      myp5.createCanvas(10, 10, myp5.WEBGL);
      myp5.noStroke();
      assert.deepEqual([122, 0, 122, 255], mixAndReturn(myp5.ADD, 0));
      assert.deepEqual([0, 0, 122, 122], mixAndReturn(myp5.REPLACE, 255));
      assert.deepEqual([133, 255, 133, 255], mixAndReturn(myp5.SUBTRACT, 255));
      assert.deepEqual([122, 0, 122, 255], mixAndReturn(myp5.SCREEN, 0));
      assert.deepEqual([133, 255, 133, 255], mixAndReturn(myp5.EXCLUSION, 255));
      // Note that in 2D mode, this would just return black, because 2D mode
      // ignores alpha in this case.
      assert.deepEqual([133, 69, 133, 255], mixAndReturn(myp5.MULTIPLY, 255));
      assert.deepEqual([122, 0, 122, 255], mixAndReturn(myp5.LIGHTEST, 0));
      assert.deepEqual([0, 0, 0, 255], mixAndReturn(myp5.DARKEST, 255));
      done();
    });

    test('blendModes match 2D mode', function(done) {
      myp5.createCanvas(10, 10, myp5.WEBGL);
      myp5.setAttributes({ alpha: true });
      const ref = myp5.createGraphics(myp5.width, myp5.height);
      ref.translate(ref.width / 2, ref.height / 2); // Match WebGL mode

      const testBlend = function(target, colorA, colorB, mode) {
        target.clear();
        target.push();
        target.background(colorA);
        target.blendMode(mode);
        target.noStroke();
        target.fill(colorB);
        target.rectMode(target.CENTER);
        target.rect(0, 0, target.width, target.height);
        target.pop();
        return target.get(0, 0);
      };

      const assertSameIn2D = function(colorA, colorB, mode) {
        const refColor = testBlend(myp5, colorA, colorB, mode);
        const webglColor = testBlend(ref, colorA, colorB, mode);
        assert.deepEqual(
          refColor,
          webglColor,
          `Blending ${colorA} with ${colorB} using ${mode}`
        );
      };

      for (const alpha of [255, 200]) {
        const red = myp5.color('#F53');
        const blue = myp5.color('#13F');
        red.setAlpha(alpha);
        blue.setAlpha(alpha);
        assertSameIn2D(red, blue, myp5.BLEND);
        assertSameIn2D(red, blue, myp5.ADD);
        assertSameIn2D(red, blue, myp5.DARKEST);
        assertSameIn2D(red, blue, myp5.LIGHTEST);
        assertSameIn2D(red, blue, myp5.EXCLUSION);
        assertSameIn2D(red, blue, myp5.MULTIPLY);
        assertSameIn2D(red, blue, myp5.SCREEN);
        assertSameIn2D(red, blue, myp5.REPLACE);
        assertSameIn2D(red, blue, myp5.REMOVE);
        done();
      }
    });

    test('blendModes are included in push/pop', function(done) {
      myp5.createCanvas(10, 10, myp5.WEBGL);
      myp5.blendMode(myp5.MULTIPLY);
      myp5.push();
      myp5.blendMode(myp5.ADD);
      assert.equal(myp5._renderer.curBlendMode, myp5.ADD, 'Changed to ADD');
      myp5.pop();
      assert.equal(
        myp5._renderer.curBlendMode,
        myp5.MULTIPLY,
        'Resets to MULTIPLY'
      );
      done();
    });

    test('blendModes are applied to point drawing', function(done) {
      myp5.createCanvas(32, 32, myp5.WEBGL);
      myp5.background(0);
      myp5.blendMode(myp5.ADD);
      myp5.strokeWeight(32);
      myp5.stroke(255, 0, 0);
      myp5.point(0, 0, 0);
      myp5.stroke(0, 0, 255);
      myp5.point(0, 0, 0);
      assert.deepEqual(myp5.get(16, 16), [255, 0, 255, 255]);
      done();
    });
  });

  suite('BufferDef', function() {
    test('render buffer properties are correctly set', function(done) {
      var renderer = myp5.createCanvas(10, 10, myp5.WEBGL);

      myp5.fill(255);
      myp5.stroke(255);
      myp5.triangle(0, 0, 1, 0, 0, 1);

      var buffers = renderer.retainedMode.geometry['tri'];

      assert.isObject(buffers);
      assert.isDefined(buffers.indexBuffer);
      assert.isDefined(buffers.indexBufferType);
      assert.isDefined(buffers.vertexBuffer);
      assert.isDefined(buffers.lineVerticesBuffer);
      assert.isDefined(buffers.lineSidesBuffer);
      assert.isDefined(buffers.lineTangentsInBuffer);
      assert.isDefined(buffers.lineTangentsOutBuffer);
      assert.isDefined(buffers.vertexBuffer);

      assert.equal(buffers.vertexCount, 3);

      //   6 verts per line segment x3 (each is a quad made of 2 triangles)
      // + 12 verts per join x3 (2 quads each, 1 is discarded in the shader)
      // + 6 verts per line cap x0 (1 quad each)
      // = 54
      assert.equal(buffers.lineVertexCount, 54);

      done();
    });
  });

  suite('tint() in WEBGL mode', function() {
    test('default tint value is set and not null', function() {
      myp5.createCanvas(100, 100, myp5.WEBGL);
      assert.deepEqual(myp5._renderer._tint, [255, 255, 255, 255]);
    });

    test('tint value is modified correctly when tint() is called', function() {
      myp5.createCanvas(100, 100, myp5.WEBGL);
      myp5.tint(0, 153, 204, 126);
      assert.deepEqual(myp5._renderer._tint, [0, 153, 204, 126]);
      myp5.tint(100, 120, 140);
      assert.deepEqual(myp5._renderer._tint, [100, 120, 140, 255]);
      myp5.tint('violet');
      assert.deepEqual(myp5._renderer._tint, [238, 130, 238, 255]);
      myp5.tint(100);
      assert.deepEqual(myp5._renderer._tint, [100, 100, 100, 255]);
      myp5.tint(100, 126);
      assert.deepEqual(myp5._renderer._tint, [100, 100, 100, 126]);
      myp5.tint([100, 126, 0, 200]);
      assert.deepEqual(myp5._renderer._tint, [100, 126, 0, 200]);
      myp5.tint([100, 126, 0]);
      assert.deepEqual(myp5._renderer._tint, [100, 126, 0, 255]);
      myp5.tint([100]);
      assert.deepEqual(myp5._renderer._tint, [100, 100, 100, 255]);
      myp5.tint([100, 126]);
      assert.deepEqual(myp5._renderer._tint, [100, 100, 100, 126]);
      myp5.tint(myp5.color(255, 204, 0));
      assert.deepEqual(myp5._renderer._tint, [255, 204, 0, 255]);
    });

    test('tint should be reset after draw loop', function() {
      return new Promise(function(resolve, reject) {
        new p5(function(p) {
          p.setup = function() {
            p.createCanvas(100, 100, myp5.WEBGL);
          };
          p.draw = function() {
            if (p.frameCount === 2) {
              resolve(p._renderer._tint);
            }
            p.tint(0, 153, 204, 126);
          };
        });
      }).then(function(_tint) {
        assert.deepEqual(_tint, [255, 255, 255, 255]);
      });
    });
  });

  suite('beginShape() in WEBGL mode', function() {
    test('QUADS mode converts into triangles', function(done) {
      var renderer = myp5.createCanvas(10, 10, myp5.WEBGL);
      myp5.textureMode(myp5.NORMAL);
      renderer.beginShape(myp5.QUADS);
      renderer.fill(255, 0, 0);
      renderer.normal(0, 1, 2);
      renderer.vertex(0, 0, 0, 0, 0);
      renderer.fill(0, 255, 0);
      renderer.normal(3, 4, 5);
      renderer.vertex(0, 1, 1, 0, 1);
      renderer.fill(0, 0, 255);
      renderer.normal(6, 7, 8);
      renderer.vertex(1, 0, 2, 1, 0);
      renderer.fill(255, 0, 255);
      renderer.normal(9, 10, 11);
      renderer.vertex(1, 1, 3, 1, 1);

      renderer.fill(255, 0, 0);
      renderer.normal(12, 13, 14);
      renderer.vertex(2, 0, 4, 0, 0);
      renderer.fill(0, 255, 0);
      renderer.normal(15, 16, 17);
      renderer.vertex(2, 1, 5, 0, 1);
      renderer.fill(0, 0, 255);
      renderer.normal(18, 19, 20);
      renderer.vertex(3, 0, 6, 1, 0);
      renderer.fill(255, 0, 255);
      renderer.normal(21, 22, 23);
      renderer.vertex(3, 1, 7, 1, 1);
      renderer.endShape();

      const expectedVerts = [
        [0, 0, 0],
        [0, 1, 1],
        [1, 0, 2],

        [0, 0, 0],
        [1, 0, 2],
        [1, 1, 3],

        [2, 0, 4],
        [2, 1, 5],
        [3, 0, 6],

        [2, 0, 4],
        [3, 0, 6],
        [3, 1, 7]
      ];
      assert.equal(
        renderer.immediateMode.geometry.vertices.length,
        expectedVerts.length
      );
      expectedVerts.forEach(function([x, y, z], i) {
        assert.equal(renderer.immediateMode.geometry.vertices[i].x, x);
        assert.equal(renderer.immediateMode.geometry.vertices[i].y, y);
        assert.equal(renderer.immediateMode.geometry.vertices[i].z, z);
      });

      const expectedUVs = [
        [0, 0],
        [0, 1],
        [1, 0],

        [0, 0],
        [1, 0],
        [1, 1],

        [0, 0],
        [0, 1],
        [1, 0],

        [0, 0],
        [1, 0],
        [1, 1]
      ].flat();
      assert.deepEqual(renderer.immediateMode.geometry.uvs, expectedUVs);

      const expectedColors = [
        [1, 0, 0, 1],
        [0, 1, 0, 1],
        [0, 0, 1, 1],

        [1, 0, 0, 1],
        [0, 0, 1, 1],
        [1, 0, 1, 1],

        [1, 0, 0, 1],
        [0, 1, 0, 1],
        [0, 0, 1, 1],

        [1, 0, 0, 1],
        [0, 0, 1, 1],
        [1, 0, 1, 1]
      ].flat();
      assert.deepEqual(
        renderer.immediateMode.geometry.vertexColors,
        expectedColors
      );

      const expectedNormals = [
        [0, 1, 2],
        [3, 4, 5],
        [6, 7, 8],

        [0, 1, 2],
        [6, 7, 8],
        [9, 10, 11],

        [12, 13, 14],
        [15, 16, 17],
        [18, 19, 20],

        [12, 13, 14],
        [18, 19, 20],
        [21, 22, 23]
      ];
      assert.equal(
        renderer.immediateMode.geometry.vertexNormals.length,
        expectedNormals.length
      );
      expectedNormals.forEach(function([x, y, z], i) {
        assert.equal(renderer.immediateMode.geometry.vertexNormals[i].x, x);
        assert.equal(renderer.immediateMode.geometry.vertexNormals[i].y, y);
        assert.equal(renderer.immediateMode.geometry.vertexNormals[i].z, z);
      });

      done();
    });

    test('QUADS mode makes edges for quad outlines', function(done) {
      var renderer = myp5.createCanvas(10, 10, myp5.WEBGL);
      renderer.beginShape(myp5.QUADS);
      renderer.vertex(0, 0);
      renderer.vertex(0, 1);
      renderer.vertex(1, 0);
      renderer.vertex(1, 1);

      renderer.vertex(2, 0);
      renderer.vertex(2, 1);
      renderer.vertex(3, 0);
      renderer.vertex(3, 1);
      renderer.endShape();

      assert.equal(renderer.immediateMode.geometry.edges.length, 8);
      done();
    });

    test('QUAD_STRIP mode makes edges for strip outlines', function(done) {
      var renderer = myp5.createCanvas(10, 10, myp5.WEBGL);
      renderer.beginShape(myp5.QUAD_STRIP);
      renderer.vertex(0, 0);
      renderer.vertex(0, 1);
      renderer.vertex(1, 0);
      renderer.vertex(1, 1);
      renderer.vertex(2, 0);
      renderer.vertex(2, 1);
      renderer.vertex(3, 0);
      renderer.vertex(3, 1);
      renderer.endShape();

      // Two full quads (2 * 4) plus two edges connecting them
      assert.equal(renderer.immediateMode.geometry.edges.length, 10);
      done();
    });

    test('TRIANGLE_FAN mode makes edges for each triangle', function(done) {
      var renderer = myp5.createCanvas(10, 10, myp5.WEBGL);
      //    x
      //    | \
      // x--x--x
      //  \ | /
      //    x
      renderer.beginShape(myp5.TRIANGLE_FAN);
      renderer.vertex(0, 0);
      renderer.vertex(0, -5);
      renderer.vertex(5, 0);
      renderer.vertex(0, 5);
      renderer.vertex(-5, 0);
      renderer.endShape();

      assert.equal(renderer.immediateMode.geometry.edges.length, 7);
      done();
    });

    test('TESS preserves vertex data', function(done) {
      var renderer = myp5.createCanvas(10, 10, myp5.WEBGL);

      myp5.textureMode(myp5.NORMAL);
      renderer.beginShape(myp5.TESS);
      renderer.fill(255, 255, 255);
      renderer.normal(-1, -1, 1);
      renderer.vertex(-10, -10, 0, 0);
      renderer.fill(255, 0, 0);
      renderer.normal(1, -1, 1);
      renderer.vertex(10, -10, 1, 0);
      renderer.fill(0, 255, 0);
      renderer.normal(1, 1, 1);
      renderer.vertex(10, 10, 1, 1);
      renderer.fill(0, 0, 255);
      renderer.normal(-1, 1, 1);
      renderer.vertex(-10, 10, 0, 1);
      renderer.endShape(myp5.CLOSE);

      assert.equal(renderer.immediateMode.geometry.vertices.length, 6);
      assert.deepEqual(
        renderer.immediateMode.geometry.vertices[0].array(),
        [10, -10, 0]
      );
      assert.deepEqual(
        renderer.immediateMode.geometry.vertices[1].array(),
        [-10, 10, 0]
      );
      assert.deepEqual(
        renderer.immediateMode.geometry.vertices[2].array(),
        [-10, -10, 0]
      );
      assert.deepEqual(
        renderer.immediateMode.geometry.vertices[3].array(),
        [-10, 10, 0]
      );
      assert.deepEqual(
        renderer.immediateMode.geometry.vertices[4].array(),
        [10, -10, 0]
      );
      assert.deepEqual(
        renderer.immediateMode.geometry.vertices[5].array(),
        [10, 10, 0]
      );

      assert.equal(renderer.immediateMode.geometry.vertexNormals.length, 6);
      assert.deepEqual(
        renderer.immediateMode.geometry.vertexNormals[0].array(),
        [1, -1, 1]
      );
      assert.deepEqual(
        renderer.immediateMode.geometry.vertexNormals[1].array(),
        [-1, 1, 1]
      );
      assert.deepEqual(
        renderer.immediateMode.geometry.vertexNormals[2].array(),
        [-1, -1, 1]
      );
      assert.deepEqual(
        renderer.immediateMode.geometry.vertexNormals[3].array(),
        [-1, 1, 1]
      );
      assert.deepEqual(
        renderer.immediateMode.geometry.vertexNormals[4].array(),
        [1, -1, 1]
      );
      assert.deepEqual(
        renderer.immediateMode.geometry.vertexNormals[5].array(),
        [1, 1, 1]
      );

      assert.deepEqual(renderer.immediateMode.geometry.vertexColors, [
        1, 0, 0, 1,
        0, 0, 1, 1,
        1, 1, 1, 1,
        0, 0, 1, 1,
        1, 0, 0, 1,
        0, 1, 0, 1
      ]);

      assert.deepEqual(renderer.immediateMode.geometry.uvs, [
        1, 0,
        0, 1,
        0, 0,
        0, 1,
        1, 0,
        1, 1
      ]);

      done();
    });

    test('TESS does not affect stroke colors', function(done) {
      var renderer = myp5.createCanvas(10, 10, myp5.WEBGL);

      myp5.textureMode(myp5.NORMAL);
      renderer.beginShape(myp5.TESS);
      myp5.noFill();
      renderer.stroke(255, 255, 255);
      renderer.vertex(-10, -10, 0, 0);
      renderer.stroke(255, 0, 0);
      renderer.vertex(10, -10, 1, 0);
      renderer.stroke(0, 255, 0);
      renderer.vertex(10, 10, 1, 1);
      renderer.stroke(0, 0, 255);
      renderer.vertex(-10, 10, 0, 1);
      renderer.endShape(myp5.CLOSE);

      // Vertex colors are not run through tessy
      assert.deepEqual(renderer.immediateMode.geometry.vertexStrokeColors, [
        1, 1, 1, 1,
        1, 0, 0, 1,
        0, 1, 0, 1,
        0, 0, 1, 1
      ]);

      done();
    });

    test('TESS interpolates vertex data at intersections', function(done) {
      var renderer = myp5.createCanvas(10, 10, myp5.WEBGL);

      // Hourglass shape:
      //
      // 1     3
      // o     o
      // | \ / |
      // | / \ |
      // o     o
      // 4     2
      //
      // Tessy will add a vertex in the middle
      myp5.textureMode(myp5.NORMAL);
      renderer.beginShape(myp5.TESS);
      renderer.fill(255, 255, 255);
      renderer.normal(-1, -1, 1);
      renderer.vertex(-10, -10, 0, 0);
      renderer.fill(0, 255, 0);
      renderer.normal(1, 1, 1);
      renderer.vertex(10, 10, 1, 1);
      renderer.fill(255, 0, 0);
      renderer.normal(1, -1, 1);
      renderer.vertex(10, -10, 1, 0);
      renderer.fill(0, 0, 255);
      renderer.normal(-1, 1, 1);
      renderer.vertex(-10, 10, 0, 1);
      renderer.endShape(myp5.CLOSE);

      assert.equal(renderer.immediateMode.geometry.vertices.length, 6);
      assert.deepEqual(
        renderer.immediateMode.geometry.vertices[0].array(),
        [0, 0, 0]
      );
      assert.deepEqual(
        renderer.immediateMode.geometry.vertices[1].array(),
        [-10, 10, 0]
      );
      assert.deepEqual(
        renderer.immediateMode.geometry.vertices[2].array(),
        [-10, -10, 0]
      );
      assert.deepEqual(
        renderer.immediateMode.geometry.vertices[3].array(),
        [10, 10, 0]
      );
      assert.deepEqual(
        renderer.immediateMode.geometry.vertices[4].array(),
        [0, 0, 0]
      );
      assert.deepEqual(
        renderer.immediateMode.geometry.vertices[5].array(),
        [10, -10, 0]
      );

      assert.equal(renderer.immediateMode.geometry.vertexNormals.length, 6);
      assert.deepEqual(
        renderer.immediateMode.geometry.vertexNormals[0].array(),
        [0, 0, 1]
      );
      assert.deepEqual(
        renderer.immediateMode.geometry.vertexNormals[1].array(),
        [-1, 1, 1]
      );
      assert.deepEqual(
        renderer.immediateMode.geometry.vertexNormals[2].array(),
        [-1, -1, 1]
      );
      assert.deepEqual(
        renderer.immediateMode.geometry.vertexNormals[3].array(),
        [1, 1, 1]
      );
      assert.deepEqual(
        renderer.immediateMode.geometry.vertexNormals[4].array(),
        [0, 0, 1]
      );
      assert.deepEqual(
        renderer.immediateMode.geometry.vertexNormals[5].array(),
        [1, -1, 1]
      );

      assert.deepEqual(renderer.immediateMode.geometry.vertexColors, [
        0.5, 0.5, 0.5, 1,
        0, 0, 1, 1,
        1, 1, 1, 1,
        0, 1, 0, 1,
        0.5, 0.5, 0.5, 1,
        1, 0, 0, 1
      ]);

      assert.deepEqual(renderer.immediateMode.geometry.uvs, [
        0.5, 0.5,
        0, 1,
        0, 0,
        1, 1,
        0.5, 0.5,
        1, 0
      ]);

      done();
    });

    test('TESS handles vertex data perpendicular to the camera', function(done) {
      var renderer = myp5.createCanvas(10, 10, myp5.WEBGL);

      myp5.textureMode(myp5.NORMAL);
      renderer.beginShape(myp5.TESS);
      renderer.vertex(-10, 0, -10);
      renderer.vertex(10, 0, -10);
      renderer.vertex(10, 0, 10);
      renderer.vertex(-10, 0, 10);
      renderer.endShape(myp5.CLOSE);

      assert.equal(renderer.immediateMode.geometry.vertices.length, 6);
      assert.deepEqual(
        renderer.immediateMode.geometry.vertices[0].array(),
        [10, 0, 10]
      );
      assert.deepEqual(
        renderer.immediateMode.geometry.vertices[1].array(),
        [-10, 0, -10]
      );
      assert.deepEqual(
        renderer.immediateMode.geometry.vertices[2].array(),
        [10, 0, -10]
      );
      assert.deepEqual(
        renderer.immediateMode.geometry.vertices[3].array(),
        [-10, 0, -10]
      );
      assert.deepEqual(
        renderer.immediateMode.geometry.vertices[4].array(),
        [10, 0, 10]
      );
      assert.deepEqual(
        renderer.immediateMode.geometry.vertices[5].array(),
        [-10, 0, 10]
      );

      done();
    });
  });

  suite('color interpolation', function() {
    test('strokes should interpolate colors between vertices', function(done) {
      const renderer = myp5.createCanvas(512, 4, myp5.WEBGL);

      // far left color: (242, 236, 40)
      // far right color: (42, 36, 240)
      // expected middle color: (142, 136, 140)

      renderer.strokeWeight(4);
      renderer.beginShape();
      renderer.stroke(242, 236, 40);
      renderer.vertex(-256, 0);
      renderer.stroke(42, 36, 240);
      renderer.vertex(256, 0);
      renderer.endShape();

      assert.deepEqual(myp5.get(0, 2), [242, 236, 40, 255]);
      assert.deepEqual(myp5.get(256, 2), [142, 136, 140, 255]);
      assert.deepEqual(myp5.get(511, 2), [42, 36, 240, 255]);

      done();
    });

    test('bezierVertex() should interpolate curFillColor', function(done) {
      const renderer = myp5.createCanvas(256, 256, myp5.WEBGL);

      // start color: (255, 255, 255)
      // end color: (255, 0, 0)
      // Intermediate values are expected to be approximately half the value.

      renderer.beginShape();
      renderer.fill(255);
      renderer.vertex(-128, -128);
      renderer.fill(255, 0, 0);
      renderer.bezierVertex(128, -128, 128, 128, -128, 128);
      renderer.endShape();

      assert.deepEqual(myp5.get(128, 127), [255, 129, 129, 255]);

      done();
    });

    test('bezierVertex() should interpolate curStrokeColor', function(done) {
      const renderer = myp5.createCanvas(256, 256, myp5.WEBGL);

      // start color: (255, 255, 255)
      // end color: (255, 0, 0)
      // Intermediate values are expected to be approximately half the value.

      renderer.strokeWeight(5);
      renderer.beginShape();
      myp5.noFill();
      renderer.stroke(255);
      renderer.vertex(-128, -128);
      renderer.stroke(255, 0, 0);
      renderer.bezierVertex(128, -128, 128, 128, -128, 128);
      renderer.endShape();

      assert.deepEqual(myp5.get(190, 127), [255, 128, 128, 255]);

      done();
    });

    test('quadraticVertex() should interpolate curFillColor', function(done) {
      const renderer = myp5.createCanvas(256, 256, myp5.WEBGL);

      // start color: (255, 255, 255)
      // end color: (255, 0, 0)
      // Intermediate values are expected to be approximately half the value.

      renderer.beginShape();
      renderer.fill(255);
      renderer.vertex(-128, -128);
      renderer.fill(255, 0, 0);
      renderer.quadraticVertex(256, 0, -128, 128);
      renderer.endShape();

      assert.deepEqual(myp5.get(128, 127), [255, 128, 128, 255]);

      done();
    });

    test('quadraticVertex() should interpolate curStrokeColor', function(done) {
      const renderer = myp5.createCanvas(256, 256, myp5.WEBGL);

      // start color: (255, 255, 255)
      // end color: (255, 0, 0)
      // Intermediate values are expected to be approximately half the value.

      renderer.strokeWeight(5);
      renderer.beginShape();
      myp5.noFill();
      renderer.stroke(255);
      renderer.vertex(-128, -128);
      renderer.stroke(255, 0, 0);
      renderer.quadraticVertex(256, 0, -128, 128);
      renderer.endShape();

      assert.deepEqual(myp5.get(190, 127), [255, 128, 128, 255]);

      done();
    });

    test('geometry without stroke colors use curStrokeColor', function(done) {
      const renderer = myp5.createCanvas(256, 256, myp5.WEBGL);
      myp5.background(255);
      myp5.fill(255);
      myp5.stroke(0);
      myp5.strokeWeight(4);
      myp5.rectMode(myp5.CENTER);
      myp5.rect(0, 0, myp5.width, myp5.height);

      assert.equal(renderer._useLineColor, false);
      assert.deepEqual(myp5.get(128, 0), [0, 0, 0, 255]);
      done();
    });

    test('geometry with stroke colors use their colors', function(done) {
      const renderer = myp5.createCanvas(256, 256, myp5.WEBGL);
      const myGeom = new p5.Geometry(1, 1, function() {
        this.gid = 'strokeColorTest';
        this.vertices.push(myp5.createVector(-128, -128));
        this.vertices.push(myp5.createVector(-128, 128));
        this.vertices.push(myp5.createVector(128, 128));
        this.vertices.push(myp5.createVector(128, -128));
        this.faces.push([0, 1, 2]);
        this.faces.push([0, 2, 3]);
        this.edges.push([0, 1]);
        this.edges.push([1, 2]);
        this.edges.push([2, 3]);
        this.edges.push([3, 0]);
        this.vertexStrokeColors.push(
          0, 0, 0, 1,
          1, 0, 0, 1,
          0, 0, 1, 1,
          0, 1, 0, 1
        );
        this._edgesToVertices();
      });
      myp5.background(255);
      myp5.fill(255);
      myp5.strokeWeight(4);
      myp5.stroke(0);
      myp5.model(myGeom);

      assert.equal(renderer._useLineColor, true);
      assert.deepEqual(myp5.get(128, 255), [127, 0, 128, 255]);
      done();
    });

    test('immediate mode uses stroke colors', function(done) {
      const renderer = myp5.createCanvas(256, 256, myp5.WEBGL);
      myp5.background(255);
      myp5.fill(255);
      myp5.strokeWeight(4);
      myp5.beginShape();
      myp5.stroke(0);
      myp5.vertex(-128, -128);
      myp5.stroke(255, 0, 0);
      myp5.vertex(-128, 128);
      myp5.stroke(0, 0, 255);
      myp5.vertex(128, 128);
      myp5.stroke(0, 255, 0);
      myp5.vertex(128, -128);
      myp5.endShape(myp5.CLOSE);

      assert.equal(renderer._useLineColor, true);
      assert.deepEqual(myp5.get(128, 255), [127, 0, 128, 255]);
      done();
    });
  });

  suite('interpolation of vertex colors', function(){
    test('immediate mode uses vertex colors (noLight)', function(done) {
      const renderer = myp5.createCanvas(256, 256, myp5.WEBGL);

      // upper color: (200, 0, 0, 255);
      // lower color: (0, 0, 200, 255);
      // expected center color: (100, 0, 100, 255);

      myp5.beginShape();
      myp5.fill(200, 0, 0);
      myp5.vertex(-128, -128);
      myp5.fill(200, 0, 0);
      myp5.vertex(128, -128);
      myp5.fill(0, 0, 200);
      myp5.vertex(128, 128);
      myp5.fill(0, 0, 200);
      myp5.vertex(-128, 128);
      myp5.endShape(myp5.CLOSE);

      assert.equal(renderer._useVertexColor, true);
      assert.deepEqual(myp5.get(128, 128), [100, 0, 100, 255]);
      done();
    });

    test('immediate mode uses vertex colors (light)', function(done) {
      const renderer = myp5.createCanvas(256, 256, myp5.WEBGL);

      myp5.directionalLight(255, 255, 255, 0, 0, -1);
      // diffuseFactor:0.73
      // so, expected color is (73, 0, 73, 255).

      myp5.beginShape();
      myp5.fill(200, 0, 0);
      myp5.vertex(-128, -128);
      myp5.fill(200, 0, 0);
      myp5.vertex(128, -128);
      myp5.fill(0, 0, 200);
      myp5.vertex(128, 128);
      myp5.fill(0, 0, 200);
      myp5.vertex(-128, 128);
      myp5.endShape(myp5.CLOSE);

      assert.equal(renderer._useVertexColor, true);
      assert.deepEqual(myp5.get(128, 128), [73, 0, 73, 255]);
      done();
    });

    test('geom without vertex colors use curFillCol (noLight)', function(done) {
      const renderer = myp5.createCanvas(256, 256, myp5.WEBGL);

      // expected center color is curFillColor.

      myp5.fill(200, 0, 200);
      myp5.rectMode(myp5.CENTER);
      myp5.rect(0, 0, myp5.width, myp5.height);

      assert.equal(renderer._useVertexColor, false);
      assert.deepEqual(myp5.get(128, 128), [200, 0, 200, 255]);
      done();
    });

    test('geom without vertex colors use curFillCol (light)', function(done) {
      const renderer = myp5.createCanvas(256, 256, myp5.WEBGL);

      myp5.directionalLight(255, 255, 255, 0, 0, -1);
      // diffuseFactor:0.73
      // so, expected color is (146, 0, 146, 255).

      myp5.fill(200, 0, 200);
      myp5.rectMode(myp5.CENTER);
      myp5.rect(0, 0, myp5.width, myp5.height);

      assert.equal(renderer._useVertexColor, false);
      assert.deepEqual(myp5.get(128, 128), [146, 0, 146, 255]);
      done();
    });

    test('geom with vertex colors use their color (noLight)', function(done) {
      const renderer = myp5.createCanvas(256, 256, myp5.WEBGL);

      // upper color: (200, 0, 0, 255);
      // lower color: (0, 0, 200, 255);
      // expected center color: (100, 0, 100, 255);

      const myGeom = new p5.Geometry(1, 1, function() {
        this.gid = 'vertexColorTestWithNoLights';
        this.vertices.push(myp5.createVector(-128, -128));
        this.vertices.push(myp5.createVector(128, -128));
        this.vertices.push(myp5.createVector(128, 128));
        this.vertices.push(myp5.createVector(-128, 128));
        this.faces.push([0, 1, 2]);
        this.faces.push([0, 2, 3]);
        this.vertexColors.push(
          200/255, 0, 0, 1,
          200/255, 0, 0, 1,
          0, 0, 200/255, 1,
          0, 0, 200/255, 1
        );
        this.computeNormals();
      });

      myp5.noStroke();
      myp5.model(myGeom);

      assert.equal(renderer._useVertexColor, true);
      assert.deepEqual(myp5.get(128, 128), [100, 0, 100, 255]);
      done();
    });

    test('geom with vertex colors use their color (light)', function(done) {
      const renderer = myp5.createCanvas(256, 256, myp5.WEBGL);

      const myGeom = new p5.Geometry(1, 1, function() {
        this.gid = 'vertexColorTestWithLighs';
        this.vertices.push(myp5.createVector(-128, -128));
        this.vertices.push(myp5.createVector(128, -128));
        this.vertices.push(myp5.createVector(128, 128));
        this.vertices.push(myp5.createVector(-128, 128));
        this.faces.push([0, 1, 2]);
        this.faces.push([0, 2, 3]);
        this.vertexColors.push(
          200/255, 0, 0, 1,
          200/255, 0, 0, 1,
          0, 0, 200/255, 1,
          0, 0, 200/255, 1
        );
        this.computeNormals();
      });

      myp5.directionalLight(255, 255, 255, 0, 0, -1);
      // diffuseFactor:0.73
      // so, expected color is (73, 0, 73, 255).
      myp5.noStroke();
      myp5.model(myGeom);

      assert.equal(renderer._useVertexColor, true);
      assert.deepEqual(myp5.get(128, 128), [73, 0, 73, 255]);
      done();
    });
  });

  suite('Test for register availability', function() {
    test('register enable/disable flag test', function(done) {
      const renderer = myp5.createCanvas(16, 16, myp5.WEBGL);

      // geometry without aTexCoord.
      const myGeom = new p5.Geometry(1, 1, function() {
        this.gid = 'registerEnabledTest';
        this.vertices.push(myp5.createVector(-8, -8));
        this.vertices.push(myp5.createVector(8, -8));
        this.vertices.push(myp5.createVector(8, 8));
        this.vertices.push(myp5.createVector(-8, 8));
        this.faces.push([0, 1, 2]);
        this.faces.push([0, 2, 3]);
        this.computeNormals();
      });

      myp5.fill(255);
      myp5.noStroke();
      myp5.directionalLight(255, 255, 255, 0, 0, -1);

      myp5.triangle(-8, -8, 8, -8, 8, 8);

      // get register location of
      // lightingShader's aTexCoord attribute.
      const attributes = renderer._curShader.attributes;
      const loc = attributes.aTexCoord.location;

      assert.equal(renderer.registerEnabled[loc], true);

      myp5.model(myGeom);
      assert.equal(renderer.registerEnabled[loc], false);

      myp5.triangle(-8, -8, 8, 8, -8, 8);
      assert.equal(renderer.registerEnabled[loc], true);

      done();
    });
  });

  suite('setAttributes', function() {
    test('It leaves a reference to the correct canvas', function(done) {
      const renderer = myp5.createCanvas(10, 10, myp5.WEBGL);
      assert.equal(myp5.canvas, renderer.canvas);

      myp5.setAttributes({ alpha: true });
      assert.equal(myp5.canvas, renderer.canvas);
      done();
    });
  });

<<<<<<< HEAD
  suite('instancing', function() {
    test('instanced', function(done) {
      let defShader;

      const vertShader = `#version 300 es

      in vec3 aPosition;
      in vec2 aTexCoord;

      uniform mat4 uModelViewMatrix;
      uniform mat4 uProjectionMatrix;

      out vec2 vTexCoord;

      void main() {
        vTexCoord = aTexCoord;

        vec4 pos = vec4(aPosition, 1.0);
        pos.x += float(gl_InstanceID);
        vec4 wPos = uProjectionMatrix * uModelViewMatrix * pos;
        gl_Position = wPos;
      }`;

      const fragShader = `#version 300 es

      #ifdef GL_ES
      precision mediump float;
      #endif

      in vec2 vTexCoord;

      out vec4 fragColor;

      void main() {
        fragColor = vec4(1.0, 0.0, 0.0, 1.0);
      }
      `;

      myp5.createCanvas(2, 1, WEBGL);
      myp5.noStroke();
      myp5.pixelDensity(1);

      defShader = createShader(vertShader, fragShader);

      myp5.background(0);
      myp5.shader(defShader);
      {
        // Check to make sure that pixels are empty first
        assert.deepEqual(
          myp5.get(0, 0),
          [0, 0, 0, 0]
        );
        assert.deepEqual(
          myp5.get(1, 0),
          [0, 0, 0, 0]
        );

        const siz = 1;
        myp5.translate(-width / 2, -height / 2);
        myp5.beginShape();
        myp5.vertex(0, 0);
        myp5.vertex(0, siz);
        myp5.vertex(siz, siz);
        myp5.vertex(siz, 0);
        myp5.endShape(CLOSE, 1);

        // check the pixels after instancing to make sure that they're the correct color
        assert.deepEqual(
          myp5.get(0, 0),
          [255, 0, 0, 255]
        );
        assert.deepEqual(
          myp5.get(1, 0),
          [255, 0, 0, 255]
        );
      }
      myp5.resetShader();
=======
  suite('clip()', function() {
    //let myp5;
    function getClippedPixels(mode, mask) {
      // Clean up the last myp5 instance, since this may be called more than
      // once per test
      myp5.remove();
      myp5 = new p5(function(p) {
        p.setup = function() {};
        p.draw = function() {};
      });

      myp5.createCanvas(50, 50, mode);
      myp5.pixelDensity(1);
      if (mode === myp5.WEBGL) {
        myp5.translate(-myp5.width / 2, -myp5.height / 2);
      }
      mask();
      myp5.loadPixels();
      return [...myp5.pixels];
    }

    function getPixel(pixels, x, y) {
      const start = (y * myp5.width + x) * 4;
      return pixels.slice(start, start + 4);
    }

    test('It can mask in a shape', function() {
      const mask = () => {
        myp5.background(255);
        myp5.noStroke();
        myp5.clip(() => myp5.rect(10, 10, 30, 30));
        myp5.fill('red');
        myp5.rect(5, 5, 40, 40);
      };
      const pixels = getClippedPixels(myp5.WEBGL, mask);

      // Regions where nothing is drawn should be white
      assert.deepEqual(getPixel(pixels, 0, 0), [255, 255, 255, 255]);

      // Outside the clipped region should be white
      assert.deepEqual(getPixel(pixels, 7, 7), [255, 255, 255, 255]);

      // Inside the clipped region should be red
      assert.deepEqual(getPixel(pixels, 15, 15), [255, 0, 0, 255]);

      // It should match 2D mode
      assert.deepEqual(pixels, getClippedPixels(myp5.P2D, mask));
    });

    test('It can mask out a shape', function() {
      const mask = () => {
        myp5.background(255);
        myp5.noStroke();
        myp5.clip(() => myp5.rect(10, 10, 30, 30), { invert: true });
        myp5.fill('red');
        myp5.rect(5, 5, 40, 40);
      };
      const pixels = getClippedPixels(myp5.WEBGL, mask);

      // Regions where nothing is drawn should be white
      assert.deepEqual(getPixel(pixels, 0, 0), [255, 255, 255, 255]);

      // Outside the clipped region should be red
      assert.deepEqual(getPixel(pixels, 7, 7), [255, 0, 0, 255]);

      // Inside the clipped region should be white
      assert.deepEqual(getPixel(pixels, 15, 15), [255, 255, 255, 255]);

      // It should match 2D mode
      assert.deepEqual(pixels, getClippedPixels(myp5.P2D, mask));
    });

    test('It can mask multiple shapes', function() {
      const mask = () => {
        myp5.background(255);
        myp5.noStroke();
        myp5.clip(() => {
          myp5.rect(10, 10, 5, 5);
          myp5.rect(20, 20, 5, 5);
        });
        myp5.fill('red');
        myp5.rect(5, 5, 40, 40);
      };
      const pixels = getClippedPixels(myp5.WEBGL, mask);

      // Regions where nothing is drawn should be white
      assert.deepEqual(getPixel(pixels, 0, 0), [255, 255, 255, 255]);

      // Outside the clipped region should be white
      assert.deepEqual(getPixel(pixels, 7, 7), [255, 255, 255, 255]);

      // Inside the first rectangle should be red
      assert.deepEqual(getPixel(pixels, 12, 12), [255, 0, 0, 255]);

      // Between the rectangles should be white
      assert.deepEqual(getPixel(pixels, 17, 17), [255, 255, 255, 255]);

      // Inside the second rectangle should be red
      assert.deepEqual(getPixel(pixels, 22, 22), [255, 0, 0, 255]);

      // It should match 2D mode
      assert.deepEqual(pixels, getClippedPixels(myp5.P2D, mask));
    });

    test('It can mask in a shape in a framebuffer', function() {
      const mask = () => {
        const fbo = myp5.createFramebuffer({ antialias: false });
        myp5.background(255);
        myp5.noStroke();
        fbo.begin();
        myp5.clear();
        myp5.translate(-myp5.width / 2, -myp5.height / 2);
        myp5.clip(() => myp5.rect(10, 10, 30, 30));
        myp5.fill('red');
        myp5.rect(5, 5, 40, 40);
        fbo.end();
        fbo.loadPixels();
        myp5.image(fbo, 0, 0);
      };
      const pixels = getClippedPixels(myp5.WEBGL, mask);

      // Regions where nothing is drawn should be white
      assert.deepEqual(getPixel(pixels, 0, 0), [255, 255, 255, 255]);

      // Outside the clipped region should be white
      assert.deepEqual(getPixel(pixels, 7, 7), [255, 255, 255, 255]);

      // Inside the clipped region should be red
      assert.deepEqual(getPixel(pixels, 15, 15), [255, 0, 0, 255]);
>>>>>>> 0ef830d2
    });
  });
});<|MERGE_RESOLUTION|>--- conflicted
+++ resolved
@@ -1870,7 +1870,6 @@
     });
   });
 
-<<<<<<< HEAD
   suite('instancing', function() {
     test('instanced', function(done) {
       let defShader;
@@ -1948,7 +1947,7 @@
         );
       }
       myp5.resetShader();
-=======
+
   suite('clip()', function() {
     //let myp5;
     function getClippedPixels(mode, mask) {
@@ -2078,7 +2077,6 @@
 
       // Inside the clipped region should be red
       assert.deepEqual(getPixel(pixels, 15, 15), [255, 0, 0, 255]);
->>>>>>> 0ef830d2
     });
   });
 });