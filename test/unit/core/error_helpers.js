--- conflicted
+++ resolved
@@ -863,7 +863,6 @@
     });
   });
 
-<<<<<<< HEAD
   testUnMinified('indentifies error in user code - instance mode', function() {
     return new Promise(function(resolve) {
       prepSyntaxTest(
@@ -883,35 +882,6 @@
       assert.match(log[0], /is not defined in the current scope/);
     });
   });
-=======
-  testUnMinified(
-    'correctly indentifies error in user code - instance mode',
-    function() {
-      return new Promise(function(resolve) {
-        iframe = createP5Iframe(
-          [
-            P5_SCRIPT_TAG,
-            WAIT_AND_RESOLVE,
-            '<script>',
-            'function sketch(p) {',
-            '  p.setup = function() {',
-            '    myfun();', // ReferenceError: myfun is not defined
-            '  }',
-            '}',
-            'new p5(sketch);',
-            '</script>'
-          ].join('\n')
-        );
-        log = [];
-        iframe.elt.contentWindow.logger = logger;
-        iframe.elt.contentWindow.afterSetup = resolve;
-      }).then(function() {
-        assert.strictEqual(log.length, 1);
-        assert.match(log[0], /myfun/);
-        assert.match(log[0], /not being defined in the current scope/);
-      });
-    }
-  );
 });
 
 suite('Tests for p5.js sketch_reader', function() {
@@ -1004,5 +974,4 @@
       });
     }
   );
->>>>>>> 5b944226
 });