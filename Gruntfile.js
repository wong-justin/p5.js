--- conflicted
+++ resolved
@@ -162,19 +162,13 @@
         tasks: ['requirejs:yuidoc_theme']
       },
       // Watch the codebase for doc updates
-<<<<<<< HEAD
       // launch with 'grunt requirejs connect watch:yui'
       yui:{
-        files:['src/**/*.js', 'lib/addons/*.js'],
-        tasks:['browserify', 'yuidoc:prod', 'minjson', 'uglify'],
+        files: ['src/**/*.js', 'lib/addons/*.js'],
+        tasks: ['browserify', 'yuidoc:prod', 'minjson', 'uglify'],
         options: {
           livereload: true
         }
-=======
-      yui: {
-        files: ['src/**/*.js', 'lib/addons/*.js'],
-        task: ['yuidoc']
->>>>>>> c993f755
       }
     },
 
